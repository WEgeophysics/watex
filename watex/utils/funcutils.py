--- conflicted
+++ resolved
@@ -1,7022 +1,7017 @@
-# -*- coding: utf-8 -*-
-#   License: BSD-3-Clause
-#   Author: LKouadio <etanoyau@gmail.com>
-
-from __future__ import ( 
-    annotations , 
-    print_function 
-    )
-import os 
-import re 
-import sys
-import csv 
-import copy  
-import json
-import h5py
-import yaml
-import scipy
-import joblib
-import pickle
-import shutil
-import numbers 
-import inspect
-import datetime  
-import warnings
-import itertools
-import subprocess 
-from zipfile import ZipFile
-from six.moves import urllib 
- 
-import numpy as np 
-import pandas as pd 
-import matplotlib.pyplot as plt
-
-from .._watexlog import watexlog
-from .._typing import ( 
-    Tuple,
-    Dict,
-    Optional,
-    Iterable,
-    Any,
-    ArrayLike,
-    F,
-    T,
-    List ,
-    DataFrame, 
-    Sub,
-    NDArray, 
-    Text, 
-    )
-from ..property import P
-from ..exceptions import ( 
-    EDIError,
-    ParameterNumberError, 
-    )
-from ._dependency import import_optional_dependency
-_logger = watexlog.get_watex_logger(__name__)
-
-_msg= ''.join([
-    'Note: need scipy version 0.14.0 or higher or interpolation,',
-    ' might not work.']
-)
-_msg0 = ''.join([
-    'Could not find scipy.interpolate, cannot use method interpolate'
-     'check installation you can get scipy from scipy.org.']
-)
-
-try:
-    scipy_version = [int(ss) for ss in scipy.__version__.split('.')]
-    if scipy_version[0] == 0:
-        if scipy_version[1] < 14:
-            warnings.warn(_msg, ImportWarning)
-            _logger.warning(_msg)
-            
-    import scipy.interpolate as spi
-
-    interp_import = True
- # pragma: no cover
-except ImportError: 
-    
-    warnings.warn(_msg0)
-    _logger.warning(_msg0)
-    
-    interp_import = False
-    
-
-def to_numeric_dtypes (
-    arr: NDArray|DataFrame, *, 
-    columns: List[str, ...]=None, 
-    return_feature_types: bool=... , 
-    missing_values: float=np.nan, 
-    pop_cat_features: bool=..., 
-    sanitize_columns: bool=..., 
-    regex: re|str=None, 
-    fill_pattern: str=None, 
-    drop_nan_columns: bool=True, 
-    how: str='all', 
-    reset_index: bool=..., 
-    drop_index: bool=True, 
-    verbose: bool=...,
-    )-> DataFrame : 
-    """ Convert array to dataframe and coerce arguments to appropriate dtypes. 
-    
-    Function includes additional tools to manipulate the transformed data 
-    such as: 
-    
-    - `pop_cat_features` to remove the categorical attributes, 
-    - `sanitize_columns` to clean the columns of the dataframe by removing 
-      the undesirable characters, 
-    - `drop_nan_columns` to drop all the columns and/or rows that contains 
-      full NaN, ...
- 
-    Parameters 
-    -----------
-    arr: Ndarray or Dataframe, shape (m_samples, n_features)
-        Array of dataframe to create, to sanitize or to auto-detect
-        feature categories ( numerical or categorical).
-        
-    columns: list of str, optional 
-        Usefull to create a dataframe when array is given. Be aware to fit the 
-        number of array columns (shape[1])
-        
-    return_feature_types: bool, default=False, 
-        return the list of numerical and categorial features.
-    
-    missing_values: float, default='NaN' 
-        Replace the missing or empty string if exist in the dataframe.
-        
-    pop_cat_features:bool, default=False, 
-        remove the categorial features  from the DataFrame.
-        
-    sanitize_columns: bool, default=False, 
-       remove undesirable character in the data columns using the default
-       argument of `regex` parameters. 
-       
-       .. versionadded:: 0.1.9
-       
-    regex: `re` object,
-        Regular expresion object used to polish the data columns.
-        the default is:: 
-            
-        >>> import re 
-        >>> re.compile (r'[_#&.)(*@!_,;\s-]\s*', flags=re.IGNORECASE)
-          
-       .. versionadded:: 0.1.9
-       
-    fill_pattern: str, default='' 
-        Pattern to replace the non-alphabetic character in each item of 
-        columns.  
-        
-    drop_nan_columns: bool, default=True 
-       Remove all columns filled by NaN values. 
-        
-       .. versionadded: 0.2.4
-          By default, it auto-removes columns with all NaN values. To 
-          deactive this functionality, set it to ``False``. 
-         
-    how: str, default='all'
-       Drop also the NaN row data. The row data which is composed entirely  
-       with NaN or Null values.
-       
-    reset_index: bool, default=False 
-       Reset the index of the dataframe. 
-       
-       .. versionadded: 0.2.4
-       
-    drop_index: bool, default=True, 
-       Drop index in the dataframe after reseting. 
-       
-       .. versionadded: 0.2.4
-       
-    verbose: bool, default=False, 
-        outputs a message by listing the categorial items dropped from 
-        the dataframe if exists. 
-        
-    Returns 
-    --------
-    df or (df, nf, cf): Dataframe of values casted to numeric types 
-        also return `nf` and `cf`  if `return_feature_types` is set
-        to``True``.
-    
-    Examples
-    ---------
-    >>> from watex.datasets.dload import load_bagoue
-    >>> from watex.utils.funcutils import to_numeric_dtypes
-    >>> X, y = load_bagoue (as_frame =True ) 
-    >>> X0 =X[['shape', 'power', 'magnitude']]
-    >>> X0.dtypes 
-    ... shape        object
-        power        object
-        magnitude    object
-        dtype: object
-    >>> df = to_numeric_dtypes(X0)
-    >>> df.dtypes 
-    ... shape         object
-        power        float64
-        magnitude    float64
-        dtype: object
-        
-    """
-    from .validator import _is_numeric_dtype
-    
-    # pass ellipsis argument to False 
-    ( sanitize_columns, reset_index, verbose, return_feature_types, 
-     pop_cat_features ) = ellipsis2false(
-        sanitize_columns, reset_index, verbose, return_feature_types, 
-        pop_cat_features
-        )
-   
-    if not is_iterable (arr, exclude_string=True): 
-        raise TypeError("Expect array. Got {type (arr).__name__!r}")
-
-    if hasattr ( arr, '__array__') and hasattr ( arr, 'columns'): 
-        df = arr.copy()
-        if columns is not None: 
-            if verbose: 
-                print("Dataframe is passed. Columns should be replaced.")
-            df =pd.DataFrame ( np.array ( arr), columns =columns )
-            
-    else: df = pd.DataFrame (arr, columns =columns  ) 
-        
-    # sanitize columns 
-    if sanitize_columns: 
-        # Pass in the case columns are all integer values. 
-        if not _is_numeric_dtype(df.columns , to_array=True): 
-           # for consistency reconvert to str 
-           df.columns = df.columns.astype(str) 
-           df = sanitize_frame_cols(
-               df, regex=regex, fill_pattern=fill_pattern ) 
-
-    #replace empty string by Nan if NaN exist in dataframe  
-    df= df.replace(r'^\s*$', missing_values, regex=True)
-    
-    # check the possibililty to cast all 
-    # the numerical data 
-    for serie in df.columns: 
-        try: 
-            df= df.astype(
-                {serie:np.float64})
-        except:continue
-    
-    # drop nan  columns if exists 
-    if drop_nan_columns: 
-        if verbose: 
-            nan_columns = df.columns [ df.isna().all()].tolist() 
-            print("No NaN column found.") if len(
-                nan_columns)==0 else listing_items_format (nan_columns, 
-                    "NaN columns found in the data",
-                    " ", inline =True, lstyle='.')                               
-        # drop rows and columns with NaN values everywhere.                                                   
-        df.dropna ( axis=1, how='all', inplace =True)
-        if str(how).lower()=='all': 
-            df.dropna ( axis=0, how='all', inplace =True)
-    
-    # reset_index of the dataframe
-    # This is useful after droping rows
-    if reset_index: 
-        df.reset_index (inplace =True, drop = drop_index )
-    # collect numeric and non-numeric data 
-    nf, cf =[], []    
-    for serie in df.columns: 
-        if _is_numeric_dtype(df[serie], to_array =True ): 
-            nf.append(serie)
-        else: cf.append(serie)
-
-    if pop_cat_features: 
-        [ df.pop(item) for item in cf ] 
-        if verbose: 
-            msg ="Dataframe does not contain any categorial features."
-            b= f"Feature{'s' if len(cf)>1 else ''}"
-            e = (f"{'have' if len(cf) >1 else 'has'} been dropped"
-                 " from the dataframe.")
-            print(msg) if len(cf)==0 else listing_items_format (
-                cf , b, e ,lstyle ='.', inline=True)
-            
-        return df 
-    
-    return (df, nf, cf) if return_feature_types else df 
-
-
-def listing_items_format ( 
-        lst, /, begintext ='', endtext='' , bullet='-', 
-        enum =True , lstyle=None , space =3 , inline =False, verbose=True
-        ): 
-    """ Format list by enumerate them successively with carriage return
-    
-    :param lst: list,
-        object for listening 
-    :param begintext: str, 
-        Text to display at the beginning of listing the items in `lst`. 
-    :param endtext: str, 
-        Text to display at the end of the listing items in `lst`. 
-    :param enum:bool, default=True, 
-        Count the number of items in `lst` and display it 
-    :param lstyle: str, default =None 
-        listing marker. 
-    :param bullet:str, default='-'
-        symbol that is used to introduce item if `enum` is set to False. 
-    :param space: int, 
-        number of space to keep before each outputted item in `lst`
-    :param inline: bool, default=False, 
-        Display all element inline rather than carriage return every times. 
-    :param verbose: bool, 
-        Always True for print. If set to False, return list of string 
-        litteral text. 
-    :returns: None or str 
-        None or string litteral if verbose is set to ``False``.
-    Examples
-    ---------
-    >>> from watex.utils.funcutils import listing_items_format 
-    >>> litems = ['hole_number', 'depth_top', 'depth_bottom', 'strata_name', 
-                'rock_name','thickness', 'resistivity', 'gamma_gamma', 
-                'natural_gamma', 'sp','short_distance_gamma', 'well_diameter']
-    >>> listing_items_format (litems , 'Features' , 
-                               'have been successfully drop.' , 
-                              lstyle ='.', space=3) 
-    """
-    out =''
-    if not is_iterable(lst): 
-        lst=[lst]
-   
-    if hasattr (lst, '__array__'): 
-        if lst.ndim !=1: 
-            raise ValueError (" Can not print multidimensional array."
-                              " Expect one dimensional array.")
-    lst = list(lst)
-    begintext = str(begintext); endtext=str(endtext)
-    lstyle=  lstyle or bullet  
-    lstyle = str(lstyle)
-    b= f"{begintext +':' } "   
-    if verbose :
-        print(b, end=' ') if inline else (
-            print(b)  if  begintext!='' else None)
-    out += b +  ('\n' if not inline else ' ') 
-    for k, item in enumerate (lst): 
-        sp = ' ' * space 
-        if ( not enum and inline ): lstyle =''
-        o = f"{sp}{str(k+1) if enum else bullet+ ' ' }{lstyle} {item}"
-        if verbose:
-            print (o , end=' ') if inline else print(o)
-        out += o + ('\n' if not inline else ' ') 
-       
-    en= ' ' + endtext if inline else endtext
-    if verbose: 
-        print(en) if endtext !='' else None 
-    out +=en 
-    
-    return None if verbose else out 
-    
-def parse_attrs (attr, /, regex=None ): 
-    """ Parse attributes using the regular expression.
-    
-    Remove all string non-alphanumeric and some operator indicators,  and 
-    fetch attributes names. 
-    
-    Parameters 
-    -----------
-    
-    attr: str, text litteral containing the attributes 
-        names 
-        
-    regex: `re` object, default is 
-        Regular expresion object. the default is:: 
-            
-            >>> import re 
-            >>> re.compile (r'per|mod|times|add|sub|[_#&*@!_,;\s-]\s*', 
-                                flags=re.IGNORECASE) 
-    Returns
-    -------
-    attr: List of attributes 
-    
-    Example
-    ---------
-    >>> from watex.utils.funcutils import parse_attrs 
-    >>> parse_attrs('lwi_sub_ohmSmulmagnitude')
-    ... ['lwi', 'ohmS', 'magnitude']
-    
-    
-    """
-    regex = regex or re.compile (r'per|mod|times|add|sub|[_#&*@!_,;\s-]\s*', 
-                        flags=re.IGNORECASE) 
-    attr= list(filter (None, regex.split(attr)))
-    return attr 
-    
-def url_checker (url: str , install:bool = False, 
-                 raises:str ='ignore')-> bool : 
-    """
-    check whether the URL is reachable or not. 
-    
-    function uses the requests library. If not install, set the `install`  
-    parameter to ``True`` to subprocess install it. 
-    
-    Parameters 
-    ------------
-    url: str, 
-        link to the url for checker whether it is reachable 
-    install: bool, 
-        Action to install the 'requests' module if module is not install yet.
-    raises: str 
-        raise errors when url is not recheable rather than returning ``0``.
-        if `raises` is ``ignore``, and module 'requests' is not installed, it 
-        will use the django url validator. However, the latter only assert 
-        whether url is right but not validate its reachability. 
-              
-    Returns
-    --------
-        ``True``{1} for reacheable and ``False``{0} otherwise. 
-        
-    Example
-    ----------
-    >>> from watex.utils.funcutils import url_checker 
-    >>> url_checker ("http://www.example.com")
-    ...  0 # not reacheable 
-    >>> url_checker ("https://watex.readthedocs.io/en/latest/api/watex.html")
-    ... 1 
-    
-    """
-    isr =0 ; success = False 
-    
-    regex = re.compile(
-        r'^(?:http|ftp)s?://' # http:// or https://
-        #domain...
-        r'(?:(?:[A-Z0-9](?:[A-Z0-9-]{0,61}[A-Z0-9])?\.)+(?:[A-Z]{2,6}\.?|[A-Z0-9-]{2,}\.?)|'
-        r'localhost|' #localhost...
-        r'\d{1,3}\.\d{1,3}\.\d{1,3}\.\d{1,3})' # ...or ip
-        r'(?::\d+)?' # optional port
-        r'(?:/?|[/?]\S+)$', re.IGNORECASE
-        )
-    
-    try : 
-        import requests 
-    except ImportError: 
-        if install: 
-            success  = is_installing('requests', DEVNULL=True) 
-        if not success: 
-            if raises=='raises': 
-                raise ModuleNotFoundError(
-                    "auto-installation of 'requests' failed."
-                    " Install it mannually.")
-                
-    else : success=True  
-    
-    if success: 
-        try:
-            get = requests.get(url) #Get Url
-            if get.status_code == 200: # if the request succeeds 
-                isr =1 # (f"{url}: is reachable")
-                
-            else:
-                warnings.warn(
-                    f"{url}: is not reachable, status_code: {get.status_code}")
-                isr =0 
-        
-        except requests.exceptions.RequestException as e:
-            if raises=='raises': 
-                raise SystemExit(f"{url}: is not reachable \nErr: {e}")
-            else: isr =0 
-            
-    if not success : 
-        # use django url validation regex
-        # https://github.com/django/django/blob/stable/1.3.x/django/core/validators.py#L45
-        isr = 1 if re.match(regex, url) is not None else 0 
-        
-    return isr 
-
-    
-def shrunkformat (text: str | Iterable[Any] , 
-                  chunksize: int =7 , insert_at: str = None, 
-                  sep =None, 
-                 ) : 
-    """ format class and add elipsis when classe are greater than maxview 
-    
-    :param text: str - a text to shrunk and format. Can also be an iterable
-        object. 
-    :param chunksize: int, the size limit to keep in the formatage text. *default* 
-        is ``7``.
-    :param insert_at: str, the place to insert the ellipsis. If ``None``,  
-        shrunk the text and put the ellipsis, between the text beginning and 
-        the text endpoint. Can be ``beginning``, or ``end``. 
-    :param sep: str if the text is delimited by a kind of character, the `sep` 
-        parameters could be usefull so it would become a starting point for 
-        word counting. *default*  is `None` which means word is counting from 
-        the space. 
-        
-    :example: 
-        
-    >>> import numpy as np 
-    >>> from watex.utils.funcutils import shrunkformat
-    >>> text=" I'm a long text and I will be shrunked and replace by ellipsis."
-    >>> shrunkformat (text)
-    ... 'Im a long ... and replace by ellipsis.'
-    >>> shrunkformat (text, insert_at ='end')
-    ...'Im a long ... '
-    >>> arr = np.arange(30)
-    >>> shrunkformat (arr, chunksize=10 )
-    ... '0 1 2 3 4  ...  25 26 27 28 29'
-    >>> shrunkformat (arr, insert_at ='begin')
-    ... ' ...  26 27 28 29'
-    
-    """
-    is_str = False 
-    chunksize = int (_assert_all_types(chunksize, float, int))
-                   
-    regex = re.compile (r"(begin|start|beg)|(end|close|last)")
-    insert_at = str(insert_at).lower().strip() 
-    gp = regex.search (insert_at) 
-    if gp is not None: 
-        if gp.group (1) is not None:  
-            insert_at ='begin'
-        elif gp.group(2) is not None: 
-            insert_at ='end'
-        if insert_at is None: 
-            warnings.warn(f"Expect ['begining'|'end'], got {insert_at!r}"
-                          " Default value is used instead.")
-    if isinstance(text , str): 
-        textsplt = text.strip().split(sep) # put text on list 
-        is_str =True 
-        
-    elif hasattr (text , '__iter__'): 
-        textsplt = list(text )
-        
-    if len(textsplt) < chunksize : 
-        return  text 
-    
-    if is_str : 
-        rl = textsplt [:len(textsplt)//2][: chunksize//2]
-        ll= textsplt [len(textsplt)//2:][-chunksize//2:]
-        
-        if sep is None: sep =' '
-        spllst = [f'{sep}'.join ( rl), f'{sep}'.join ( ll)]
-        
-    else : spllst = [
-        textsplt[: chunksize//2 ] ,textsplt[-chunksize//2:]
-        ]
-    if insert_at =='begin': 
-        spllst.insert(0, ' ... ') ; spllst.pop(1)
-    elif insert_at =='end': 
-        spllst.pop(-1) ; spllst.extend ([' ... '])
-        
-    else : 
-        spllst.insert (1, ' ... ')
-    
-    spllst = spllst if is_str else str(spllst)
-    
-    return re.sub(r"[\[,'\]]", '', ''.join(spllst), 
-                  flags=re.IGNORECASE 
-                  ) 
-    
-
-def is_installing (
-        module: str , 
-        upgrade: bool=True , 
-        action: bool=True, 
-        DEVNULL: bool=False,
-        verbose: int=0,
-        **subpkws
-    )-> bool: 
-    """ Install or uninstall a module/package using the subprocess 
-    under the hood.
-    
-    Parameters 
-    ------------
-    module: str,
-        the module or library name to install using Python Index Package `PIP`
-    
-    upgrade: bool,
-        install the lastest version of the package. *default* is ``True``.   
-        
-    DEVNULL:bool, 
-        decline the stdoutput the message in the console 
-    
-    action: str,bool 
-        Action to perform. 'install' or 'uninstall' a package. *default* is 
-        ``True`` which means 'intall'. 
-        
-    verbose: int, Optional
-        Control the verbosity i.e output a message. High level 
-        means more messages. *default* is ``0``.
-         
-    subpkws: dict, 
-        additional subprocess keywords arguments 
-    Returns 
-    ---------
-    success: bool 
-        whether the package is sucessfully installed or not. 
-        
-    Example
-    --------
-    >>> from watex import is_installing
-    >>> is_installing(
-        'tqdm', action ='install', DEVNULL=True, verbose =1)
-    >>> is_installing(
-        'tqdm', action ='uninstall', verbose =1)
-    """
-    #implement pip as subprocess 
-    # refer to https://pythongeeks.org/subprocess-in-python/
-    if not action: 
-        if verbose > 0 :
-            print("---> No action `install`or `uninstall`"
-                  f" of the module {module!r} performed.")
-        return action  # DO NOTHING 
-    
-    success=False 
-
-    action_msg ='uninstallation' if action =='uninstall' else 'installation' 
-
-    if action in ('install', 'uninstall', True) and verbose > 0:
-        print(f'---> Module {module!r} {action_msg} will take a while,'
-              ' please be patient...')
-        
-    cmdg =f'<pip install {module}> | <python -m pip install {module}>'\
-        if action in (True, 'install') else ''.join([
-            f'<pip uninstall {module} -y> or <pip3 uninstall {module} -y ',
-            f'or <python -m pip uninstall {module} -y>.'])
-        
-    upgrade ='--upgrade' if upgrade else '' 
-    
-    if action == 'uninstall':
-        upgrade= '-y' # Don't ask for confirmation of uninstall deletions.
-    elif action in ('install', True):
-        action = 'install'
-
-    cmd = ['-m', 'pip', f'{action}', f'{module}', f'{upgrade}']
-
-    try: 
-        STDOUT = subprocess.DEVNULL if DEVNULL else None 
-        STDERR= subprocess.STDOUT if DEVNULL else None 
-    
-        subprocess.check_call(
-            [sys.executable] + cmd, stdout= STDOUT, stderr=STDERR,
-                              **subpkws)
-        if action in (True, 'install'):
-            # freeze the dependancies
-            reqs = subprocess.check_output(
-                [sys.executable,'-m', 'pip','freeze'])
-            [r.decode().split('==')[0] for r in reqs.split()]
-
-        success=True
-        
-    except: 
-
-        if verbose > 0 : 
-            print(f'---> Module {module!r} {action_msg} failed. Please use'
-                f' the following command: {cmdg} to manually do it.')
-    else : 
-        if verbose > 0: 
-            print(f"{action_msg.capitalize()} of `{module}` "
-                      "and dependancies was successfully done!") 
-        
-    return success 
-
-def smart_strobj_recognition(
-        name: str  ,
-        container: List | Tuple | Dict[Any, Any ],
-        stripitems: str | List | Tuple = '_', 
-        deep: bool = False,  
-) -> str : 
-    """ Find the likelihood word in the whole containers and 
-    returns the value.
-    
-    :param name: str - Value of to search. I can not match the exact word in 
-    the `container`
-    :param container: list, tuple, dict- container of the many string words. 
-    :param stripitems: str - 'str' items values to sanitize the  content 
-        element of the dummy containers. if different items are provided, they 
-        can be separated by ``:``, ``,`` and ``;``. The items separators 
-        aforementioned can not  be used as a component in the `name`. For 
-        isntance:: 
-            
-            name= 'dipole_'; stripitems='_' -> means remove the '_'
-            under the ``dipole_``
-            name= '+dipole__'; stripitems ='+;__'-> means remove the '+' and
-            '__' under the value `name`. 
-        
-    :param deep: bool - Kind of research. Go deeper by looping each items 
-         for find the initials that can fit the name. Note that, if given, 
-         the first occurence should be consider as the best name... 
-         
-    :return: Likelihood object from `container`  or Nonetype if none object is
-        detected.
-        
-    :Example:
-        >>> from watex.utils.funcutils import smart_strobj_recognition
-        >>> from watex.methods import ResistivityProfiling 
-        >>> rObj = ResistivityProfiling(AB= 200, MN= 20,)
-        >>> smart_strobj_recognition ('dip', robj.__dict__))
-        ... None 
-        >>> smart_strobj_recognition ('dipole_', robj.__dict__))
-        ... dipole 
-        >>> smart_strobj_recognition ('dip', robj.__dict__,deep=True )
-        ... dipole 
-        >>> smart_strobj_recognition (
-            '+_dipole___', robj.__dict__,deep=True , stripitems ='+;_')
-        ... 'dipole'
-        
-    """
-
-    stripitems =_assert_all_types(stripitems , str, list, tuple) 
-    container = _assert_all_types(container, list, tuple, dict)
-    ix , rv = None , None 
-    
-    if isinstance (stripitems , str): 
-        for sep in (':', ",", ";"): # when strip ='a,b,c' seperated object
-            if sep in stripitems:
-                stripitems = stripitems.strip().split(sep) ; break
-        if isinstance(stripitems, str): 
-            stripitems =[stripitems]
-            
-    # sanitize the name. 
-    for s in stripitems :
-        name = name.strip(s)     
-        
-    if isinstance(container, dict) : 
-        #get only the key values and lower them 
-        container_ = list(map (lambda x :x.lower(), container.keys())) 
-    else :
-        # for consistency put on list if values are in tuple. 
-        container_ = list(container)
-        
-    # sanitize our dummny container item ... 
-    #container_ = [it.strip(s) for it in container_ for s in stripitems ]
-    if name.lower() in container_: 
-        try:
-            ix = container_.index (name)
-        except ValueError: 
-            raise AttributeError(f"{name!r} attribute is not defined")
-        
-    if deep and ix is None:
-        # go deeper in the search... 
-        for ii, n in enumerate (container_) : 
-            if n.find(name.lower())>=0 : 
-                ix =ii ; break 
-    
-    if ix is not None: 
-        if isinstance(container, dict): 
-            rv= list(container.keys())[ix] 
-        else : rv= container[ix] 
-
-    return  rv 
-
-def repr_callable_obj(obj: F  , skip = None ): 
-    """ Represent callable objects. 
-    
-    Format class, function and instances objects. 
-    
-    :param obj: class, func or instances
-        object to format. 
-    :param skip: str , 
-        attribute name that is not end with '_' and whom it needs to be 
-        skipped. 
-        
-    :Raises: TypeError - If object is not a callable or instanciated. 
-    
-    :Examples: 
-        
-    >>> from watex.utils.funcutils import repr_callable_obj
-    >>> from watex.methods.electrical import  ResistivityProfiling
-    >>> repr_callable_obj(ResistivityProfiling)
-    ... 'ResistivityProfiling(station= None, dipole= 10.0, 
-            auto_station= False, kws= None)'
-    >>> robj= ResistivityProfiling (AB=200, MN=20, station ='S07')
-    >>> repr_callable_obj(robj)
-    ... 'ResistivityProfiling(AB= 200, MN= 20, arrangememt= schlumberger, ... ,
-        dipole= 10.0, station= S07, auto= False)'
-    >>> repr_callable_obj(robj.fit)
-    ... 'fit(data= None, kws= None)'
-    
-    """
-    regex = re.compile (r"[{'}]")
-    
-    # inspect.formatargspec(*inspect.getfullargspec(cls_or_func))
-    if not hasattr (obj, '__call__') and not hasattr(obj, '__dict__'): 
-        raise TypeError (
-            f'Format only callabe objects: Got {type (obj).__name__!r}')
-        
-    if hasattr (obj, '__call__'): 
-        cls_or_func_signature = inspect.signature(obj)
-        objname = obj.__name__
-        PARAMS_VALUES = {k: None if v.default is (inspect.Parameter.empty 
-                         or ...) else v.default 
-                    for k, v in cls_or_func_signature.parameters.items()
-                    # if v.default is not inspect.Parameter.empty
-                    }
-    elif hasattr(obj, '__dict__'): 
-        objname=obj.__class__.__name__
-        PARAMS_VALUES = {k:v  for k, v in obj.__dict__.items() 
-                         if not ((k.endswith('_') or k.startswith('_') 
-                                  # remove the dict objects
-                                  or k.endswith('_kws') or k.endswith('_props'))
-                                 )
-                         }
-    if skip is not None : 
-        # skip some inner params 
-        # remove them as the main function or class params 
-        if isinstance(skip, (tuple, list, np.ndarray)): 
-            skip = list(map(str, skip ))
-            exs = [key for key in PARAMS_VALUES.keys() if key in skip]
-        else:
-            skip =str(skip).strip() 
-            exs = [key for key in PARAMS_VALUES.keys() if key.find(skip)>=0]
- 
-        for d in exs: 
-            PARAMS_VALUES.pop(d, None) 
-            
-    # use ellipsis as internal to stdout more than seven params items 
-    if len(PARAMS_VALUES) >= 7 : 
-        f = {k:PARAMS_VALUES.get(k) for k in list(PARAMS_VALUES.keys())[:3]}
-        e = {k:PARAMS_VALUES.get(k) for k in list(PARAMS_VALUES.keys())[-3:]}
-        
-        PARAMS_VALUES= str(f) + ', ... , ' + str(e )
-
-    return str(objname) + '(' + regex.sub('', str (PARAMS_VALUES)
-                                          ).replace(':', '=') +')'
-
-
-def accept_types (
-        *objtypes: list , 
-        format: bool = False
-        ) -> List[str] | str : 
-    """ List the type format that can be accepted by a function. 
-    
-    :param objtypes: List of object types.
-    :param format: bool - format the list of the name of objects.
-    :return: list of object type names or str of object names. 
-    
-    :Example: 
-        >>> import numpy as np; import pandas as pd 
-        >>> from watex.utils.funcutils import accept_types
-        >>> accept_types (pd.Series, pd.DataFrame, tuple, list, str)
-        ... "'Series','DataFrame','tuple','list' and 'str'"
-        >>> atypes= accept_types (
-            pd.Series, pd.DataFrame,np.ndarray, format=True )
-        ..."'Series','DataFrame' and 'ndarray'"
-    """
-    return smart_format(
-        [f'{o.__name__}' for o in objtypes]
-        ) if format else [f'{o.__name__}' for o in objtypes] 
-
-def read_from_excelsheets(erp_file: str = None ) -> List[DataFrame]: 
-    
-    """ Read all Excelsheets and build a list of dataframe of all sheets.
-   
-    :param erp_file:
-        Excell workbooks containing `erp` profile data.
-        
-    :return: A list composed of the name of `erp_file` at index =0 and the 
-      datataframes.
-      
-    """
-    
-    allfls:Dict [str, Dict [T, List[T]] ] = pd.read_excel(
-        erp_file, sheet_name=None)
-    
-    list_of_df =[os.path.basename(os.path.splitext(erp_file)[0])]
-    for sheets , values in allfls.items(): 
-        list_of_df.append(pd.DataFrame(values))
-
-    return list_of_df 
-
-def check_dimensionality(obj, data, z, x):
-    """ Check dimensionality of data and fix it.
-    
-    :param obj: Object, can be a class logged or else.
-    :param data: 2D grid data of ndarray (z, x) dimensions.
-    :param z: array-like should be reduced along the row axis.
-    :param x: arraylike should be reduced along the columns axis.
-    
-    """
-    def reduce_shape(Xshape, x, axis_name=None): 
-        """ Reduce shape to keep the same shape"""
-        mess ="`{0}` shape({1}) {2} than the data shape `{0}` = ({3})."
-        ox = len(x) 
-        dsh = Xshape 
-        if len(x) > Xshape : 
-            x = x[: int (Xshape)]
-            obj._logging.debug(''.join([
-                f"Resize {axis_name!r}={ox!r} to {Xshape!r}.", 
-                mess.format(axis_name, len(x),'more',Xshape)])) 
-                                    
-        elif len(x) < Xshape: 
-            Xshape = len(x)
-            obj._logging.debug(''.join([
-                f"Resize {axis_name!r}={dsh!r} to {Xshape!r}.",
-                mess.format(axis_name, len(x),'less', Xshape)]))
-        return int(Xshape), x 
-    
-    sz0, z = reduce_shape(data.shape[0], 
-                          x=z, axis_name ='Z')
-    sx0, x =reduce_shape (data.shape[1],
-                          x=x, axis_name ='X')
-    data = data [:sz0, :sx0]
-    
-    return data , z, x 
-
-
-def smart_format(iter_obj, choice ='and'): 
-    """ Smart format iterable object.
-    
-    :param iter_obj: iterable obj 
-    :param choice: can be 'and' or 'or' for optional.
-    
-    :Example: 
-        >>> from watex.utils.funcutils import smart_format
-        >>> smart_format(['model', 'iter', 'mesh', 'data'])
-        ... 'model','iter','mesh' and 'data'
-    """
-    str_litteral =''
-    try: 
-        iter(iter_obj) 
-    except:  return f"{iter_obj}"
-    
-    iter_obj = [str(obj) for obj in iter_obj]
-    if len(iter_obj) ==1: 
-        str_litteral= ','.join([f"{i!r}" for i in iter_obj ])
-    elif len(iter_obj)>1: 
-        str_litteral = ','.join([f"{i!r}" for i in iter_obj[:-1]])
-        str_litteral += f" {choice} {iter_obj[-1]!r}"
-    return str_litteral
-
-def make_introspection(Obj: object , subObj: Sub[object])->None: 
-    """ Make introspection by using the attributes of instance created to 
-    populate the new classes created.
-    
-    :param Obj: callable 
-        New object to fully inherits of `subObject` attributes.
-        
-    :param subObj: Callable 
-        Instance created.
-    """
-    # make introspection and set the all  attributes to self object.
-    # if Obj attribute has the same name with subObj attribute, then 
-    # Obj attributes get the priority.
-    for key, value in  subObj.__dict__.items(): 
-        if not hasattr(Obj, key) and key  != ''.join(['__', str(key), '__']):
-            setattr(Obj, key, value)
-            
-def cpath (savepath: str=None , dpath: str='_default_path_'): 
-    """ Control the existing path and create one of it does not exist.
-    
-    :param savepath: Pathlike obj, str 
-    :param dpath: str, default pathlike obj
-    """
-    # if dpath is None:
-    #     #file, _= os.path.splitext(os.path.basename(__file__))
-    #     #dpath = ''.join(['_', file,'_']) #.replace('.py', '')
-    #     dpath ='_dpath_'
-    if savepath is None : 
-        savepath  = os.path.join(os.getcwd(), dpath)
-        try:os.mkdir(savepath)
-        except: pass 
-    if savepath is not None:
-        try :
-            if not os.path.isdir(savepath):
-                os.mkdir(savepath)#  mode =0o666)
-        except : pass 
-    return savepath   
-  
-
-def sPath (name_of_path:str):
-    """ Savepath func. Create a path  with `name_of_path` if path not exists.
-    
-    :param name_of_path: str, Path-like object. If path does not exist,
-        `name_of_path` should be created.
-    """
-    
-    try :
-        savepath = os.path.join(os.getcwd(), name_of_path)
-        if not os.path.isdir(savepath):
-            os.mkdir(name_of_path)#  mode =0o666)
-    except :
-        warnings.warn("The path seems to be existed!")
-        return
-    return savepath 
-
-
-def format_notes(text:str , cover_str: str ='~', inline=70, **kws): 
-    """ Format note 
-    :param text: Text to be formated.
-    
-    :param cover_str: type of ``str`` to surround the text.
-    
-    :param inline: Nomber of character before going in liine.
-    
-    :param margin_space: Must be <1 and expressed in %. The empty distance 
-        between the first index to the inline text 
-    :Example: 
-        
-        >>> from watex.utils import funcutils as func 
-        >>> text ='Automatic Option is set to ``True``.'\
-            ' Composite estimator building is triggered.' 
-        >>>  func.format_notes(text= text ,
-        ...                       inline = 70, margin_space = 0.05)
-    
-    """
-    
-    headnotes =kws.pop('headernotes', 'notes')
-    margin_ratio = kws.pop('margin_space', 0.2 )
-    margin = int(margin_ratio * inline)
-    init_=0 
-    new_textList= []
-    if len(text) <= (inline - margin): 
-        new_textList = text 
-    else : 
-        for kk, char in enumerate (text): 
-            if kk % (inline - margin)==0 and kk !=0: 
-                new_textList.append(text[init_:kk])
-                init_ =kk 
-            if kk ==  len(text)-1: 
-                new_textList.append(text[init_:])
-  
-    print('!', headnotes.upper(), ':')
-    print('{}'.format(cover_str * inline)) 
-    for k in new_textList:
-        fmtin_str ='{'+ '0:>{}'.format(margin) +'}'
-        print('{0}{1:>2}{2:<51}'.format(fmtin_str.format(cover_str), '', k))
-        
-    print('{0}{1:>51}'.format(' '* (margin -1), cover_str * (inline -margin+1 ))) 
-    
-    
-def sanitize_fdataset(
-    _df: DataFrame
-) ->Tuple[DataFrame, int]: 
-    """ Sanitize the feature dataset. 
-    
-    Recognize the columns provided  by the users and resset according 
-    to the features labels disposals :attr:`~Features.featureLabels`."""
-    
-    utm_flag =0 
-    
-    def getandReplace(
-            optionsList:List[str],
-            params:List[str], df:DataFrame
-            ) -> List[str]: 
-        """
-        Function to  get parames and replace to the main features params.
-        
-        :param optionsList: 
-            User options to qualified the features headlines. 
-        :type optionsList: list
-        
-        :param params: Exhaustive parameters names. 
-        :type params: list 
-        
-        :param df: pd.DataFrame collected from `features_fn`. 
-        
-        :return: sanitize columns
-        :rtype: list 
-        """
-        
-        columns = [c.lower() for c in df.columns] 
-        for ii, celemnt in enumerate(columns): 
-            for listOption, param in zip(optionsList, params): 
-                 for option in listOption:
-                     if param =='lwi': 
-                        if celemnt.find('eau')>=0 : 
-                            columns[ii]=param 
-                            break
-                     if re.match(r'^{0}+'.format(option), celemnt):
-                         columns[ii]=param
-                         if columns[ii] =='east': 
-                             utm_flag =1
-                         break
-
-        return columns, utm_flag 
-
-    new_df_columns, utm_flag = getandReplace(
-        optionsList=P.param_options,
-            params=P.param_ids,
-            df= _df
-                                  )
-    df = pd.DataFrame(data=_df.to_numpy(), columns= new_df_columns)
-    return df , utm_flag
-     
-             
-def interpol_scipy (
-        x_value,
-        y_value,
-        x_new,
-        kind="linear",
-        plot=False,
-        fill="extrapolate"
-        ):
-    
-    """
-    function to interpolate data 
-    
-    Parameters 
-    ------------
-    * x_value : np.ndarray 
-        value on array data : original abscissA 
-                
-    * y_value : np.ndarray 
-        value on array data : original coordinates (slope)
-                
-    * x_new  : np.ndarray 
-        new value of absciss you want to interpolate data 
-                
-    * kind  : str 
-        projection kind maybe : "linear", "cubic"
-                
-    * fill : str 
-        kind of extraolation, if None , *spi will use constraint interpolation 
-        can be "extrapolate" to fill_value.
-        
-    * plot : Boolean 
-        Set to True to see a wiewer graph
-
-    Returns 
-    --------
-        np.ndarray 
-            y_new ,new function interplolate values .
-            
-    :Example: 
-        
-        >>> import numpy as np 
-        >>>  fill="extrapolate"
-        >>>  x=np.linspace(0,15,10)
-        >>>  y=np.random.randn(10)
-        >>>  x_=np.linspace(0,20,15)
-        >>>  ss=interpol_Scipy(x_value=x, y_value=y, x_new=x_, kind="linear")
-        >>>  ss
-    """
-    
-    func_=spi.interp1d(
-        x_value, 
-        y_value, 
-        kind=kind,
-        fill_value=fill
-        )
-    y_new=func_(x_new)
-    if plot :
-        plt.plot(
-        x_value,
-        y_value,
-        "o",
-        x_new,
-        y_new,
-        "--"
-        )
-        plt.legend(["data", "linear","cubic"],loc="best")
-        plt.show()
-    
-    return y_new
-
-
-def _remove_str_word (char, word_to_remove, deep_remove=False):
-    """
-    Small funnction to remove a word present on  astring character 
-    whatever the number of times it will repeated.
-    
-    Parameters
-    ----------
-        * char : str
-                may the the str phrases or sentences . main items.
-        * word_to_remove : str
-                specific word to remove.
-        * deep_remove : bool, optional
-                use the lower case to remove the word even the word is uppercased 
-                of capitalized. The default is False.
-
-    Returns
-    -------
-        str ; char , new_char without the removed word .
-        
-    Examples
-    ---------
-    >>> from watex.utils import funcutils as func
-    >>> ch ='AMTAVG 7.76: "K1.fld", Dated 99-01-01,AMTAVG, 
-    ...    Processed 11 Jul 17 AMTAVG'
-    >>> ss=func._remove_str_word(char=ch, word_to_remove='AMTAVG', 
-    ...                             deep_remove=False)
-    >>> print(ss)
-    
-    """
-    if type(char) is not str : char =str(char)
-    if type(word_to_remove) is not str : word_to_remove=str(word_to_remove)
-    
-    if deep_remove == True :
-        word_to_remove, char =word_to_remove.lower(),char.lower()
-
-    if word_to_remove not in char :
-        return char
-
-    while word_to_remove in char : 
-        if word_to_remove not in char : 
-            break 
-        index_wr = char.find(word_to_remove)
-        remain_len=index_wr+len(word_to_remove)
-        char=char[:index_wr]+char[remain_len:]
-
-    return char
-
-def stn_check_split_type(data_lines): 
-    """
-    Read data_line and check for data line the presence of 
-    split_type < ',' or ' ', or any other marks.>
-    Threshold is assume to be third of total data length.
-    
-    :params data_lines: list of data to parse . 
-    :type data_lines: list 
- 
-    :returns: The split _type
-    :rtype: str
-    
-    :Example: 
-        >>> from watex.utils  import funcutils as func
-        >>> path =  data/ K6.stn
-        >>> with open (path, 'r', encoding='utf8') as f : 
-        ...                     data= f.readlines()
-        >>>  print(func.stn_check_split_type(data_lines=data))
-        
-    """
-
-    split_type =[',', ':',' ',';' ]
-    data_to_read =[]
-    # change the data if data is not dtype string elements.
-    if isinstance(data_lines, np.ndarray): 
-        if data_lines.dtype in ['float', 'int', 'complex']: 
-            data_lines=data_lines.astype('<U12')
-        data_lines= data_lines.tolist()
-        
-    if isinstance(data_lines, list):
-        for ii, item in enumerate(data_lines[:int(len(data_lines)/3)]):
-             data_to_read.append(item)
-             # be sure the list is str item . 
-             data_to_read=[''.join([str(item) for item in data_to_read])] 
-
-    elif isinstance(data_lines, str): data_to_read=[str(data_lines)]
-    
-    for jj, sep  in enumerate(split_type) :
-        if data_to_read[0].find(sep) > 0 :
-            if data_to_read[0].count(sep) >= 2 * len(data_lines)/3:
-                if sep == ' ': return  None  # use None more conventional 
-                else : return sep 
-
-def minimum_parser_to_write_edi (edilines, parser = '='):
-    """
-    This fonction validates edifile for writing , string with egal.
-    we assume that dictionnary in list will be for definemeasurment
-    E and H fied. 
-    
-    :param edilines: list of item to parse 
-    :type edilines: list 
-    
-    :param parser: the egal is use  to parser edifile .
-                    can be changed, default is `=`
-    :type parser: str 
-  
-    """
-    if isinstance(edilines,list):
-        if isinstance(edilines , tuple) : edilines =list(edilines)
-        else :raise TypeError('<Edilines> Must be on list')
-    for ii, lines in enumerate(edilines) :
-        if isinstance(lines, dict):continue 
-        elif lines.find('=') <0 : 
-            raise EDIError (
-             f'None <"="> found on this item<{edilines[ii]}> of '
-            ' the edilines list. list can not be parsed. Please'
-            ' put egal sign "=" between key and value '
-            )
-    
-    return edilines 
-            
-
-def round_dipole_length(value, round_value =5.): 
-    """ 
-    small function to graduate dipole length 5 to 5. Goes to be reality and 
-    simple computation .
-    
-    :param value: value of dipole length 
-    :type value: float 
-    
-    :returns: value of dipole length rounded 5 to 5 
-    :rtype: float
-    """ 
-    mm = value % round_value 
-    if mm < 3 :return np.around(value - mm)
-    elif mm >= 3 and mm < 7 :return np.around(value -mm +round_value) 
-    else:return np.around(value - mm +10.)
-    
-def display_infos(infos, **kws):
-    """ Display unique element on list of array infos
-    
-    :param infos: Iterable object to display. 
-    :param header: Change the `header` to other names. 
-    
-    :Example: 
-    >>> from watex.utils.funcutils import display_infos
-    >>> ipts= ['river water', 'fracture zone', 'granite', 'gravel',
-         'sedimentary rocks', 'massive sulphide', 'igneous rocks', 
-         'gravel', 'sedimentary rocks']
-    >>> display_infos('infos= ipts,header='TestAutoRocks', 
-                      size =77, inline='~')
-    """
-
-    inline =kws.pop('inline', '-')
-    size =kws.pop('size', 70)
-    header =kws.pop('header', 'Automatic rocks')
-
-    if isinstance(infos, str ): 
-        infos =[infos]
-        
-    infos = list(set(infos))
-    print(inline * size )
-    mes= '{0}({1:02})'.format(header.capitalize(),
-                                  len(infos))
-    mes = '{0:^70}'.format(mes)
-    print(mes)
-    print(inline * size )
-    am=''
-    for ii in range(len(infos)): 
-        if (ii+1) %2 ==0: 
-            am = am + '{0:>4}.{1:<30}'.format(ii+1, infos[ii].capitalize())
-            print(am)
-            am=''
-        else: 
-            am ='{0:>4}.{1:<30}'.format(ii+1, infos[ii].capitalize())
-            if ii ==len(infos)-1: 
-                print(am)
-    print(inline * size )
-
-def fr_en_parser (f, delimiter =':'): 
-    """ Parse the translated data file. 
-    
-    :param f: translation file to parse.
-    
-    :param delimiter: str, delimiter.
-    
-    :return: generator obj, composed of a list of 
-        french  and english Input translation. 
-    
-    :Example:
-        >>> file_to_parse = 'pme.parserf.md'
-        >>> path_pme_data = r'C:/Users\Administrator\Desktop\__elodata
-        >>> data =list(BS.fr_en_parser(
-            os.path.join(path_pme_data, file_to_parse)))
-    """
-    
-    is_file = os.path.isfile (f)
-    if not is_file: 
-        raise IOError(f'Input {f} is not a file. Please check your file.')
-    
-    with open(f, 'r', encoding ='utf8') as ft: 
-        data = ft.readlines()
-        for row in data :
-            if row in ( '\n', ' '):
-                continue 
-            fr, en = row.strip().split(delimiter)
-            yield([fr, en])
-
-def convert_csvdata_from_fr_to_en(csv_fn, pf, destfile = 'pme.en.csv',
-                                  savepath =None, delimiter =':'): 
-    """ Translate variable data from french csv data  to english with 
-    parser file. 
-    
-    :param csv_fn: data collected in csv format.
-    
-    :param pf: parser file. 
-    
-    :param destfile: str,  Destination file, outputfile.
-    
-    :param savepath: Path-Like object, save data to a path. 
-                      
-    :Example: 
-        # to execute this script, we need to import the two modules below
-        >>> import os 
-        >>> import csv 
-        >>> from watex.utils.funcutils import convert_csvdata_from_fr_to_en
-        >>> path_pme_data = r'C:/Users\Administrator\Desktop\__elodata
-        >>> datalist=convert_csvdata_from_fr_to_en(
-            os.path.join( path_pme_data, _enuv2.csv') , 
-            os.path.join(path_pme_data, pme.parserf.md')
-                         savefile = 'pme.en.cv')
-    """
-    # read the parser file and separed english from french 
-    parser_data = list(fr_en_parser (pf,delimiter) )
-    
-    with open (csv_fn, 'r', encoding ='utf8') as csv_f : 
-        csv_reader = csv.reader(csv_f) 
-        csv_data =[ row for row in csv_reader]
-    # get the index of the last substring row 
-    ix = csv_data [0].index ('Industry_type') 
-    # separateblock from two 
-    csv_1b = [row [:ix +1] for row in csv_data] 
-    csv_2b =[row [ix+1:] for row in csv_data ]
-    # make a copy of csv_1b
-    csv_1bb= copy.deepcopy(csv_1b)
-   
-    for ii, rowline in enumerate( csv_1bb[3:]) : # skip the first two rows 
-        for jj , row in enumerate(rowline): 
-            for (fr_v, en_v) in  parser_data: 
-                # remove the space from french parser part
-                # this could reduce the mistyping error 
-                fr_v= fr_v.replace(
-                    ' ', '').replace('(', '').replace(
-                        ')', '').replace('\\', '').lower()
-                 # go  for reading the half of the sentence
-                row = row.lower().replace(
-                    ' ', '').replace('(', '').replace(
-                        ')', '').replace('\\', '')
-                if row.find(fr_v[: int(len(fr_v)/2)]) >=0: 
-                    csv_1bb[3:][ii][jj] = en_v 
-    
-    # once translation is done, concatenate list 
-    new_csv_list = [r1 + r2 for r1, r2 in zip(csv_1bb,csv_2b )]
-    # now write the new scv file 
-    if destfile is None: 
-        destfile = f'{os.path.basename(csv_fn)}_to.en'
-        
-    destfile.replace('.csv', '')
-    
-    with open(f'{destfile}.csv', 'w', newline ='',encoding ='utf8') as csvf: 
-        csv_writer = csv.writer(csvf, delimiter=',')
-        csv_writer.writerows(new_csv_list)
-        # for row in  new_csv_list: 
-        #     csv_writer.writerow(row)
-    savepath = cpath(savepath , '__pme')
-    try :
-        shutil.move (f'{destfile}.csv', savepath)
-    except:pass 
-    
-    return new_csv_list
-    
-def parse_md_data (pf , delimiter =':'): 
-    
-    if not os.path.isfile (pf): 
-        raise IOError( " Unable to detect the parser file. "
-                      "Need a Path-like object ")
-    
-    with open(pf, 'r', encoding ='utf8') as f: 
-        pdata = f.readlines () 
-    for row in pdata : 
-        if row in ('\n', ' '): 
-            continue 
-        fr, en = row.strip().split(delimiter)
-        fr = sanitize_unicode_string(fr)
-        en = en.strip()
-        # if capilize, the "I" inside the 
-        #text should be in lowercase 
-        # it is better to upper the first 
-        # character after striping the whole 
-        # string
-        en = list(en)
-        en[0] = en[0].upper() 
-        en = "".join(en)
-
-        yield fr, en 
-        
-def sanitize_unicode_string (str_) : 
-    """ Replace all spaces and remove all french accents characters.
-    
-    :Example:
-    >>> from watex.utils.funcutils import sanitize_unicode_string 
-    >>> sentence ='Nos clients sont extrêmement satisfaits '
-        'de la qualité du service fourni. En outre Nos clients '
-            'rachètent frequemment nos "services".'
-    >>> sanitize_unicode_string  (sentence)
-    ... 'nosclientssontextrmementsatisfaitsdelaqualitduservice'
-        'fournienoutrenosclientsrachtentfrequemmentnosservices'
-    """
-    sp_re = re.compile (r"[.'()-\\/’]")
-    e_re = re.compile(r'[éèê]')
-    a_re= re.compile(r'[àâ]')
-
-    str_= re.sub('\s+', '', str_.strip().lower())
-    
-    for cobj , repl  in zip ( (sp_re, e_re, a_re), 
-                             ("", 'e', 'a')): 
-        str_ = cobj.sub(repl, str_)
-    
-    return str_             
-                  
-def read_main (csv_fn , pf , delimiter =':',
-               destfile ='pme.en.csv') : 
-    
-    parser_data = list(parse_md_data(pf, delimiter) )
-    parser_dict =dict(parser_data)
-    
-    with open (csv_fn, 'r', encoding ='utf8') as csv_f : 
-        csv_reader = csv.reader(csv_f) 
-        csv_data =[ row for row in csv_reader]
-        
-    # get the index of the last substring row 
-    # and separate block into two from "Industry_type"
-    ix = csv_data [0].index ('Industry_type') 
-    
-    csv_1b = [row [:ix +1] for row in csv_data] 
-    csv_2b =[row [ix+1:] for row in csv_data ]
-    # make a copy of csv_1b
-    csv_1bb= copy.deepcopy(csv_1b)
-    copyd = copy.deepcopy(csv_1bb); is_missing =list()
-    
-    # skip the first two rows 
-    for ii, rowline in enumerate( csv_1bb[3:]) : 
-        for jj , row in enumerate(rowline):
-            row = row.strip()
-            row = sanitize_unicode_string(row )
-            csv_1bb[3:][ii][jj] = row 
-            
-    #collect the missing values 
-    for ii, rowline in enumerate( csv_1bb[3:]) : 
-        for jj , row in enumerate(rowline): 
-            if row not in parser_dict.keys():
-                is_missing.append(copyd[3:][ii][jj])
-    is_missing = list(set(is_missing))       
-    
-    # merge the prior two blocks and build the dataframe
-    new_csv_list = [r1 + r2 for r1, r2 in zip(csv_1bb, csv_2b )]
-    df = pd.DataFrame (
-        np.array(new_csv_list [1:]),
-        columns =new_csv_list [0] 
-                       )
-    for key, value in parser_dict.items(): 
-        # perform operation in place and return None 
-        df.replace (key, value, inplace =True )
-    
-
-    df.to_csv (destfile)
-    return  df , is_missing 
-    
-
-def _isin (
-        arr: ArrayLike | List [float] ,
-        subarr: Sub [ArrayLike] |Sub[List[float]] | float, 
-        return_mask:bool=False, 
-) -> bool : 
-    """ Check whether the subset array `subcz` is in  `cz` array. 
-    
-    :param arr: Array-like - Array of item elements 
-    :param subarr: Array-like, float - Subset array containing a subset items.
-    :param return_mask: bool, return the mask where the element is in `arr`.
-    
-    :return: True if items in  test array `subarr` are in array `arr`. 
-    
-    """
-    arr = np.array (arr );  subarr = np.array(subarr )
-
-    return (True if True in np.isin (arr, subarr) else False
-            ) if not return_mask else np.isin (arr, subarr) 
-
-def _assert_all_types (
-    obj: object , 
-    *expected_objtype: type, 
-    objname:str=None, 
- ) -> object: 
-    """ Quick assertion of object type. Raises a `TypeError` if wrong type 
-    is passed as an argument. For polishing the error message, one can add  
-    the object name `objname` for specifying the object that raises errors  
-    for letting the users to be aware of the reason of failure."""
-    # if np.issubdtype(a1.dtype, np.integer): 
-    if not isinstance( obj, expected_objtype): 
-        n=str(objname) + ' expects' if objname is not None else 'Expects'
-        raise TypeError (
-            f"{n} type{'s' if len(expected_objtype)>1 else ''} "
-            f"{smart_format(tuple (o.__name__ for o in expected_objtype))}"
-            f" but {type(obj).__name__!r} is given.")
-            
-    return obj 
-
-  
-def savepath_ (nameOfPath): 
-    """
-    Shortcut to create a folder 
-    :param nameOfPath: Path name to save file
-    :type nameOfPath: str 
-    
-    :return: 
-        New folder created. If the `nameOfPath` exists, will return ``None``
-    :rtype:str 
-        
-    """
- 
-    try :
-        savepath = os.path.join(os.getcwd(), nameOfPath)
-        if not os.path.isdir(savepath):
-            os.mkdir(nameOfPath)#  mode =0o666)
-    except :
-        warnings.warn("The path seems to be existed !")
-        return
-    return savepath 
-     
-
-def drawn_boundaries(erp_data, appRes, index):
-    """
-    Function to drawn anomaly boundary 
-    and return the anomaly with its boundaries
-    
-    :param erp_data: erp profile 
-    :type erp_data: array_like or list 
-    
-    :param appRes: resistivity value of minimum pk anomaly 
-    :type appRes: float 
-    
-    :param index: index of minimum pk anomaly 
-    :type index: int 
-    
-    :return: anomaly boundary 
-    :rtype: list of array_like 
-
-    """
-    f = 0 # flag to mention which part must be calculated 
-    if index ==0 : 
-        f = 1 # compute only right part 
-    elif appRes ==erp_data[-1]: 
-        f=2 # compute left part 
-    
-    def loop_sideBound(term):
-        """
-        loop side bar from anomaly and find the term side 
-        
-        :param term: is array of left or right side of anomaly.
-        :type term: array 
-        
-        :return: side bar 
-        :type: array_like 
-        """
-        tem_drawn =[]
-        maxT=0 
-
-        for ii, tem_rho in enumerate(term) : 
-
-            diffRes_betw_2pts= tem_rho - appRes 
-            if diffRes_betw_2pts > maxT : 
-                maxT = diffRes_betw_2pts
-                tem_drawn.append(tem_rho)
-            elif diffRes_betw_2pts < maxT : 
-                # rho_limit = tem_rho 
-                break 
-        return np.array(tem_drawn)
-    # first broke erp profile from the anomalies 
-    if f ==0 or f==2 : 
-        left_term = erp_data[:index][::-1] # flip left term  for looping
-        # flip again to keep the order 
-        left_limit = loop_sideBound(term=left_term)[::-1] 
-
-    if f==0 or f ==1 : 
-        right_term= erp_data[index :]
-        right_limit=loop_sideBound(right_term)
-    # concat right and left to get the complete anomaly 
-    if f==2: 
-        anomalyBounds = np.append(left_limit,appRes)
-                                   
-    elif f ==1 : 
-        anomalyBounds = np.array([appRes]+ right_limit.tolist())
-    else: 
-        left_limit = np.append(left_limit, appRes)
-        anomalyBounds = np.concatenate((left_limit, right_limit))
-    
-    return appRes, index, anomalyBounds 
-
-def serialize_data(
-        data, 
-        filename=None, 
-        force=True, 
-        savepath=None,
-        verbose:int =0
-     ): 
-    """ Store a data into a binary file 
-    
-    :param data: Object
-        Object to store into a binary file. 
-    :param filename: str
-        Name of file to serialize. If 'None', should create automatically. 
-    :param savepath: str, PathLike object
-         Directory to save file. If not exists should automaticallycreate.
-    :param force: bool
-        If ``True``, remove the old file if it exists, otherwise will 
-        create a new incremenmted file.
-    :param verbose: int, get more message.
-    :return: dumped or serialized filename.
-        
-    :Example:
-        
-        >>> import numpy as np
-        >>> import watex.utils.coreutils import serialize_data
-        >>> data = np.arange(15)
-        >>> file = serialize_data(data, filename=None,  force=True, 
-        ...                          savepath =None, verbose =3)
-        >>> file
-    """
-    
-    def _cif(filename, force): 
-        """ Control the file. If `force` is ``True`` then remove the old file, 
-        Otherwise create a new file with datetime infos."""
-        f = copy.deepcopy(filename)
-        if force : 
-            os.remove(filename)
-            if verbose >2: print(f" File {os.path.basename(filename)!r} "
-                      "has been removed. ")
-            return None   
-        else :
-            # that change the name in the realpath 
-            f= os.path.basename(f).replace('.pkl','') + \
-                f'{datetime.datetime.now()}'.replace(':', '_')+'.pkl' 
-            return f
-
-    if filename is not None: 
-        file_exist =  os.path.isfile(filename)
-        if file_exist: 
-            filename = _cif (filename, force)
-    if filename is None: 
-        filename ='__mymemoryfile.{}__'.format(datetime.datetime.now())
-        filename =filename.replace(' ', '_').replace(':', '-')
-    if not isinstance(filename, str): 
-        raise TypeError(f"Filename needs to be a string not {type(filename)}")
-    if filename.endswith('.pkl'): 
-        filename = filename.replace('.pkl', '')
- 
-    _logger.info (
-        f"Save data to {'memory' if filename.find('memo')>=0 else filename}.")    
-    try : 
-        joblib.dump(data, f'{filename}.pkl')
-        filename +='.pkl'
-        if verbose > 2:
-            print(f'Data dumped in `{filename} using to `~.externals.joblib`!')
-    except : 
-        # Now try to pickle data Serializing data 
-        with open(filename, 'wb') as wfile: 
-            pickle.dump( data, wfile)
-        if verbose >2:
-            print( 'Data are well serialized using Python pickle module.`')
-    # take the real path of the filename
-    filename = os.path.realpath(filename)
-
-    if savepath is  None:
-        dirname ='_memory_'
-        try : savepath = sPath(dirname)
-        except :
-            # for consistency
-            savepath = os.getcwd() 
-    if savepath is not None: 
-        try:
-            shutil.move(filename, savepath)
-        except :
-            file = _cif (os.path.join(savepath,
-                                      os.path.basename(filename)), force)
-            if not force: 
-                os.rename(filename, os.path.join(savepath, file) )
-            if file is None: 
-                #take the file  in current word 
-                file = os.path.join(os.getcwd(), filename)
-                shutil.move(filename, savepath)
-            filename = os.path.join(savepath, file)
-                
-    if verbose > 0: 
-            print(f"Data are well stored in {savepath!r} directory.")
-            
-    return os.path.join(savepath, filename) 
-    
-def load_serialized_data (filename, verbose=0): 
-    """
-    Load data from dumped file.
-    
-    :param filename: str or path-like object 
-        Name of dumped data file.
-    :return: Data reloaded from dumped file.
-
-    :Example:
-        
-        >>> from watex.utils.functils import load_serialized_data
-        >>> data = load_serialized_data(
-        ...    filename = '_memory_/__mymemoryfile.2021-10-29_14-49-35.647295__.pkl', 
-        ...    verbose =3)
-
-    """
-    if not isinstance(filename, str): 
-        raise TypeError(f'filename should be a <str> not <{type(filename)}>')
-        
-    if not os.path.isfile(filename): 
-        raise FileExistsError(f"File {filename!r} does not exist.")
-
-    _filename = os.path.basename(filename)
-    _logger.info(
-        f"Loading data from {'memory' if _filename.find('memo')>=0 else _filename}.")
-   
-    data =None 
-    try : 
-        data= joblib.load(filename)
-        if verbose >2:
-            (f"Data from {_filename !r} are sucessfully"
-             " reloaded using ~.externals.joblib`!")
-    except : 
-        if verbose >2:
-            print(f"Nothing to reload. It's seems data from {_filename!r}" 
-                      " are not dumped using ~external.joblib module!")
-        
-        with open(filename, 'rb') as tod: 
-            data= pickle.load (tod)
-            
-        if verbose >2: print(f"Data from `{_filename!r} are well"
-                      " deserialized using Python pickle module.`!")
-        
-    is_none = data is None
-    if verbose > 0:
-        if is_none :
-            print("Unable to deserialize data. Please check your file.")
-        else : print(f"Data from {_filename} have been sucessfully reloaded.")
-    
-    return data
-
-def savejob(
-    job , 
-    savefile ,* ,  
-    protocol =None,  
-    append_versions=True, 
-    append_date=True, 
-    fix_imports= True, 
-    buffer_callback = None,   
-    **job_kws
-    ): 
-    """ Quick save your job using 'joblib' or persistent Python pickle module
-    
-    Parameters 
-    -----------
-    job: Any 
-        Anything to save, preferabaly a models in dict 
-        
-    savefile: str, or path-like object 
-         name of file to store the model
-         The *file* argument must have a write() method that accepts a
-         single bytes argument. It can thus be a file object opened for
-         binary writing, an io.BytesIO instance, or any other custom
-         object that meets this interface.
-         
-    append_versions: bool, default =True 
-        Append the version of Joblib module or Python Pickle module following 
-        by the scikit-learn, numpy and also pandas versions. This is useful 
-        to have idea about previous versions for loading file when system or 
-        modules have been upgraded. This could avoid bottleneck when data 
-        have been stored for long times and user has forgotten the date and 
-        versions at the time the file was saved. 
-        
-    append_date: bool, default=True, 
-       Append the date  of the day to the filename. 
-       
-       .. versionadded:: 0.2.3
-       
-    protocol: int, optional 
-        The optional *protocol* argument tells the pickler to use the
-        given protocol; supported protocols are 0, 1, 2, 3, 4 and 5.
-        The default protocol is 4. It was introduced in Python 3.4, and
-        is incompatible with previous versions.
-    
-        Specifying a negative protocol version selects the highest
-        protocol version supported.  The higher the protocol used, the
-        more recent the version of Python needed to read the pickle
-        produced.
-        
-    fix_imports: bool, default=True, 
-        If *fix_imports* is True and *protocol* is less than 3, pickle
-        will try to map the new Python 3 names to the old module names
-        used in Python 2, so that the pickle data stream is readable
-        with Python 2.
-        
-    buffer_call_back: int, optional 
-        If *buffer_callback* is None (the default), buffer views are
-        serialized into *file* as part of the pickle stream.
-    
-        If *buffer_callback* is not None, then it can be called any number
-        of times with a buffer view.  If the callback returns a false value
-        (such as None), the given buffer is out-of-band; otherwise the
-        buffer is serialized in-band, i.e. inside the pickle stream.
-    
-        It is an error if *buffer_callback* is not None and *protocol*
-        is None or smaller than 5.
-        
-    job_kws: dict, 
-        Additional keywords arguments passed to :func:`joblib.dump`. 
-        
-    Returns
-    --------
-    savefile: str, 
-        returns the filename
-    """
-    def remove_extension(fn, ex): 
-        """Remove extension either joblib or pickle """
-        return fn.replace (ex, '')
-    
-    import sklearn 
-    
-    versions = 'sklearn_v{0}.numpy_v{1}.pandas_v{2}'.format( 
-        sklearn.__version__, np.__version__, pd.__version__) 
-    date = datetime.datetime.now() 
-    
-    savefile =str(savefile) 
-    if ( 
-            '.joblib' in savefile or '.pkl' in savefile
-            ): 
-        ex = '.joblib' if savefile.find('.joblib')>=0 else '.pkl'
-        savefile = remove_extension(savefile ,  ex )
-        
-    if append_date: 
-        savefile +=".{}".format(date) 
-        
-    if append_versions : 
-        savefile += ".{}"+ versions 
-    try : 
-        if append_versions: 
-            savefile += ".joblib_v{}.".format(joblib.__version__)
-            
-        joblib.dump(job, f'{savefile}.joblib', **job_kws)
-        
-    except : 
-        if append_versions: 
-            savefile +=".pickle_v{}.pkl".format(pickle.__version__)
-            
-        with open(savefile, 'wb') as wfile: 
-            pickle.dump( job, wfile, protocol= protocol, 
-                        fix_imports=fix_imports , 
-                        buffer_callback=buffer_callback )
-
-    return savefile 
-
-def find_position_from_sa(
-        an_res_range, 
-        pos=None,
-        selectedPk=None): 
-    """
-    Function to select the main `pk` from both :func:`get_boundaries`.
-    
-    :paran an_res_range: anomaly resistivity range on |ERP| line. 
-    :type an_res_range: array_like 
-    
-    :param pos: position of anomaly boundaries (inf and sup):
-                anBounds = [90, 130]
-                - 130 is max boundary and 90 the  min boundary 
-    :type pos: list 
-    
-    :param selectedPk: 
-        
-        User can set its own position of the right anomaly. Be sure that 
-        the value provided is right position . 
-        Could not compute again provided that `pos`
-        is not `None`.
-                
-    :return: anomaly station position. 
-    :rtype: str 'pk{position}'
-    
-    :Example:
-        
-        >>> from watex.utils.funcutils import find_positon_from_sa
-        >>> resan = np.array([168,130, 93,146,145])
-        >>> pk= find_pk_from_selectedAn(
-        ...    resan, pos=[90, 13], selectedPk= 'str20')
-        >>> pk
-    
-    .. |ERP| replace:: Electrical Resistivity Profiling
-    
-    """
-    #compute dipole length from pos
-    if pos is not None : 
-        if isinstance(pos, list): 
-            pos =np.array(pos)
-    if pos is None and selectedPk is None : 
-        raise ParameterNumberError(
-            'Give at least the anomaly boundaries'
-            ' before computing the selected anomaly position.')
-        
-    if selectedPk is not None :  # mean is given
-        if isinstance(selectedPk, str):
-            if selectedPk.isdigit() :
-                sPk= int(selectedPk)
-            elif selectedPk.isalnum(): 
-                oss = ''.join([s for s in selectedPk
-                    if s.isdigit()])
-                sPk =int(oss)
-        else : 
-            try : 
-                sPk = int(selectedPk)
-                
-            except : pass 
-
-        if pos is not None : # then compare the sPk and ps value
-            try :
-                if not pos.min()<= sPk<=pos.max(): 
-                    warnings.warn('Wrong position given <{}>.'
-                                  ' Should compute new positions.'.
-                                  format(selectedPk))
-                    _logger.debug('Wrong position given <{}>.'
-                                  'Should compute new positions.'.
-                                  format(selectedPk))
-                    
-            except UnboundLocalError:
-                print("local variable 'sPk' referenced before assignment")
-            else : 
-                
-                return 'pk{}'.format(sPk ), an_res_range
-                
-            
-        else : 
-            selectedPk='pk{}'.format(sPk )
-            
-            return selectedPk , an_res_range
-    
-
-    if isinstance(pos, list):
-        pos =np.array(pos)  
-    if isinstance(an_res_range, list): 
-        an_res_range =np.array(an_res_range)
-    dipole_length = (pos.max()-pos.min())/(len(an_res_range)-1)
-
-    tem_loc = np.arange(
-        pos.min(), pos.max()+dipole_length, dipole_length)
-    
-    # find min value of  collected anomalies values 
-    locmin = np.where (an_res_range==an_res_range.min())[0]
-    if len(locmin) >1 : locmin =locmin[0]
-    pk_= int(tem_loc[int(locmin)]) # find the min pk 
-
-    selectedPk='pk{}'.format(pk_)
-    
-    return selectedPk , an_res_range
- 
-def fmt_text(
-        anFeatures=None, 
-        title = None,
-        **kwargs) :
-    """
-    Function format text from anomaly features 
-    
-    :param anFeatures: Anomaly features 
-    :type anFeatures: list or dict
-    
-    :param title: head lines 
-    :type title: list
-    
-    :Example: 
-        
-        >>> from watex.utils.funcutils import fmt_text
-        >>> fmt_text(anFeatures =[1,130, 93,(146,145, 125)])
-    
-    """
-    if title is None: 
-        title = ['Ranking', 'rho(Ω.m)', 'position pk(m)', 'rho range(Ω.m)']
-    inline =kwargs.pop('inline', '-')
-    mlabel =kwargs.pop('mlabels', 100)
-    line = inline * int(mlabel)
-    
-    #--------------------header ----------------------------------------
-    print(line)
-    tem_head ='|'.join(['{:^15}'.format(i) for i in title[:-1]])
-    tem_head +='|{:^45}'.format(title[-1])
-    print(tem_head)
-    print(line)
-    #-----------------------end header----------------------------------
-    newF =[]
-    if isinstance(anFeatures, dict):
-        for keys, items in anFeatures.items(): 
-            rrpos=keys.replace('_pk', '')
-            rank=rrpos[0]
-            pos =rrpos[1:]
-            newF.append([rank, min(items), pos, items])
-            
-    elif isinstance(anFeatures, list): 
-        newF =[anFeatures]
-    
-    
-    for anFeatures in newF: 
-        strfeatures ='|'.join(['{:^15}'.format(str(i)) \
-                               for i in anFeatures[:-1]])
-        try : 
-            iter(anFeatures[-1])
-        except : 
-            strfeatures +='|{:^45}'.format(str(anFeatures[-1]))
-        else : 
-            strfeatures += '|{:^45}'.format(
-                ''.join(['{} '.format(str(i)) for i in anFeatures[-1]]))
-            
-        print(strfeatures)
-        print(line)
-    
-    
-def find_feature_positions (
-        anom_infos,
-        anom_rank,
-        pks_rhoa_index,
-        dl): 
-    """
-    Get the pk bound from ranking of computed best points
-    
-    :param anom_infos:
-        
-        Is a dictionnary of best anomaly points computed from 
-        :func:`drawn_anomaly_boundaries2` when `pk_bounds` is not given.  
-        see :func:`find_position_bounds`
-        
-    :param anom_rank: Automatic ranking after selecting best points 
-        
-    :param pk_rhoa_index: 
-        
-        Is tuple of selected anomaly resistivity value and index in the whole
-        |ERP| line. for instance: 
-            
-            pks_rhoa_index= (80., 17) 
-            
-        where "80" is the value of selected anomaly in ohm.m and "17" is the 
-        index of selected points in the |ERP| array. 
-        
-    :param dl: 
-        
-        Is the distance between two measurement as `dipole_length`. Provide 
-        the `dl` if the *default* value is not right. 
-        
-    :returns: 
-        
-        Refer to :doc:`.exmath.select_anomaly`
-    
-    .. |ERP| replace:: Electrical Resistivity Profiling
-    
-    """     
-    rank_code = '{}_pk'.format(anom_rank)
-    for key in anom_infos.keys(): 
-        if rank_code in key: 
-            pk = float(key.replace(rank_code, ''))
-
-            rhoa = list(pks_rhoa_index[anom_rank-1])[0]
-            codec = key
-            break 
-         
-    ind_rhoa =np.where(anom_infos[codec] ==rhoa)[0]
-    if len(ind_rhoa) ==0 : ind_rhoa =0 
-    leninf = len(anom_infos[codec][: int(ind_rhoa)])
-    
-    pk_min = pk - leninf * dl 
-    lensup =len(anom_infos[codec][ int(ind_rhoa):])
-    pk_max =  pk + (lensup -1) * dl 
-    
-    pos_bounds = (pk_min, pk_max)
-    rhoa_bounds = (anom_infos[codec][0], anom_infos[codec][-1])
-    
-    return pk, rhoa, pos_bounds, rhoa_bounds, anom_infos[codec]
-
-
-def find_position_bounds( 
-        pk,
-        rhoa,
-        rhoa_range,
-        dl=10.
-        ):
-    """
-    Find station position boundary indexed in |ERP| line. 
-    
-    Useful to get the boundaries indexes `pk_boun_indexes` for |ERP| 
-    normalisation  when computing `anr` or else. 
-    
-    .. |ERP| replace:: Electrical Resistivity Profiling
-    
-    :param pk: Selected anomaly station value 
-    :type pk: float 
-    
-    :param rhoa: Selected anomaly value in ohm.m 
-    :type rhoa: float 
-    
-    :rhoa_range: Selected anomaly values from `pk_min` to `pk_max` 
-    :rhoa_range: array_like 
-    
-    :parm dl: see :func:`find_position_from_sa` docstring.
-    
-    :Example: 
-        
-        >>> from watex.utils.funcutils import find_position_bounds  
-        >>> find_position_bounds(pk=110, rhoa=137, 
-                          rhoa_range=np.array([175,132,137,139,170]))
-        
-    
-    """
-
-    if isinstance(pk, str): 
-        pk = float(pk.replace(pk[0], '').replace('_pk', ''))
-        
-    index_rhoa = np.where(rhoa_range ==rhoa)[0]
-    if len(index_rhoa) ==0 : index_rhoa =0 
-    
-    leftlen = len(rhoa_range[: int(index_rhoa)])
-    rightlen = len(rhoa_range[int(index_rhoa):])
-    
-    pk_min = pk - leftlen * dl 
-    pk_max =  pk + (rightlen  -1) * dl 
-    
-    return pk_min, pk_max 
-
-
-def wrap_infos (
-        phrase ,
-        value ='',
-        underline ='-',
-        unit ='',
-        site_number= '',
-        **kws) : 
-    """Display info from anomaly details."""
-    
-    repeat =kws.pop('repeat', 77)
-    intermediate =kws.pop('inter+', '')
-    begin_phrase_mark= kws.pop('begin_phrase', '--|>')
-    on = kws.pop('on', False)
-    if not on: return ''
-    else : 
-        print(underline * repeat)
-        print('{0} {1:<50}'.format(begin_phrase_mark, phrase), 
-              '{0:<10} {1}'.format(value, unit), 
-              '{0}'.format(intermediate), "{}".format(site_number))
-        print(underline * repeat )
-    
-def drawn_anomaly_boundaries2(
-        erp_data,
-        appRes, 
-        index
-        ):
-    """
-    Function to drawn anomaly boundary 
-    and return the anomaly with its boundaries
-    
-    :param erp_data: erp profile 
-    :type erp_data: array_like or list 
-    
-    :param appRes: resistivity value of minimum pk anomaly 
-    :type appRes: float 
-    
-    :param index: index of minimum pk anomaly 
-    :type index: int 
-    
-    :return: anomaly boundary 
-    :rtype: list of array_like 
-
-    """
-    f = 0 # flag to mention which part must be calculated 
-    if index ==0 : 
-        f = 1 # compute only right part 
-    elif appRes ==erp_data[-1]: 
-        f=2 # compute left part 
-    
-    def loop_sideBound(term):
-        """
-        loop side bar from anomaly and find the term side 
-        
-        :param term: is array of left or right side of anomaly.
-        :type trem: array 
-        
-        :return: side bar 
-        :type: array_like 
-        """
-        tem_drawn =[]
-        maxT=0 
-
-        for ii, tem_rho in enumerate(term) : 
-
-            diffRes_betw_2pts= tem_rho - appRes 
-            if diffRes_betw_2pts > maxT : 
-                maxT = diffRes_betw_2pts
-                tem_drawn.append(tem_rho)
-            elif diffRes_betw_2pts < maxT : 
-                # rho_limit = tem_rho 
-                break 
-        # print(tem_drawn)
-        return np.array(tem_drawn)
-    # first broke erp profile from the anomalies 
-    if f==2 : # compute the left part 
-        # flip array and start backward counting 
-        temp_erp_data = erp_data [::-1] 
-        sbeg = appRes   # initialize value 
-        for ii, valan in enumerate(temp_erp_data): 
-            if valan >= sbeg: 
-                sbeg = valan 
-            elif valan < sbeg: 
-                left_term = erp_data[ii:]
-                break 
-            
-        left_term = erp_data[:index][::-1] # flip left term  for looping
-        # flip again to keep the order 
-        left_limit = loop_sideBound(term=left_term)[::-1] 
-
-    if f==0 or f ==1 : 
-        right_term= erp_data[index :]
-        right_limit=loop_sideBound(right_term)
-    # concat right and left to get the complete anomaly 
-    if f==2: 
-        anomalyBounds = np.append(left_limit,appRes)
-                                   
-    elif f ==1 : 
-        anomalyBounds = np.array([[appRes]+ right_limit.tolist()])
-    else: 
-        left_limit = np.append(left_limit, appRes)
-        anomalyBounds = np.concatenate((left_limit, right_limit))
-    
-    return appRes, index, anomalyBounds  
-
-def get_boundaries(df): 
-    """
-    Define anomaly boundary `upper bound` and `lowerbound` from 
-    :ref:`define_position_bounds` location. 
-        
-    :param df: Dataframe pandas contained  the columns 
-                'pk', 'x', 'y', 'rho', 'dl'. 
-    returns: 
-        - `autoOption` triggered the automatic Option if nothing is specified 
-            into excelsheet.
-        - `ves_loc`: Sounding curve location at pk 
-        - `posMinMax`: Anomaly boundaries composed of ``lower`` and ``upper``
-            bounds.
-           Specific names can be used  to define lower and upper bounds:: 
-                
-               `lower`: 'lower', 'inf', 'min', 'min', '1' or  'low'
-               `upper`: 'upper', 'sup', 'maj', 'max', '2, or 'up'
-               
-        To define the sounding location, can use:: 
-            `ves`:'ves', 'se', 'sond','vs', 'loc', '0' or 'dl'
-            
-    """
-    shape_=[ 'V','W', 'U', 'H', 'M', 'C', 'K' ]
-    type__= ['EC', 'NC', 'CP', 'CB2P']
-        # - ``EC`` for Extensive conductive. 
-        # - ``NC`` for narrow conductive. 
-        # - ``CP`` for conductive PLANE 
-        # - ``CB2P`` for contact between two planes. 
-    shape =None 
-    type_ =None 
-    
-    def recoverShapeOrTypefromSheet(
-            listOfAddedArray,
-            param): 
-        """ Loop the array and get whether an anomaly shape name is provided.
-        
-        :param listOfAddedArray: all Added array values except 
-         'pk', 'x', 'y', 'rho' are composed of list of addedArray.
-        :param param: Can be main description of different `shape_` of `type__` 
-        
-        :returns: 
-            - `shape` : 'V','W', 'U', 'H', 'M', 'C' or  'K' from sheet or 
-             `type` : 'EC', 'NC', 'CP', 'CB2P'
-            - listOfAddedArray : list of added array 
-        """
-        param_ =None 
-        for jj, colarray in enumerate(listOfAddedArray[::-1]): 
-            tem_=[str(ss).upper().strip() for ss in list(colarray)] 
-            for ix , elem in enumerate(tem_):
-                for param_elm in param: 
-                    if elem ==param_elm : 
-                        # retrieves the shape and replace by np.nan value 
-                        listOfAddedArray[::-1][jj][ix]=np.nan  
-                        return param_elm , listOfAddedArray
-                    
-        return param_, listOfAddedArray
-    
-    def mergeToOne(
-            listOfColumns,
-            _df
-            ):
-        """ Get data from other columns annd merge into one array.
-        
-        :param listOfColumns: Columns names 
-        :param _df: dataframe to retrieve data to one
-        """
-        new_array = np.full((_df.shape[0],), np.nan)
-        listOfColumnData = [ _df[name].to_numpy() for name in listOfColumns ]
-        # loop from backward so we keep the most important to the first row 
-        # close the main df that composed `pk`,`x`, `y`, and `rho`.
-        # find the shape 
-        shape, listOfColumnData = recoverShapeOrTypefromSheet(listOfColumnData, 
-                                                        param =shape_)
-        type_, listOfColumnData = recoverShapeOrTypefromSheet(listOfColumnData, 
-                                                        param =type__)
-  
-        for colarray in listOfColumnData[::-1]: 
-           for ix , val  in enumerate(colarray): 
-               try: 
-                   if not np.isnan(val) : 
-                       new_array[ix]=val
-               except :pass  
-        
-        return shape , type_,  new_array 
-    
-    
-    def retrieve_ix_val(
-            array
-            ): 
-        """ Retrieve value and index  and build `posMinMax boundaries
-        
-        :param array: array of main colum contains the anomaly definitions or 
-                a souding curve location like :: 
-                
-                sloc = [NaN, 'low', NaN, NaN, NaN, 'ves', NaN,
-                        NaN, 'up', NaN, NaN, NaN]
-                `low`, `ves` and `up` are the lower boundary, the electric 
-                sounding  and the upper boundary of the selected anomaly 
-                respectively.
-        For instance, if dipole_length is =`10`m, t he location (`pk`)
-            of `low`, `ves` and `up` are 10, 50 and 80 m respectively.
-            `posMinMax` =(10, 80)
-        """
-        
-        lower_ix =None 
-        upper_ix =None
-        ves_ix = None 
-
-        array= array.reshape((array.shape[0],) )
-        for ix, val in enumerate(array):
-            for low, up, vloc in zip(
-                    ['lower', 'inf', 'min', 'min', '1', 'low'],
-                    ['upper', 'sup', 'maj', 'max', '2', 'up'], 
-                    ['ves', 'se', 'sond','vs', 'loc', '0', 'dl']
-                    ): 
-                try : 
-                    floatNaNor123= np.float(val)
-                except: 
-                    if val.lower().find(low)>=0: 
-                        lower_ix = ix 
-                        break
-                    elif val.lower().find(up) >=0: 
-                        upper_ix = ix 
-                        break
-                    elif val.lower().find(vloc)>=0: 
-                        ves_ix = ix 
-                        break 
-                else : 
-                    if floatNaNor123 ==1: 
-                        lower_ix = ix 
-                        break
-                    elif floatNaNor123 ==2: 
-                        upper_ix = ix 
-                        break 
-                    elif floatNaNor123 ==0: 
-                        ves_ix = ix 
-                        break 
-                           
-        return lower_ix, ves_ix, upper_ix 
-    
-    # set pandas so to consider np.inf as NaN number.
-    
-    pd.options.mode.use_inf_as_na = True
-    
-    # unecesseray to specify the colum of sounding location.
-    # dl =['drill', 'dl', 'loc', 'dh', 'choi']
-    
-    _autoOption=False  # set automatic to False one posMinMax  
-    # not found as well asthe anomaly location `ves`.
-    posMinMax =None 
-    #get df columns from the 4-iem index 
-    for sl in ['pk', 'sta', 'loc']: 
-        for val in df.columns: 
-            if val.lower()==sl: 
-                pk_series = df[val].to_numpy()
-                break 
-
-    listOfAddedColumns= df.iloc[:, 4:].columns
-    
-    if len(listOfAddedColumns) ==0:
-        return True,  shape, type_, None, posMinMax,  df   
- 
-    df_= df.iloc[:, 4:]
-    # check whether all remains dataframe values are `NaN` values
-    if len(list(df_.columns[df_.isna().all()])) == len(listOfAddedColumns):
-         # If yes , trigger the auto option 
-        return True,  shape, type_, None, posMinMax,  df.iloc[:, :4] 
-  
-    # get the colum name with any nan values 
-    sloc_column=list(df_.columns[df_.isna().any()])
-    # if column contains  one np.nan, the sloc colum is found 
-    sloc_values = df_[sloc_column].to_numpy()
-    
-    if len(sloc_column)>1 : #
-    # get the value from single array
-        shape , type_,  sloc_values =  mergeToOne(sloc_column, df_)
-
-
-    lower_ix, ves_ix ,upper_ix   = retrieve_ix_val(sloc_values)
-    
-    # if `lower` and `upper` bounds are not found then start or end limits of
-    # selected anomaly  from the position(pk) of the sounding curve. 
-    if lower_ix is None : 
-        lower_ix =ves_ix 
-    if upper_ix is None: 
-        upper_ix = ves_ix 
-   
-    if (lower_ix  and upper_ix ) is None: 
-        posMinMax =None
-    if posMinMax is None and ves_ix is None: _autoOption =True 
-    else : 
-        posMinMax =(pk_series[lower_ix], pk_series[upper_ix] )
-        
-    if ves_ix is None: ves_loc=None
-    else : ves_loc = pk_series[ves_ix]
-    
-    return _autoOption, shape, type_, ves_loc , posMinMax,  df.iloc[:, :4]  
-    
- 
-def reshape(arr , axis = None) :
-    """ Detect the array shape and reshape it accordingly, back to the given axis. 
-    
-    :param array: array_like with number of dimension equals to 1 or 2 
-    :param axis: axis to reshape back array. If 'axis' is None and 
-        the number of dimension is greater than 1, it reshapes back array 
-        to array-like 
-    
-    :returns: New reshaped array 
-    
-    :Example: 
-        >>> import numpy as np 
-        >>> from watex.utils.funcutils import reshape 
-        >>> array = np.random.randn(50 )
-        >>> array.shape
-        ... (50,)
-        >>> ar1 = reshape(array, 1) 
-        >>> ar1.shape 
-        ... (1, 50)
-        >>> ar2 =reshape(ar1 , 0) 
-        >>> ar2.shape 
-        ... (50, 1)
-        >>> ar3 = reshape(ar2, axis = None)
-        >>> ar3.shape # goes back to the original array  
-        >>> ar3.shape 
-        ... (50,)
-        
-    """
-    arr = np.array(arr)
-    if arr.ndim > 2 : 
-        raise ValueError('Expect an array with max dimension equals to 2' 
-                         f' but {str(arr.ndim)!r} were given.')
-        
-    if axis  not in (0 , 1, -1, None): 
-        raise ValueError(f'Wrong axis value: {str(axis)!r}')
-        
-    if axis ==-1:
-        axis =None 
-    if arr.ndim ==1 : 
-        # ie , axis is None , array is an array-like object
-        s0, s1= arr.shape [0], None 
-    else : 
-        s0, s1 = arr.shape 
-    if s1 is None: 
-        return  arr.reshape ((1, s0)) if axis == 1 else (arr.reshape (
-            (s0, 1)) if axis ==0 else arr )
-    try : 
-        arr = arr.reshape ((s0 if s1==1 else s1, )) if axis is None else (
-            arr.reshape ((1, s0)) if axis==1  else arr.reshape ((s1, 1 ))
-            )
-    except ValueError: 
-        # error raises when user mistakes to input the right axis. 
-        # (ValueError: cannot reshape array of size 54 into shape (1,1)) 
-        # then return to him the original array 
-        pass 
-
-    return arr   
-    
-    
-def ismissing(refarr, arr, fill_value = np.nan, return_index =False): 
-    """ Get the missing values in array-like and fill it  to match the length
-    of the reference array. 
-    
-    The function makes sense especially for frequency interpollation in the 
-    'attenuation band' when using the audio-frequency magnetotelluric methods. 
-    
-    :param arr: array-like- Array to be extended with fill value. It should be  
-        shorter than the `refarr`. Otherwise it returns the same array `arr` 
-    :param refarr: array-like- the reference array. It should have a greater 
-        length than the array 
-    :param fill_value: float - Value to fill the `arr` to match the length of 
-        the `refarr`. 
-    :param return_index: bool or str - array-like, index of the elements element 
-        in `arr`. Default is ``False``. Any other value should returns the 
-        mask of existing element in reference array
-        
-    :returns: array and values missings or indexes in reference array. 
-    
-    :Example: 
-        
-    >>> import numpy as np 
-    >>> from watex.utils.funcutils import ismissing
-    >>> refreq = np.linspace(7e7, 1e0, 20) # 20 frequencies as reference
-    >>> # remove the value between index 7 to 12 and stack again
-    >>> freq = np.hstack ((refreq.copy()[:7], refreq.copy()[12:] ))  
-    >>> f, m  = ismissing (refreq, freq)
-    >>> f, m  
-    ...array([7.00000000e+07, 6.63157895e+07, 6.26315791e+07, 5.89473686e+07,
-           5.52631581e+07, 5.15789476e+07, 4.78947372e+07,            nan,
-                      nan,            nan,            nan,            nan,
-           2.57894743e+07, 2.21052638e+07, 1.84210534e+07, 1.47368429e+07,
-           1.10526324e+07, 7.36842195e+06, 3.68421147e+06, 1.00000000e+00])
-    >>> m # missing values 
-    ... array([44210526.68421052, 40526316.21052632, 36842105.73684211,
-           33157895.2631579 , 29473684.78947368])
-    >>>  _, m_ix  = ismissing (refreq, freq, return_index =True)
-    >>> m_ix 
-    ... array([ 7,  8,  9, 10, 11], dtype=int64)
-    >>> # assert the missing values from reference values 
-    >>> refreq[m_ix ] # is equal to m 
-    ... array([44210526.68421052, 40526316.21052632, 36842105.73684211,
-           33157895.2631579 , 29473684.78947368]) 
-        
-    """
-    return_index = str(return_index).lower() 
-    fill_value = _assert_all_types(fill_value, float, int)
-    if return_index in ('false', 'value', 'val') :
-        return_index ='values' 
-    elif return_index  in ('true', 'index', 'ix') :
-        return_index = 'index' 
-    else : 
-        return_index = 'mask'
-    
-    ref = refarr.copy() ; mask = np.isin(ref, arr)
-    miss_values = ref [~np.isin(ref, arr)] 
-    miss_val_or_ix  = (ref [:, None] == miss_values).argmax(axis=0
-                         ) if return_index =='index' else ref [~np.isin(ref, arr)] 
-    
-    miss_val_or_ix = mask if return_index =='mask' else miss_val_or_ix 
-    # if return_missing_values: 
-    ref [~np.isin(ref, arr)] = fill_value 
-    #arr= np.hstack ((arr , np.repeat(fill_value, 0 if m <=0 else m  ))) 
-    #refarr[refarr ==arr] if return_index else arr 
-    return  ref , miss_val_or_ix   
-
-def make_arr_consistent (
-        refarr, arr, fill_value = np.nan, return_index = False, 
-        method='naive'): 
-    """
-    Make `arr` to be consistent with the reference array `refarr`. Fill the 
-    missing value with param `fill_value`. 
-    
-    Note that it does care of the position of the value in the array. Use 
-    Numpy digitize to compute the bins. The array caveat here is the bins 
-    must be monotonically decreasing or increasing.
-    
-    If the values in `arr` are present in `refarr`, the position of `arr` 
-    in new consistent array should be located decreasing or increasing order. 
-    
-    Parameters 
-    ------------
-    arr: array-like 1d, 
-        Array to extended with fill value. It should be  shorter than the 
-        `refarr`.
-        
-    refarr: array-like- the reference array. It should have a greater 
-        length than the array `arr`.  
-    fill_value: float, 
-        Value to fill the `arr` to match the length of the `refarr`. 
-    return_index: bool or str, default=True 
-         index of the position of the  elements in `refarr`.
-         Default is ``False``. If ``mask`` should  return the 
-        mask of existing element in reference array
-    method: str, default="naive"
-        Is the method used to find the right position of items in `arr`
-        based on the reference array. 
-        - ``naive``, considers the length of ``arr`` must fit the number of 
-            items that should be visible in the consistent array. This method 
-            erases the remaining bins values out of length of `arr`. 
-        - ``strict` did the same but rather than considering the length, 
-            it considers the maximum values in the `arr`. It assumes that `arr`
-            is sorted in ascending order. This methods is usefull for plotting 
-            a specific stations since the station loactions are sorted in 
-            ascending order. 
-        
-    Returns 
-    ---------
-    non_zero_index , mask or t  
-        index: indices of the position of `arr` items in ``refarr``. 
-        mask: bool of the position `arr` items in ``refarr``
-        t: new consistent array with the same length as ``refarr``
-    
-    Examples 
-    ----------
-    >>> import numpy as np 
-    >>> from watex.utils.funcutils import make_arr_consistent
-    >>> refarr = np.arange (12) 
-    >>> arr = np.arange (7, 10) 
-    >>> make_arr_consistent (refarr, arr ) 
-    Out[84]: array([nan, nan, nan, nan, nan, nan, nan,  7.,  8.,  9., nan, nan])
-    >>> make_arr_consistent (refarr, arr , return_index =True )
-    Out[104]: array([7, 8, 9], dtype=int64)
-    >>> make_arr_consistent (refarr, arr , return_index ="mask" )
-    Out[105]: 
-    array([False, False, False, False, False, False, False,  True,  True,
-            True, False, False])
-    >>> a = np.arange ( 12 ); b = np.linspace (7, 10 , 7) 
-    >>> make_arr_consistent (a, b ) 
-    Out[112]: array([nan, nan, nan, nan, nan, nan, nan,  7.,  8.,  9., 10., 11.])
-    >>> make_arr_consistent (a, b ,method='strict') 
-    Out[114]: array([nan, nan, nan, nan, nan, nan, nan,  7.,  8.,  9., 10., nan])
-    """
-    try : 
-        refarr = reshape( refarr).shape[1] 
-        arr= reshape( arr).shape[1] 
-    except :pass 
-    else: raise TypeError ("Expects one-dimensional arrays for both arrays.")
-
-    t = np.full_like( refarr, fill_value = np.nan, dtype =float )
-    temp_arr = np.digitize( refarr, arr) 
-    non_zero_index = reshape (np.argwhere (temp_arr!=0 ) ) 
-    t[non_zero_index] = refarr [non_zero_index] 
-    # force value to keep only 
-    # value in array 
-    if method=='strict':
-        index = reshape ( np.argwhere (  (max( arr)  - t) < 0 ) ) 
-        t [index ]= np.nan 
-    else: 
-        if len (t[~np.isnan (t)]) > len(arr): 
-            t [ - (len(t[~np.isnan (t)])-len(arr)):]= np.nan 
-    # update the non_zeros index 
-    non_zero_index= reshape ( np.argwhere (~np.isnan (t)))
-    # now replace all NaN value by filled value 
-    t [np.isnan(t)] = fill_value 
-
-    return  refarr == t  if return_index =='mask' else (
-        non_zero_index if return_index else t )
-
-def find_close_position (refarr, arr): 
-    """ Get the close item from `arr` in the reference array `refarr`. 
-    
-    :param arr: array-like 1d, 
-        Array to extended with fill value. It should be  shorter than the 
-        `refarr`.
-        
-    :param refarr: array-like- 
-        the reference array. It should have a greater length than the
-        array `arr`.  
-    :return: generator of index of the closest position in  `refarr`.  
-    """
-    for item in arr : 
-        ix = np.argmin (np.abs (refarr - item)) 
-        yield ix 
-    
-
-def fillNaN(arr, method ='ff'): 
-    """ Most efficient way to back/forward-fill NaN values in numpy array. 
-    
-    Parameters 
-    ---------- 
-    arr : ndarray 
-        Array containing NaN values to be filled 
-    method: str 
-        Method for filling. Can be forward fill ``ff`` or backward fill `bf``. 
-        or ``both`` for the two methods. Default is `ff`. 
-        
-    Returns
-    -------
-    new array filled. 
-    
-    Notes 
-    -----
-    When NaN value is framed between two valid numbers, ``ff`` and `bf` performs 
-    well the filling operations. However, when the array is ended by multiple 
-    NaN values, the ``ff`` is recommended. At the opposite the ``bf`` is  the 
-    method suggested. The ``both``argument does the both tasks at the expense of 
-    the computation cost. 
-    
-    Examples 
-    --------- 
-        
-    >>> import numpy as np 
-    >>> from from watex.utils.funcutils import fillNaN 
-    >>> arr2d = np.random.randn(7, 3)
-    >>> # change some value into NaN 
-    >>> arr2d[[0, 2, 3, 3 ],[0, 2,1, 2]]= np.nan
-    >>> arr2d 
-    ... array([[        nan, -0.74636104,  1.12731613],
-           [ 0.48178017, -0.18593812, -0.67673698],
-           [ 0.17143421, -2.15184895,         nan],
-           [-0.6839212 ,         nan,         nan]])
-    >>> fillNaN (arr2d) 
-    ... array([[        nan, -0.74636104,  1.12731613],
-           [ 0.48178017, -0.18593812, -0.67673698],
-           [ 0.17143421, -2.15184895, -2.15184895],
-           [-0.6839212 , -0.6839212 , -0.6839212 ]])
-    >>> fillNaN(arr2d, 'bf')
-    ... array([[-0.74636104, -0.74636104,  1.12731613],
-           [ 0.48178017, -0.18593812, -0.67673698],
-           [ 0.17143421, -2.15184895,         nan],
-           [-0.6839212 ,         nan,         nan]])
-    >>> fillNaN (arr2d, 'both')
-    ... array([[-0.74636104, -0.74636104,  1.12731613],
-           [ 0.48178017, -0.18593812, -0.67673698],
-           [ 0.17143421, -2.15184895, -2.15184895],
-           [-0.6839212 , -0.6839212 , -0.6839212 ]])
-    
-    References 
-    ----------
-    Some function below are edited by the authors in pyQuestion.com website. 
-    There are other way more efficient to perform this task by calling the module 
-    `Numba` to accelerate the computation time. However, at the time this script 
-    is writen (August 17th, 2022) , `Numba` works with `Numpy` version 1.21. The
-    latter  is older than the one used in for writting this package (1.22.3 ). 
-    
-    For furher details, one can refer to the following link: 
-    https://pyquestions.com/most-efficient-way-to-forward-fill-nan-values-in-numpy-array
-    
-    """
-    
-    if not hasattr(arr, '__array__'): 
-        arr = np.array(arr)
-        
-    def ffill (arr): 
-        """ Forward fill."""
-        idx = np.where (~mask, np.arange(mask.shape[1]), 0)
-        np.maximum.accumulate (idx, axis =1 , out =idx )
-        return arr[np.arange(idx.shape[0])[:, None], idx ]
-    
-    def bfill (arr): 
-        """ Backward fill """
-        idx = np.where (~mask, np.arange(mask.shape[1]) , mask.shape[1]-1)
-        idx = np.minimum.accumulate(idx[:, ::-1], axis =1)[:, ::-1]
-        return arr [np.arange(idx.shape [0])[:, None], idx ]
-    
-    method= str(method).lower().strip() 
-    
-    if arr.ndim ==1: 
-        arr = reshape(arr, axis=1)  
-        
-    if method  in ('backward', 'bf',  'bwd'):
-        method = 'bf' 
-    elif method in ('forward', 'ff', 'fwd'): 
-        method= 'ff' 
-    elif method in ('both', 'ffbf', 'fbwf', 'bff', 'full'): 
-        method ='both'
-    if method not in ('bf', 'ff', 'both'): 
-        raise ValueError ("Expect a backward <'bf'>, forward <'ff'> fill "
-                          f" or both <'bff'> not {method!r}")
-    mask = np.isnan (arr )  
-    if method =='both': 
-        arr = ffill(arr) ;
-        #mask = np.isnan (arr)  
-        arr = bfill(arr) 
-    
-    return (ffill(arr) if method =='ff' else bfill(arr)
-            ) if method in ('bf', 'ff') else arr    
-    
-    
-def get_params (obj: object 
-               ) -> Dict: 
-    """
-    Get object parameters. 
-    
-    Object can be callable or instances 
-    
-    :param obj: object , can be callable or instance 
-    
-    :return: dict of parameters values 
-    
-    :examples: 
-        >>> from sklearn.svm import SVC 
-        >>> from watex.utils.funcutils import get_params 
-        >>> sigmoid= SVC (
-            **{
-                'C': 512.0,
-                'coef0': 0,
-                'degree': 1,
-                'gamma': 0.001953125,
-                'kernel': 'sigmoid',
-                'tol': 1.0 
-                }
-            )
-        >>> pvalues = get_params( sigmoid)
-        >>> {'decision_function_shape': 'ovr',
-             'break_ties': False,
-             'kernel': 'sigmoid',
-             'degree': 1,
-             'gamma': 0.001953125,
-             'coef0': 0,
-             'tol': 1.0,
-             'C': 512.0,
-             'nu': 0.0,
-             'epsilon': 0.0,
-             'shrinking': True,
-             'probability': False,
-             'cache_size': 200,
-             'class_weight': None,
-             'verbose': False,
-             'max_iter': -1,
-             'random_state': None
-         }
-    """
-    if hasattr (obj, '__call__'): 
-        cls_or_func_signature = inspect.signature(obj)
-        PARAMS_VALUES = {k: None if v.default is (inspect.Parameter.empty 
-                         or ...) else v.default 
-                    for k, v in cls_or_func_signature.parameters.items()
-                    # if v.default is not inspect.Parameter.empty
-                    }
-    elif hasattr(obj, '__dict__'): 
-        PARAMS_VALUES = {k:v  for k, v in obj.__dict__.items() 
-                         if not (k.endswith('_') or k.startswith('_'))}
-    
-    return PARAMS_VALUES
-
-
-def fit_by_ll(ediObjs): 
-    """ Fit EDI by location and reorganize EDI according to the site  
-    longitude and latitude coordinates. 
-    
-    EDIs data are mostly reading in an alphabetically order, so the reoganization  
-
-    according to the location(longitude and latitude) is usefull for distance 
-    betwen site computing with a right position at each site.  
-    
-    :param ediObjs: list of EDI object, composed of a collection of 
-        watex.edi.Edi or pycsamt.core.edi.Edi or mtpy.core.edi objects 
-    :type ediObjs: watex.edi.Edi_Collection 
-
-    
-    :returns: array splitted into ediObjs and Edifiles basenames 
-    :rtyple: tuple 
-    
-    :Example: 
-        >>> import numpy as np 
-        >>> from watex.methods.em import EM
-        >>> from watex.utils.funcutils import fit_by_ll
-        >>> edipath ='data/edi_ss' 
-        >>> cediObjs = EM (edipath) 
-        >>> ediObjs = np.random.permutation(cediObjs.ediObjs) # shuffle the  
-        ... # the collection of ediObjs 
-        >>> ediObjs, ediObjbname = fit_by_ll(ediObjs) 
-        ...
-    
-    """
-    #get the ediObjs+ names in ndarray(len(ediObjs), 2) 
-    objnames = np.c_[ediObjs, np.array(
-        list(map(lambda obj: os.path.basename(obj.edifile), ediObjs)))]
-    lataddlon = np.array (list(map(lambda obj: obj.lat + obj.lon , ediObjs)))
-    sort_ix = np.argsort(lataddlon) 
-    objnames = objnames[sort_ix ] 
-    #ediObjs , objbnames = np.hsplit(objnames, 2) 
-    return objnames[:, 0], objnames[:, -1]
-   
-    
-def make_ids(arr, prefix =None, how ='py', skip=False): 
-    """ Generate auto Id according to the number of given sites. 
-    
-    :param arr: Iterable object to generate an id site . For instance it can be 
-        the array-like or list of EDI object that composed a collection of 
-        watex.edi.Edi object. 
-    :type ediObjs: array-like, list or tuple 
-
-    :param prefix: string value to add as prefix of given id. Prefix can be 
-        the site name.
-    :type prefix: str 
-    
-    :param how: Mode to index the station. Default is 'Python indexing' i.e. 
-        the counting starts by 0. Any other mode will start the counting by 1.
-    :type cmode: str 
-    
-    :param skip: skip the strong formatage. the formatage acccording to the 
-        number of collected file. 
-    :type skip: bool 
-    :return: ID number formated 
-    :rtype: list 
-    
-    :Example: 
-        >>> import numpy as np 
-        >>> from watex.utils.func_utils import make_ids 
-        >>> values = ['edi1', 'edi2', 'edi3'] 
-        >>> make_ids (values, 'ix')
-        ... ['ix0', 'ix1', 'ix2']
-        >>> data = np.random.randn(20)
-        >>>  make_ids (data, prefix ='line', how=None)
-        ... ['line01','line02','line03', ... , line20] 
-        >>> make_ids (data, prefix ='line', how=None, skip =True)
-        ... ['line1','line2','line3',..., line20] 
-        
-    """ 
-    fm='{:0' + ('1' if skip else '{}'.format(int(np.log10(len(arr))) + 1)) +'}'
-    id_ =[str(prefix) + fm.format(i if how=='py'else i+ 1 ) if prefix is not 
-          None else fm.format(i if how=='py'else i+ 1) 
-          for i in range(len(arr))] 
-    return id_    
-    
-def show_stats(nedic , nedir, fmtl='~', lenl=77, obj='EDI'): 
-    """ Estimate the file successfully read reading over the unread files
-
-    :param nedic: number of input or collected files 
-    :param nedir: number of files read sucessfully 
-    :param fmt: str to format the stats line 
-    :param lenl: length of line denileation."""
-    
-    def get_obj_len (value):
-        """ Control if obj is iterable then take its length """
-        try : 
-            iter(value)
-        except :pass 
-        else : value =len(value)
-        return value 
-    nedic = get_obj_len(nedic)
-    nedir = get_obj_len(nedir)
-    
-    print(fmtl * lenl )
-    mesg ='|'.join( ['|{0:<15}{1:^2} {2:<7}',
-                     '{3:<15}{4:^2} {5:<7}',
-                     '{6:<9}{7:^2} {8:<7}%|'])
-    print(mesg.format('Data collected','=',  nedic, f'{obj} success. read',
-                      '=', nedir, 'Rate','=', round ((nedir/nedic) *100, 2),
-                      2))
-    print(fmtl * lenl ) 
-    
-def concat_array_from_list (list_of_array , concat_axis = 0) :
-    """ Concat array from list and set the None value in the list as NaN.
-    
-    :param list_of_array: List of array elements 
-    :type list of array: list 
-    
-    :param concat_axis: axis for concatenation ``0`` or ``1``
-    :type concat_axis: int 
-    
-    :returns: Concatenated array with shape np.ndaarry(
-        len(list_of_array[0]), len(list_of_array))
-    :rtype: np.ndarray 
-    
-    :Example: 
-        
-    >>> import numpy as np 
-    >>> from watex.utils.funcutils import concat_array_from_list 
-    >>> np.random.seed(0)
-    >>> ass=np.random.randn(10)
-    >>> ass = ass2=np.linspace(0,15,10)
-    >>> concat_array_from_list ([ass, ass]) 
-    
-    """
-    concat_axis =int(_assert_all_types(concat_axis, int, float))
-    if concat_axis not in (0 , 1): 
-        raise ValueError(f'Unable to understand axis: {str(concat_axis)!r}')
-    
-    list_of_array = list(map(lambda e: np.array([np.nan])
-                             if e is None else np.array(e), list_of_array))
-    # if the list is composed of one element of array, keep it outside
-    # reshape accordingly 
-    if len(list_of_array)==1:
-        ar = (list_of_array[0].reshape ((1,len(list_of_array[0]))
-                 ) if concat_axis==0 else list_of_array[0].reshape(
-                        (len(list_of_array[0]), 1)
-                 )
-             ) if list_of_array[0].ndim ==1 else list_of_array[0]
-                     
-        return ar 
-
-    #if concat_axis ==1: 
-    list_of_array = list(map(
-            lambda e:e.reshape(e.shape[0], 1) if e.ndim ==1 else e ,
-            list_of_array)
-        ) if concat_axis ==1 else list(map(
-            lambda e:e.reshape(1, e.shape[0]) if e.ndim ==1 else e ,
-            list_of_array))
-                
-    return np.concatenate(list_of_array, axis = concat_axis)
-    
-def station_id (id_, is_index= 'index', how=None, **kws): 
-    """ 
-    From id get the station  name as input  and return index `id`. 
-    Index starts at 0.
-    
-    :param id_: str, of list of the name of the station or indexes . 
-    
-    :param is_index: bool 
-        considered the given station as a index. so it remove all the letter and
-        keep digit as index of each stations. 
-        
-    :param how: Mode to index the station. Default is 
-        'Python indexing' i.e.the counting starts by 0. Any other mode will 
-        start the counting by 1. Note that if `is_index` is ``True`` and the 
-        param `how` is set to it default value ``py``, the station index should 
-        be downgraded to 1. 
-        
-    :param kws: additionnal keywords arguments from :func:`~.make_ids`.
-    
-    :return: station index. If the list `id_` is given will return the tuple.
-    
-    :Example:
-        
-    >>> from watex.utils.funcutils import station_id 
-    >>> dat1 = ['S13', 's02', 's85', 'pk20', 'posix1256']
-    >>> station_id (dat1)
-    ... (13, 2, 85, 20, 1256)
-    >>> station_id (dat1, how='py')
-    ... (12, 1, 84, 19, 1255)
-    >>> station_id (dat1, is_index= None, prefix ='site')
-    ... ('site1', 'site2', 'site3', 'site4', 'site5')
-    >>> dat2 = 1 
-    >>> station_id (dat2) # return index like it is
-    ... 1
-    >>> station_id (dat2, how='py') # considering the index starts from 0
-    ... 0
-    
-    """
-    is_iterable =False 
-    is_index = str(is_index).lower().strip() 
-    isix=True if  is_index in ('true', 'index', 'yes', 'ix') else False 
-    
-    regex = re.compile(r'\d+', flags=re.IGNORECASE)
-    try : 
-        iter (id_)
-    except : 
-        id_= [id_]
-    else : is_iterable=True 
-    
-    #remove all the letter 
-    id_= list(map( lambda o: regex.findall(o), list(map(str, id_))))
-    # merge the sequences list and for consistency remove emty list or str 
-    id_=tuple(filter (None, list(itertools.chain(*id_)))) 
-    
-    # if considering as Python index return value -1 other wise return index 
-    
-    id_ = tuple (map(int, np.array(id_, dtype = np.int32)-1)
-                 ) if how =='py' else tuple ( map(int, id_)) 
-    
-    if (np.array(id_) < 0).any(): 
-        warnings.warn('Index contains negative values. Be aware that you are'
-                      " using a Python indexing. Otherwise turn 'how' argumennt"
-                      " to 'None'.")
-    if not isix : 
-        id_= tuple(make_ids(id_, how= how,  **kws))
-        
-    if not is_iterable : 
-        try: id_ = id_[0]
-        except : warnings.warn("The station id is given as a non iterable "
-                          "object, but can keep the same format in return.")
-        if id_==-1: id_= 0 if how=='py' else id_ + 2 
-
-    return id_
-
-def assert_doi(doi): 
-    """
-     assert the depath of investigation Depth of investigation converter 
-
-    :param doi: depth of investigation in meters.  If value is given as string 
-        following by yhe index suffix of kilometers 'km', value should be 
-        converted instead. 
-    :type doi: str|float 
-    
-    :returns doi:value in meter
-    :rtype: float
-           
-    """
-    if isinstance (doi, str):
-        if doi.find('km')>=0 : 
-            try: doi= float(doi.replace('km', '000')) 
-            except :TypeError (" Unrecognized value. Expect value in 'km' "
-                           f"or 'm' not: {doi!r}")
-    try: doi = float(doi)
-    except: TypeError ("Depth of investigation must be a float number "
-                       "not: {str(type(doi).__name__!r)}")
-    return doi
-    
-def strip_item(item_to_clean, item=None, multi_space=12):
-    """
-    Function to strip item around string values.  if the item to clean is None or 
-    item-to clean is "''", function will return None value
-
-    Parameters
-    ----------
-        * item_to_clean : list or np.ndarray of string 
-                 List to strip item.
-        * cleaner : str , optional
-                item to clean , it may change according the use. The default is ''.
-        * multi_space : int, optional
-                degree of repetition may find around the item. The default is 12.
-    Returns
-    -------
-        list or ndarray
-            item_to_clean , cleaned item 
-            
-    :Example: 
-        
-     >>> import numpy as np
-     >>> new_data=_strip_item (item_to_clean=np.array(['      ss_data','    pati   ']))
-     >>>  print(np.array(['      ss_data','    pati   ']))
-     ... print(new_data)
-
-    """
-    if item==None :
-        item = ' '
-    
-    cleaner =[(''+ ii*'{0}'.format(item)) for ii in range(multi_space)]
-    
-    if isinstance (item_to_clean, str) : 
-        item_to_clean=[item_to_clean] 
-        
-    # if type(item_to_clean ) != list :#or type(item_to_clean ) !=np.ndarray:
-    #     if type(item_to_clean ) !=np.ndarray:
-    #         item_to_clean=[item_to_clean]
-    if item_to_clean in cleaner or item_to_clean ==['']:
-        #warnings.warn ('No data found for sanitization; returns None.')
-        return None 
-    try : 
-        multi_space=int(multi_space)
-    except : 
-        raise TypeError('argument <multplier> must be an integer'
-                        'not {0}'.format(type(multi_space)))
-    
-    for jj, ss in enumerate(item_to_clean) : 
-        for space in cleaner:
-            if space in ss :
-                new_ss=ss.strip(space)
-                item_to_clean[jj]=new_ss
-    
-    return item_to_clean  
- 
-def parse_json(json_fn =None,
-               data=None, 
-               todo='load',
-               savepath=None,
-               verbose:int =0,
-               **jsonkws):
-    """ Parse Java Script Object Notation file and collect data from JSON
-    config file. 
-    
-    :param json_fn: Json filename, URL or output JSON name if `data` is 
-        given and `todo` is set to ``dump``.Otherwise the JSON output filename 
-        should be the `data` or the given variable name.
-    :param data: Data in Python obj to serialize. 
-    :param todo: Action to perform with JSON: 
-        - load: Load data from the JSON file 
-        - dump: serialize data from the Python object and create a JSON file
-    :param savepath: If ``default``  should save the `json_fn` 
-        If path does not exist, should save to the <'_savejson_'>
-        default path .
-    :param verbose: int, control the verbosity. Output messages
-    
-    .. see also:: Read more about JSON doc
-            https://docs.python.org/3/library/json.html
-         or https://www.w3schools.com/python/python_json.asp 
-         or https://www.geeksforgeeks.org/json-load-in-python/
-         ...
- 
-    :Example: 
-        >>> PATH = 'data/model'
-        >>> k_ =['model', 'iter', 'mesh', 'data']
-        >>> try : 
-            INVERS_KWS = {
-                s +'_fn':os.path.join(PATH, file) 
-                for file in os.listdir(PATH) 
-                          for s in k_ if file.lower().find(s)>=0
-                          }
-        except :
-            INVERS=dict()
-        >>> TRES=[10, 66,  70, 100, 1000, 3000]# 7000]     
-        >>> LNS =['river water','fracture zone', 'MWG', 'LWG', 
-              'granite', 'igneous rocks', 'basement rocks']
-        >>> import watex.utils.funcutils as FU
-        >>> geo_kws ={'oc2d': INVERS_KWS, 
-                      'TRES':TRES, 'LN':LNS}
-        # serialize json data and save to  'jsontest.json' file
-        >>> FU.parse_json(json_fn = 'jsontest.json', 
-                          data=geo_kws, todo='dump', indent=3,
-                          savepath ='data/saveJSON', sort_keys=True)
-        # Load data from 'jsontest.json' file.
-        >>> FU.parse_json(json_fn='data/saveJSON/jsontest.json', todo ='load')
-    
-    """
-    todo, domsg =return_ctask(todo)
-    # read urls by default json_fn can hold a url 
-    try :
-        if json_fn.find('http') >=0 : 
-            todo, json_fn, data = fetch_json_data_from_url(json_fn, todo)
-    except:
-        #'NoneType' object has no attribute 'find' if data is not given
-        pass 
-
-    if todo.find('dump')>=0:
-        json_fn = get_config_fname_from_varname(
-            data, config_fname= json_fn, config='.json')
-        
-    JSON = dict(load=json.load,# use loads rather than load  
-                loads=json.loads, 
-                dump= json.dump, 
-                dumps= json.dumps)
-    try :
-        if todo=='load': # read JSON files 
-            with open(json_fn) as fj: 
-                data =  JSON[todo](fj)  
-        elif todo=='loads': # can be JSON string format 
-            data = JSON[todo](json_fn) 
-        elif todo =='dump': # store data in JSON file.
-            with open(f'{json_fn}.json', 'w') as fw: 
-                data = JSON[todo](data, fw, **jsonkws)
-        elif todo=='dumps': # store data in JSON format not output file.
-            data = JSON[todo](data, **jsonkws)
-
-    except json.JSONDecodeError: 
-        raise json.JSONDecodeError(f"Unable {domsg} JSON {json_fn!r} file. "
-                              "Please check your file.", f'{json_fn!r}', 1)
-    except: 
-        msg =''.join([
-        f"{'Unrecognizable file' if todo.find('load')>=0 else'Unable to serialize'}"
-        ])
-        
-        raise TypeError(f'{msg} {json_fn!r}. Please check your'
-                        f" {'file' if todo.find('load')>=0 else 'data'}.")
-        
-    cparser_manager(f'{json_fn}.json',savepath, todo=todo, dpath='_savejson_', 
-                    verbose=verbose , config='JSON' )
-
-    return data 
- 
-def fetch_json_data_from_url (url:str , todo:str ='load'): 
-    """ Retrieve JSON data from url 
-    :param url: Universal Resource Locator .
-    :param todo:  Action to perform with JSON:
-        - load: Load data from the JSON file 
-        - dump: serialize data from the Python object and create a JSON file
-    """
-    with urllib.request.urlopen(url) as jresponse :
-        source = jresponse.read()
-    data = json.loads(source)
-    if todo .find('load')>=0:
-        todo , json_fn  ='loads', source 
-        
-    if todo.find('dump')>=0:  # then collect the data and dump it
-        # set json default filename 
-        todo, json_fn = 'dumps',  '_urlsourcejsonf.json'  
-        
-    return todo, json_fn, data 
-    
-def parse_csv(
-        csv_fn:str =None,
-        data=None, 
-        todo='reader', 
-        fieldnames=None, 
-        savepath=None,
-        header: bool=False, 
-        verbose:int=0,
-        **csvkws
-   ) : 
-    """ Parse comma separated file or collect data from CSV.
-    
-    :param csv_fn: csv filename,or output CSV name if `data` is 
-        given and `todo` is set to ``write|dictwriter``.Otherwise the CSV 
-        output filename should be the `c.data` or the given variable name.
-    :param data: Sequence Data in Python obj to write. 
-    :param todo: Action to perform with JSON: 
-        - reader|DictReader: Load data from the JSON file 
-        - writer|DictWriter: Write data from the Python object 
-        and create a CSV file
-    :param savepath: If ``default``  should save the `csv_fn` 
-        If path does not exist, should save to the <'_savecsv_'>
-        default path.
-    :param fieldnames: is a sequence of keys that identify the order
-        in which values in the dictionary passed to the `writerow()`
-            method are written `csv_fn` file.
-    :param savepath: If ``default``  should save the `csv_fn` 
-        If path does not exist, should save to the <'_savecsv_'>
-        default path .
-    :param verbose: int, control the verbosity. Output messages
-    :param csvkws: additional keywords csv class arguments 
-    
-    .. see also:: Read more about CSV module in:
-        https://docs.python.org/3/library/csv.html or find some examples
-        here https://www.programcreek.com/python/example/3190/csv.DictWriter 
-        or find some FAQS here: 
-    https://stackoverflow.com/questions/10373247/how-do-i-write-a-python-dictionary-to-a-csv-file
-        ...
-    :Example:
-        >>> import watex.utils.funcutils as FU
-        >>> PATH = 'data/model'
-        >>> k_ =['model', 'iter', 'mesh', 'data']
-        >>> try : 
-            INVERS_KWS = {
-                s +'_fn':os.path.join(PATH, file) 
-                for file in os.listdir(PATH) 
-                          for s in k_ if file.lower().find(s)>=0
-                          }
-        except :
-            INVERS=dict()
-        >>> TRES=[10, 66,  70, 100, 1000, 3000]# 7000]     
-        >>> LNS =['river water','fracture zone', 'MWG', 'LWG', 
-              'granite', 'igneous rocks', 'basement rocks']
-        >>> geo_kws ={'oc2d': INVERS_KWS, 
-                      'TRES':TRES, 'LN':LNS}
-        >>> # write data and save to  'csvtest.csv' file 
-        >>> # here the `data` is a sequence of dictionary geo_kws
-        >>> FU.parse_csv(csv_fn = 'csvtest.csv',data = [geo_kws], 
-                         fieldnames = geo_kws.keys(),todo= 'dictwriter',
-                         savepath = 'data/saveCSV')
-        # collect csv data from the 'csvtest.csv' file 
-        >>> FU.parse_csv(csv_fn ='data/saveCSV/csvtest.csv',
-                         todo='dictreader',fieldnames = geo_kws.keys()
-                         )
-    
-    """
-    todo, domsg =return_ctask(todo) 
-    
-    if todo.find('write')>=0:
-        csv_fn = get_config_fname_from_varname(
-            data, config_fname= csv_fn, config='.csv')
-    try : 
-        if todo =='reader': 
-            with open (csv_fn, 'r') as csv_f : 
-                csv_reader = csv.reader(csv_f) # iterator 
-                data =[ row for row in csv_reader]
-                
-        elif todo=='writer': 
-            # write without a blank line, --> new_line =''
-            with open(f'{csv_fn}.csv', 'w', newline ='',
-                      encoding ='utf8') as new_csvf:
-                csv_writer = csv.writer(new_csvf, **csvkws)
-                csv_writer.writerows(data) if len(
-                    data ) > 1 else csv_writer.writerow(data)  
-                # for row in data:
-                #     csv_writer.writerow(row) 
-        elif todo=='dictreader':
-            with open (csv_fn, 'r', encoding ='utf8') as csv_f : 
-                # generate an iterator obj 
-                csv_reader= csv.DictReader (csv_f, fieldnames= fieldnames) 
-                # return csvobj as a list of dicts
-                data = list(csv_reader) 
-        
-        elif todo=='dictwriter':
-            with open(f'{csv_fn}.csv', 'w') as new_csvf:
-                csv_writer = csv.DictWriter(new_csvf, **csvkws)
-                if header:
-                    csv_writer.writeheader()
-                # DictWriter.writerows()expect a list of dicts,
-                # while DictWriter.writerow() expect a single row of dict.
-                csv_writer.writerow(data) if isinstance(
-                    data , dict) else csv_writer.writerows(data)  
-                
-    except csv.Error: 
-        raise csv.Error(f"Unable {domsg} CSV {csv_fn!r} file. "
-                      "Please check your file.")
-    except: 
-
-        msg =''.join([
-        f"{'Unrecognizable file' if todo.find('read')>=0 else'Unable to write'}"
-        ])
-        
-        raise TypeError(f'{msg} {csv_fn!r}. Please check your'
-                        f" {'file' if todo.find('read')>=0 else 'data'}.")
-    cparser_manager(f'{csv_fn}.csv',savepath, todo=todo, dpath='_savecsv_', 
-                    verbose=verbose , config='CSV' )
-    
-    return data  
-   
-def return_ctask (todo:Optional[str]=None) -> Tuple [str, str]: 
-    """ Get the convenient task to do if users misinput the `todo` action.
-    
-    :param todo: Action to perform: 
-        - load: Load data from the config [YAML|CSV|JSON] file
-        - dump: serialize data from the Python object and 
-            create a config [YAML|CSV|JSON] file."""
-            
-    def p_csv(v, cond='dict', base='reader'):
-        """ Read csv instead. 
-        :param v: str, value to do 
-        :param cond: str, condition if  found in the value `v`. 
-        :param base: str, base task to do if condition `cond` is not met. 
-        
-        :Example: 
-            
-        >>> todo = 'readingbook' 
-        >>> p_csv(todo) <=> 'dictreader' if todo.find('dict')>=0 else 'reader' 
-        """
-        return  f'{cond}{base}' if v.find(cond) >=0 else base   
-    
-    ltags = ('load', 'recover', True, 'fetch')
-    dtags = ('serialized', 'dump', 'save', 'write','serialize')
-    if todo is None: 
-        raise ValueError('NoneType action can not be perform. Please '
-                         'specify your action: `load` or `dump`?' )
-    
-    todo =str(todo).lower() 
-    ltags = list(ltags) + [todo] if  todo=='loads' else ltags
-    dtags= list(dtags) +[todo] if  todo=='dumps' else dtags 
-
-    if todo in ltags: 
-        todo = 'loads' if todo=='loads' else 'load'
-        domsg= 'to parse'
-    elif todo in dtags: 
-        todo = 'dumps' if todo=='dumps' else 'dump'
-        domsg  ='to serialize'
-    elif todo.find('read')>=0:
-        todo = p_csv(todo)
-        domsg= 'to read'
-    elif todo.find('write')>=0: 
-        todo = p_csv(todo, base ='writer')
-        domsg =' to write'
-        
-    else :
-        raise ValueError(f'Wrong action {todo!r}. Please select'
-                         f' the right action to perform: `load` or `dump`?'
-                        ' for [JSON|YAML] and `read` or `write`? '
-                        'for [CSV].')
-    return todo, domsg  
-
-def parse_yaml (yml_fn:str =None, data=None,
-                todo='load', savepath=None,
-                verbose:int =0, **ymlkws) : 
-    """ Parse yml file and collect data from YAML config file. 
-    
-    :param yml_fn: yaml filename and can be the output YAML name if `data` is 
-        given and `todo` is set to ``dump``.Otherwise the YAML output filename 
-        should be the `data` or the given variable name.
-    :param data: Data in Python obj to serialize. 
-    :param todo: Action to perform with YAML: 
-        - load: Load data from the YAML file 
-        - dump: serialize data from the Python object and create a YAML file
-    :param savepath: If ``default``  should save the `yml_fn` 
-        to the default path otherwise should store to the convenient path.
-        If path does not exist, should set to the default path.
-    :param verbose: int, control the verbosity. Output messages
-    
-    .. see also:: Read more about YAML file https://pynative.com/python-yaml/
-         or https://python.land/data-processing/python-yaml and download YAML 
-         at https://pypi.org/project/PyYAML/
-         ...
-
-    """ 
-    
-    todo, domsg =return_ctask(todo)
-    #in the case user use dumps or loads with 's'at the end 
-    if todo.find('dump')>= 0: 
-        todo='dump'
-    if todo.find('load')>=0:
-        todo='load'
-    if todo=='dump':
-        yml_fn = get_config_fname_from_varname(data, yml_fn)
-    try :
-        if todo=='load':
-            with open(yml_fn) as fy: 
-                data =  yaml.load(fy, Loader=yaml.SafeLoader)  
-                # args =yaml.safe_load(fy)
-        elif todo =='dump':
-        
-            with open(f'{yml_fn}.yml', 'w') as fw: 
-                data = yaml.dump(data, fw, **ymlkws)
-    except yaml.YAMLError: 
-        raise yaml.YAMLError(f"Unable {domsg} YAML {yml_fn!r} file. "
-                             'Please check your file.')
-    except: 
-        msg =''.join([
-        f"{'Unrecognizable file' if todo=='load'else'Unable to serialize'}"
-        ])
-        
-        raise TypeError(f'{msg} {yml_fn!r}. Please check your'
-                        f" {'file' if todo=='load' else 'data'}.")
-        
-    cparser_manager(f'{yml_fn}.yml',savepath, todo=todo, dpath='_saveyaml_', 
-                    verbose=verbose , config='YAML' )
-
-    return data 
- 
-def cparser_manager (
-    cfile,
-    savepath =None, 
-    todo:str ='load', 
-    dpath=None,
-    verbose =0, 
-    **pkws): 
-    """ Save and output message according to the action. 
-    
-    :param cfile: name of the configuration file
-    :param savepath: Path-like object 
-    :param dpath: default path 
-    :param todo: Action to perform with config file. Can ve 
-        ``load`` or ``dump``
-    :param config: Type of configuration file. Can be ['YAML|CSV|JSON]
-    :param verbose: int, control the verbosity. Output messages
-    
-    """
-    if savepath is not None:
-        if savepath =='default': 
-            savepath = None 
-        yml_fn,_= move_cfile(cfile, savepath, dpath=dpath)
-    if verbose > 0: 
-        print_cmsg(yml_fn, todo, **pkws)
-        
-    
-def get_config_fname_from_varname(data,
-                                  config_fname=None,
-                                  config='.yml') -> str: 
-    """ use the variable name given to data as the config file name.
-    
-    :param data: Given data to retrieve the variable name 
-    :param config_fname: Configurate variable filename. If ``None`` , use 
-        the name of the given varibale data 
-    :param config: Type of file for configuration. Can be ``json``, ``yml`` 
-        or ``csv`` file. default is ``yml``.
-    :return: str, the configuration data.
-    
-    """
-    try:
-        if '.' in config: 
-            config =config.replace('.','')
-    except:pass # in the case None is given
-    
-    if config_fname is None: # get the varname 
-        # try : 
-        #     from varname.helpers import Wrapper 
-        # except ImportError: 
-        #     import_varname=False 
-        #     import_varname = FU.subprocess_module_installation('varname')
-        #     if import_varname: 
-        #         from varname.helpers import Wrapper 
-        # else : import_varname=True 
-        try : 
-            for c, n in zip(['yml', 'yaml', 'json', 'csv'],
-                            ['cy.data', 'cy.data', 'cj.data',
-                             'c.data']):
-                if config ==c:
-                    config_fname= n
-                    break 
-            if config_fname is None:
-                raise # and go to except  
-        except: 
-            #using fstring 
-            config_fname= f'{data}'.split('=')[0]
-            
-    elif config_fname is not None: 
-        config_fname= config_fname.replace(
-            f'.{config}', '').replace(f'.{config}', '').replace('.yaml', '')
-    
-    return config_fname
-
-def pretty_printer(
-        clfs: List[F],  
-        clf_score:List[float]=None, 
-        scoring: Optional[str] =None,
-        **kws
- )->None: 
-    """ Format and pretty print messages after gridSearch using multiples
-    estimators.
-    
-    Display for each estimator, its name, it best params with higher score 
-    and the mean scores. 
-    
-    Parameters
-    ----------
-    clfs:Callables 
-        classifiers or estimators 
-    
-    clf_scores: array-like
-        for single classifier, usefull to provided the 
-        cross validation score.
-    
-    scoring: str 
-        Scoring used for grid search.
-    """
-    empty =kws.pop('empty', ' ')
-    e_pad =kws.pop('e_pad', 2)
-    p=list()
-
-    if not isinstance(clfs, (list,tuple)): 
-        clfs =(clfs, clf_score)
-
-    for ii, (clf, clf_be, clf_bp, clf_sc) in enumerate(clfs): 
-        s_=[e_pad* empty + '{:<20}:'.format(
-            clf.__class__.__name__) + '{:<20}:'.format(
-                'Best-estimator <{}>'.format(ii+1)) +'{}'.format(clf_be),
-         e_pad* empty +'{:<20}:'.format(' ')+ '{:<20}:'.format(
-            'Best paramaters') + '{}'.format(clf_bp),
-         e_pad* empty  +'{:<20}:'.format(' ') + '{:<20}:'.format(
-            'scores<`{}`>'.format(scoring)) +'{}'.format(clf_sc)]
-        try : 
-            s0= [e_pad* empty +'{:<20}:'.format(' ')+ '{:<20}:'.format(
-            'scores mean')+ '{}'.format(clf_sc.mean())]
-        except AttributeError:
-            s0= [e_pad* empty +'{:<20}:'.format(' ')+ '{:<20}:'.format(
-            'scores mean')+ 'None']
-            s_ +=s0
-        else :
-            s_ +=s0
-
-        p.extend(s_)
-    
-    for i in p: 
-        print(i)
- 
-def move_cfile (
-    cfile:str , 
-    savepath:Optional[str]=None, 
-    **ckws
-    ) :
-    """ Move file to its savepath and output message. 
-    
-    If path does not exist, should create one to save data.
-    :param cfile: name of the configuration file
-    :param savepath: Path-like object 
-    :param dpath: default path 
-    
-    :returns: 
-        - configuration file 
-        - out message 
-    """
-    savepath = cpath(savepath, **ckws) 
-    try :shutil.move(cfile, savepath)
-    except: warnings.warn("It seems the path already exists!")
-    
-    cfile = os.path.join(savepath, cfile)
-    
-    msg = (f'--> {os.path.basename(cfile)!r} data was successfully' 
-          f' saved to {os.path.realpath(cfile)!r}.')
- 
-    return cfile, msg
-
-def print_cmsg(cfile:str, todo:str='load', config:str='YAML') -> str: 
-    """ Output configuration message. 
-    
-    :param cfile: name of the configuration file
-    :param todo: Action to perform with config file. Can be 
-        ``load`` or ``dump``
-    :param config: Type of configuration file. Can be [YAML|CSV|JSON]
-    """
-    if todo=='load': 
-        msg = ''.join([
-        f'--> Data was successfully stored to {os.path.basename(cfile)!r}', 
-            f' and saved to {os.path.realpath(cfile)!r}.']
-            )
-    elif todo=='dump': 
-        msg =''.join([ f"--> {config.upper()} {os.path.basename(cfile)!r}", 
-                      " data was sucessfully loaded."])
-    return msg 
-
-
-def random_state_validator(seed):
-    """Turn seed into a np.random.RandomState instance.
-    
-    Parameters
-    ----------
-    seed : None, int or instance of RandomState
-        If seed is None, return the RandomState singleton used by np.random.
-        If seed is an int, return a new RandomState instance seeded with seed.
-        If seed is already a RandomState instance, return it.
-        Otherwise raise ValueError.
-        
-    Returns
-    -------
-    :class:`numpy:numpy.random.RandomState`
-        The random state object based on `seed` parameter.
-    """
-    if seed is None or seed is np.random:
-        return np.random.mtrand._rand
-    if isinstance(seed, numbers.Integral):
-        return np.random.RandomState(seed)
-    if isinstance(seed, np.random.RandomState):
-        return seed
-    raise ValueError(
-        "%r cannot be used to seed a numpy.random.RandomState instance" % seed
-    )
-
-def is_iterable (
-        y, /, exclude_string= False, transform = False , parse_string =False, 
-        )->bool | list: 
-    """ Asserts iterable object and returns 'True' or 'False'
-    
-    Function can also transform a non-iterable object to an iterable if 
-    `transform` is set to ``True``.
-    
-    :param y: any, object to be asserted 
-    :param exclude_string: bool, does not consider string as an iterable 
-        object if `y` is passed as a string object. 
-    :param transform: bool, transform  `y` to an iterable objects. But default 
-        puts `y` in a list object. 
-    :param parse_string: bool, parse string and convert the list of string 
-        into iterable object is the `y` is a string object and containg the 
-        word separator character '[_#&.*@!_,;\s-]'. Refer to the function 
-        :func:`~watex.utils.funcutils.str2columns` documentation.
-        
-    :returns: 
-        - bool, or iterable object if `transform` is set to ``True``. 
-        
-    .. note:: 
-        Parameter `parse_string` expects `transform` to be ``True``, otherwise 
-        a ValueError will raise. Note :func:`.is_iterable` is not dedicated 
-        for string parsing. It parses string using the default behaviour of 
-        :func:`.str2columns`. Use the latter for string parsing instead. 
-        
-    :Examples: 
-    >>> from watex.funcutils.is_iterable 
-    >>> is_iterable ('iterable', exclude_string= True ) 
-    Out[28]: False
-    >>> is_iterable ('iterable', exclude_string= True , transform =True)
-    Out[29]: ['iterable']
-    >>> is_iterable ('iterable', transform =True)
-    Out[30]: 'iterable'
-    >>> is_iterable ('iterable', transform =True, parse_string=True)
-    Out[31]: ['iterable']
-    >>> is_iterable ('iterable', transform =True, exclude_string =True, 
-                     parse_string=True)
-    Out[32]: ['iterable']
-    >>> is_iterable ('parse iterable object', parse_string=True, 
-                     transform =True)
-    Out[40]: ['parse', 'iterable', 'object']
-    """
-    if (parse_string and not transform) and isinstance (y, str): 
-        raise ValueError ("Cannot parse the given string. Set 'transform' to"
-                          " ``True`` otherwise use the 'str2columns' utils"
-                          " from 'watex.utils.funcutils' instead.")
-    y = str2columns(y) if isinstance(y, str) and parse_string else y 
-    
-    isiter = False  if exclude_string and isinstance (
-        y, str) else hasattr (y, '__iter__')
-    
-    return ( y if isiter else [ y ] )  if transform else isiter 
-
-    
-def str2columns (text, /, regex=None , pattern = None): 
-    """Split text from the non-alphanumeric markers using regular expression. 
-    
-    Remove all string non-alphanumeric and some operator indicators,  and 
-    fetch attributes names. 
-    
-    Parameters 
-    -----------
-    text: str, 
-        text litteral containing the columns the names to retrieve
-        
-    regex: `re` object,  
-        Regular expresion object. the default is:: 
-            
-            >>> import re 
-            >>> re.compile (r'[#&*@!_,;\s-]\s*', flags=re.IGNORECASE) 
-    pattern: str, default = '[#&*@!_,;\s-]\s*'
-        The base pattern to split the text into a columns
-        
-    Returns
-    -------
-    attr: List of attributes 
-    
-    Examples
-    ---------
-    >>> from watex.utils.funcutils import str2columns 
-    >>> text = ('this.is the text to split. It is an: example of; splitting str - to text.')
-    >>> str2columns (text )  
-    ... ['this',
-         'is',
-         'the',
-         'text',
-         'to',
-         'split',
-         'It',
-         'is',
-         'an:',
-         'example',
-         'of',
-         'splitting',
-         'str',
-         'to',
-         'text']
-
-    """
-    pattern = pattern or  r'[#&.*@!_,;\s-]\s*'
-    regex = regex or re.compile (pattern, flags=re.IGNORECASE) 
-    text= list(filter (None, regex.split(str(text))))
-    return text 
-    
-    
-def sanitize_frame_cols(
-        d, /, func:F = None , regex=None, pattern:str = None, 
-        fill_pattern:str =None, inplace:bool =False 
-        ):
-    """ Remove an indesirable characters and returns new columns 
-    
-    Use regular expression for columns sanitizing 
-    
-    Parameters 
-    -----------
-    
-    d: list, columns, 
-        columns to sanitize. It might contain a list of items to 
-        to polish. If dataframe or series are given, the dataframe columns  
-        and the name respectively will be polished and returns the same 
-        dataframe.
-        
-    func: F, callable 
-       Universal function used to clean the columns 
-       
-    regex: `re` object,
-        Regular expresion object. the default is:: 
-            
-            >>> import re 
-            >>> re.compile (r'[_#&.)(*@!_,;\s-]\s*', flags=re.IGNORECASE) 
-    pattern: str, default = '[_#&.)(*@!_,;\s-]\s*'
-        The base pattern to sanitize the text in each column names. 
-        
-    fill_pattern: str, default='' 
-        pattern to replace the non-alphabetic character in each item of 
-        columns. 
-    inplace: bool, default=False, 
-        transform the dataframe of series in place. 
-
-    Returns
-    -------
-    columns | pd.Series | dataframe. 
-        return Serie or dataframe if one is given, otherwise it returns a 
-        sanitized columns. 
-        
-    Examples 
-    ---------
-    >>> from watex.utils.funcutils import sanitize_frame_cols 
-    >>> from watex.utils.coreutils import read_data 
-    >>> h502= read_data ('data/boreholes/H502.xlsx') 
-    >>> h502 = sanitize_frame_cols (h502, fill_pattern ='_' ) 
-    >>> h502.columns[:3]
-    ... Index(['depth_top', 'depth_bottom', 'strata_name'], dtype='object') 
-    >>> f = lambda r : r.replace ('_', "'s ") 
-    >>> h502_f= sanitize_frame_cols( h502, func =f )
-    >>> h502_f.columns [:3]
-    ... Index(['depth's top', 'depth's bottom', 'strata's name'], dtype='object')
-               
-    """
-    isf , iss= False , False 
-    pattern = pattern or r'[_#&.)(*@!_,;\s-]\s*'
-    fill_pattern = fill_pattern or '' 
-    fill_pattern = str(fill_pattern)
-    
-    regex = regex or re.compile (pattern, flags=re.IGNORECASE)
-    
-    if isinstance(d, pd.Series): 
-        c = [d.name]  
-        iss =True 
-    elif isinstance (d, pd.DataFrame ) :
-        c = list(d.columns) 
-        isf = True
-        
-    else : 
-        if not is_iterable(d) : c = [d] 
-        else : c = d 
-        
-    if inspect.isfunction(func): 
-        c = list( map (func , c ) ) 
-    
-    else : c =list(map ( 
-        lambda r : regex.sub(fill_pattern, r.strip() ), c ))
-        
-    if isf : 
-        if inplace : d.columns = c
-        else : d =pd.DataFrame(d.values, columns =c )
-        
-    elif iss:
-        if inplace: d.name = c[0]
-        else : d= pd.Series (data =d.values, name =c[0] )
-        
-    else : d = c 
-
-    return d 
-
-def to_hdf5(d, /, fn, objname =None, close =True,  **hdf5_kws): 
-    """
-    Store a frame data in hierachical data format 5 (HDF5) 
-    
-    Note that is `d` is a dataframe, make sure that the dependency 'pytables'
-    is already installed, otherwise and error raises. 
-    
-    Parameters 
-    -----------
-    d: ndarray, 
-        data to store in HDF5 format 
-    fn: str, 
-        File path to HDF5 file.
-    objname: str, 
-        name of the data to store 
-    close: bool, default =True 
-        when data is given as an array, data can still be added if 
-        close is set to ``False``, otherwise, users need to open again in 
-        read mode 'r' before pursuing the process of adding. 
-    hdf5_kws: dict of :class:`pandas.pd.HDFStore`  
-        Additional keywords arguments passed to pd.HDFStore. they could be:
-        *  mode : {'a', 'w', 'r', 'r+'}, default 'a'
-    
-             ``'r'``
-                 Read-only; no data can be modified.
-             ``'w'``
-                 Write; a new file is created (an existing file with the same
-                 name would be deleted).
-             ``'a'``
-                 Append; an existing file is opened for reading and writing,
-                 and if the file does not exist it is created.
-             ``'r+'``
-                 It is similar to ``'a'``, but the file must already exist.
-         * complevel : int, 0-9, default None
-             Specifies a compression level for data.
-             A value of 0 or None disables compression.
-         * complib : {'zlib', 'lzo', 'bzip2', 'blosc'}, default 'zlib'
-             Specifies the compression library to be used.
-             As of v0.20.2 these additional compressors for Blosc are supported
-             (default if no compressor specified: 'blosc:blosclz'):
-             {'blosc:blosclz', 'blosc:lz4', 'blosc:lz4hc', 'blosc:snappy',
-              'blosc:zlib', 'blosc:zstd'}.
-             Specifying a compression library which is not available issues
-             a ValueError.
-         * fletcher32 : bool, default False
-             If applying compression use the fletcher32 checksum.
-    Returns
-    ------- 
-    store : Dict-like IO interface for storing pandas objects.
-    
-    Examples 
-    ------------
-    >>> import os 
-    >>> from watex.utils.funcutils import sanitize_frame_cols, to_hdf5 
-    >>> from watex.utils import read_data 
-    >>> data = read_data('data/boreholes/H502.xlsx') 
-    >>> sanitize_frame_cols (data, fill_pattern='_', inplace =True ) 
-    >>> store_path = os.path.join('watex/datasets/data', 'h') # 'h' is the name of the data 
-    >>> store = to_hdf5 (data, fn =store_path , objname ='h502' ) 
-    >>> store 
-    ... 
-    >>> # fetch the data 
-    >>> h502 = store ['h502'] 
-    >>> h502.columns[:3] 
-    ... Index(['hole_number', 'depth_top', 'depth_bottom'], dtype='object')
-    
-    
-    """
-    store =None 
-    if ( 
-        not hasattr (d, '__array__') 
-        or not hasattr (d, 'columns')
-            ) : 
-        raise TypeError ("Expect an array or dataframe,"
-                         f" not {type (d).__name__!r}")
-        
-    if hasattr (d, '__array__') and hasattr (d, "columns"): 
-        # assert whether pytables is installed 
-        import_optional_dependency ('tables') 
-        # remove extension if exist.
-        fn = str(fn).replace ('.h5', "").replace(".hdf5", "")
-        # then store. 
-        store = pd.HDFStore(fn +'.h5' ,  **hdf5_kws)
-        objname = objname or 'data'
-        store[ str(objname) ] = d 
-
-    
-    elif not hasattr(d, '__array__'): 
-        d = np.asarray(d) 
- 
-        store= h5py.File(f"{fn}.hdf5", "w") 
-        store.create_dataset("dataset_01", store.shape, 
-                             dtype=store.dtype,
-                             data=store
-                             )
-        
-    if close : store.close () 
-
-    return store 
-    
-
-def find_by_regex (o , /, pattern,  func = re.match, **kws ):
-    """ Find pattern in object whatever an "iterable" or not. 
-    
-    when we talk about iterable, a string value is not included.
-    
-    Parameters 
-    -------------
-    o: str or iterable,  
-        text litteral or an iterable object containing or not the specific 
-        object to match. 
-    pattern: str, default = '[_#&*@!_,;\s-]\s*'
-        The base pattern to split the text into a columns
-    
-    func: re callable , default=re.match
-        regular expression search function. Can be
-        [re.match, re.findall, re.search ],or any other regular expression 
-        function. 
-        
-        * ``re.match()``:  function  searches the regular expression pattern and 
-            return the first occurrence. The Python RegEx Match method checks 
-            for a match only at the beginning of the string. So, if a match is 
-            found in the first line, it returns the match object. But if a match 
-            is found in some other line, the Python RegEx Match function returns 
-            null.
-        * ``re.search()``: function will search the regular expression pattern 
-            and return the first occurrence. Unlike Python re.match(), it will 
-            check all lines of the input string. The Python re.search() function 
-            returns a match object when the pattern is found and “null” if 
-            the pattern is not found
-        * ``re.findall()`` module is used to search for 'all' occurrences that 
-            match a given pattern. In contrast, search() module will only 
-            return the first occurrence that matches the specified pattern. 
-            findall() will iterate over all the lines of the file and will 
-            return all non-overlapping matches of pattern in a single step.
-    kws: dict, 
-        Additional keywords arguments passed to functions :func:`re.match` or 
-        :func:`re.search` or :func:`re.findall`. 
-        
-    Returns 
-    -------
-    om: list 
-        matched object put is the list 
-        
-    Example
-    --------
-    >>> from watex.utils.funcutils import find_by_regex
-    >>> from watex.datasets import load_hlogs 
-    >>> X0, _= load_hlogs (as_frame =True )
-    >>> columns = X0.columns 
-    >>> str_columns =','.join (columns) 
-    >>> find_by_regex (str_columns , pattern='depth', func=re.search)
-    ... ['depth']
-    >>> find_by_regex(columns, pattern ='depth', func=re.search)
-    ... ['depth_top', 'depth_bottom']
-    
-    """
-    om = [] 
-    if isinstance (o, str): 
-        om = func ( pattern=pattern , string = o, **kws)
-        if om: 
-            om= om.group() 
-        om =[om]
-    elif is_iterable(o): 
-        o = list(o) 
-        for s in o : 
-            z = func (pattern =pattern , string = s, **kws)
-            if z : 
-                om.append (s) 
-                
-    if func.__name__=='findall': 
-        om = list(itertools.chain (*om )) 
-    # keep None is nothing 
-    # fit the corresponding pattern 
-    if len(om) ==0 or om[0] is None: 
-        om = None 
-    return  om 
-    
-def is_in_if (o: iter, /, items: str | iter, error = 'raise', 
-               return_diff =False, return_intersect = False): 
-    """ Raise error if item is not  found in the iterable object 'o' 
-    
-    :param o: unhashable type, iterable object,  
-        object for checkin. It assumes to be an iterable from which 'items' 
-        is premused to be in. 
-    :param items: str or list, 
-        Items to assert whether it is in `o` or not. 
-    :param error: str, default='raise'
-        raise or ignore error when none item is found in `o`. 
-    :param return_diff: bool, 
-        returns the difference items which is/are not included in 'items' 
-        if `return_diff` is ``True``, will put error to ``ignore`` 
-        systematically.
-    :param return_intersect:bool,default=False
-        returns items as the intersection between `o` and `items`.
-    :raise: ValueError 
-        raise ValueError if `items` not in `o`. 
-    :return: list,  
-        `s` : object found in ``o` or the difference object i.e the object 
-        that is not in `items` provided that `error` is set to ``ignore``.
-        Note that if None object is found  and `error` is ``ignore`` , it 
-        will return ``None``, otherwise, a `ValueError` raises. 
-        
-    :example: 
-        >>> from watex.datasets import load_hlogs 
-        >>> from watex.utils.funcutils import is_in_if 
-        >>> X0, _= load_hlogs (as_frame =True )
-        >>> is_in_if  (X0 , items= ['depth_top', 'top']) 
-        ... ValueError: Item 'top' is missing in the object 
-        >>> is_in_if (X0, ['depth_top', 'top'] , error ='ignore') 
-        ... ['depth_top']
-        >>> is_in_if (X0, ['depth_top', 'top'] , error ='ignore',
-                       return_diff= True) 
-        ... ['sp',
-         'well_diameter',
-         'layer_thickness',
-         'natural_gamma',
-         'short_distance_gamma',
-         'strata_name',
-         'gamma_gamma',
-         'depth_bottom',
-         'rock_name',
-         'resistivity',
-         'hole_id']
-    """
-    
-    if isinstance (items, str): 
-        items =[items]
-    elif not is_iterable(o): 
-        raise TypeError (f"Expect an iterable object, not {type(o).__name__!r}")
-    # find intersect object 
-    s= set (o).intersection (items) 
-    
-    miss_items = list(s.difference (o)) if len(s) > len(
-        items) else list(set(items).difference (s)) 
-
-    if return_diff or return_intersect: 
-        error ='ignore'
-    
-    if len(miss_items)!=0 :
-        if error =='raise': 
-            v= smart_format(miss_items)
-            verb = f"{ ' '+ v +' is' if len(miss_items)<2 else  's '+ v + 'are'}"
-            raise ValueError (
-                f"Item{verb} missing in the {type(o).__name__.lower()} {o}.")
-            
-       
-    if return_diff : 
-        # get difference 
-        s = list(set(o).difference (s))  if len(o) > len( 
-            s) else list(set(items).difference (s)) 
-        # s = set(o).difference (s)  
-    elif return_intersect: 
-        s = list(set(o).intersection(s))  if len(o) > len( 
-            items) else list(set(items).intersection (s))     
-    
-    s = None if len(s)==0 else list (s) 
-    
-    return s  
-  
-def map_specific_columns ( 
-        X: DataFrame, 
-        ufunc:F , 
-        columns_to_skip:List[str]=None,   
-        pattern:str=None, 
-        inplace:bool= False, 
-        **kws
-        ): 
-    """ Apply function to a specific columns is the dataframe. 
-    
-    It is possible to skip some columns that we want operation to not be 
-    performed.
-    
-    Parameters 
-    -----------
-    X: dataframe, 
-        pandas dataframe with valid columns 
-    ufunc: callable, 
-        Universal function that can be applying to the dataframe. 
-    columns_to_skip: list or str , 
-        List of columns to skip. If given as string and separed by the default
-        pattern items, it should be converted to a list and make sure the 
-        columns name exist in the dataframe. Otherwise an error with 
-        raise.
-        
-    pattern: str, default = '[#&*@!,;\s]\s*'
-        The base pattern to split the text in `column2skip` into a columns
-        For instance, the following string coulb be splitted to:: 
-            
-            'depth_top, thickness, sp, gamma_gamma' -> 
-            ['depth_top', 'thickness', 'sp', 'gamma_gamma']
-        
-        Refer to :func:`~.str2columns` for further details. 
-    inplace: bool, default=True 
-        Modified dataframe in place and return None, otherwise return a 
-        new dataframe 
-    kws: dict, 
-        Keywords argument passed to :func: `pandas.DataFrame.apply` function 
-        
-    Returns 
-    ---------
-    X: Dataframe or None 
-        Dataframe modified inplace with values computed using the given 
-        `func`except the skipped columns, or ``None`` if `inplace` is ``True``. 
-        
-    Examples 
-    ---------
-    >>> from watex.datasets import load_hlogs 
-    >>> from watex.utils.plotutils import map_specific_columns 
-    >>> X0, _= load_hlogs (as_frame =True ) 
-    >>> # let visualize the  first3 values of `sp` and `resistivity` keys 
-    >>> X0['sp'][:3] , X0['resistivity'][:3]  
-    ... (0   -1.580000
-         1   -1.580000
-         2   -1.922632
-         Name: sp, dtype: float64,
-         0    15.919130
-         1    16.000000
-         2    24.422316
-         Name: resistivity, dtype: float64)
-    >>> column2skip = ['hole_id','depth_top', 'depth_bottom', 
-                      'strata_name', 'rock_name', 'well_diameter', 'sp']
-    >>> map_specific_columns (X0, ufunc = np.log10, column2skip)
-    >>> # now let visualize the same keys values 
-    >>> X0['sp'][:3] , X0['resistivity'][:3]
-    ... (0   -1.580000
-         1   -1.580000
-         2   -1.922632
-         Name: sp, dtype: float64,
-         0    1.201919
-         1    1.204120
-         2    1.387787
-         Name: resistivity, dtype: float64)
-    >>> # it is obvious the `resistiviy` values is log10 
-    >>> # while `sp` stil remains the same 
-      
-    """
-    X = _assert_all_types(X, pd.DataFrame)
-    if not callable(ufunc): 
-        raise TypeError ("Expect a function for `ufunc`; "
-                         f"got {type(ufunc).__name__!r}")
-        
-    pattern = pattern or r'[#&*@!,;\s]\s*'
-    if not is_iterable( columns_to_skip): 
-        raise TypeError ("Columns  to skip expect an iterable object;"
-                         f" got {type(columns_to_skip).__name__!r}")
-        
-    if isinstance(columns_to_skip, str):
-        columns_to_skip = str2columns (columns_to_skip, pattern=pattern  )
-    #assert whether column to skip is in 
-    if columns_to_skip:
-        cskip = copy.deepcopy(columns_to_skip)
-        columns_to_skip = is_in_if(X.columns, columns_to_skip, return_diff= True)
-        if len(columns_to_skip) ==len (X.columns): 
-            warnings.warn("Value(s) to skip are not detected.")
-    elif columns_to_skip is None: 
-        columns_to_skip = list(X.columns) 
-        
-    if inplace : 
-        X[columns_to_skip] = X[columns_to_skip].apply (
-            ufunc , **kws)
-        X.drop (columns = cskip , inplace =True )
-        return 
-    if not inplace: 
-        X0 = X.copy() 
-        X0[columns_to_skip] = X0[columns_to_skip].apply (
-            ufunc , **kws)
-    
-        return  X0   
-    
-def is_depth_in (X, name, columns = None, error= 'ignore'): 
-    """ Assert wether depth exists in the data from column attributes.  
-    
-    If name is an integer value, it assumes to be the index in the columns 
-    of the dataframe if not exist , a warming will be show to user. 
-    
-    :param X: dataframe 
-        dataframe containing the data for plotting 
-        
-    :param columns: list,
-        New labels to replace the columns in the dataframe. If given , it 
-        should fit the number of colums of `X`. 
-        
-    :param name: str, int  
-        depth name in the dataframe or index to retreive the name of the depth 
-        in dataframe 
-    :param error: str , default='ignore'
-        Raise or ignore when depth is not found in the dataframe. Whe error is 
-        set to ``ignore``, a pseudo-depth is created using the lenght of the 
-        the dataframe, otherwise a valueError raises.
-        
-    :return: X, depth 
-        Dataframe without the depth columns and depth values.
-    """
-    
-    X= _assert_all_types( X, pd.DataFrame )
-    if columns is not None: 
-        columns = list(columns)
-        if not is_iterable(columns): 
-            raise TypeError("columns expects an iterable object."
-                            f" got {type (columns).__name__!r}")
-        if len(columns ) != len(X.columns): 
-            warnings.warn("Cannot rename columns with new labels. Expect "
-                          "a size to be consistent with the columns X."
-                          f" {len(columns)} and {len(X.columns)} are given."
-                          )
-        else : 
-            X.columns = columns # rename columns
-        
-    else:  columns = list(X.columns) 
-    
-    _assert_all_types(name,str, int, float )
-    
-    # if name is given as indices 
-    # collect the name at that index 
-    if isinstance (name, (int, float) )  :     
-        name = int (name )
-        if name > len(columns): 
-            warnings.warn ("Name index {name} is out of the columns range."
-                           f" Max index of columns is {len(columns)}")
-            name = None 
-        else : 
-            name = columns.pop (name)
-    
-    elif isinstance (name, str): 
-        # find in columns whether a name can be 
-        # found. Note that all name does not need 
-        # to be written completely 
-        # for instance name =depth can retrieved 
-        # ['depth_top, 'depth_bottom'] , in that case 
-        # the first occurence is selected i.e. 'depth_top'
-        n = find_by_regex( 
-            columns, pattern=fr'{name}', func=re.search)
-
-        if n is not None:
-            name = n[0]
-            
-        # for consistency , recheck all and let 
-        # a warning to user 
-        if name not in columns :
-            msg = f"Name {name!r} does not match any column names."
-            if error =='raise': 
-                raise ValueError (msg)
-
-            warnings.warn(msg)
-            name =None  
-            
-    # now create a pseudo-depth 
-    # as a range of len X 
-    if name is None: 
-        if error =='raise':
-            raise ValueError ("Depth column not found in dataframe."
-                              )
-        depth = pd.Series ( np.arange ( len(X)), name ='depth (m)') 
-    else : 
-        # if depth name exists, 
-        # remove it from X  
-        depth = X.pop (name ) 
-        
-    return  X , depth     
-    
-    
-def count_func (path , verbose = 0 ): 
-    """ Count function and method using 'ast' modules 
-    
-    Parameters
-    -----------
-    path: str, Path-like object,    
-        Path to the python module file 
-    verbose: int, default=0 
-        Different to 0 outputs the counting details. 
-        
-    Returns
-    -----------
-    cobj or None: Returns the counter object from module `ast` or nothing if 
-        `verbose` is ``False``. 
-        
-    """
-    
-    cobj ={}
-    import_optional_dependency('ast')
-    import ast 
-    class CountFunc (ast.NodeVisitor): 
-        func_count=0 
-        # def visit_FunctionDef(self, node): 
-        #     self.func_count +=1 
-        # def visit_Lambda(self, node): 
-        #     self.func_count +=1 
-        def visit_ClassDef(self, node): 
-            self.func_count +=1 
-        # def visit_Module(self, node): 
-        #     self.func_count +=1 
-        # def visit_Call(self, node): 
-        #     self.func_count +=1 
-     
-    if os.path.isdir (path): 
-        pyfiles = [ os.path.join (path , f) 
-                   for f in os.listdir (path) if f.endswith ('.py') ] 
-    elif os.path.isfile (path) : 
-        pyfiles = [ path ] 
-    else : 
-        raise TypeError (f"Expects a path-like object, got {path!r}") 
-        
-    val=0
-    
-    if verbose : 
-        print("module = {:^12}".format(os.path.dirname (pyfiles[0])))
-    for mod in pyfiles : 
-
-        p=ast.parse (open(mod, encoding='utf-8').read())
-        f= CountFunc()
-        f.visit(p)
-        cobj[os.path.basename (mod)]= f.func_count 
-        val += f.func_count 
-        if verbose: 
-            print("### {:^7}{:<17} ={:>7}".format (' ', os.path.basename (mod), 
-                                              f.func_count ))
-            
-    print(">>>Total = {:>24}".format(val )) if verbose else print() 
- 
-    return cobj if not verbose else None 
-
-
-def smart_label_classifier (
-        arr: ArrayLike, /, values: float | List[float]= None , labels =None, 
-        order ='soft', func: F=None, raise_warn=True): 
-    """ map smartly the numeric array into a class labels from a map function 
-    or a given fixed values. 
-    
-    New classes created from the fixed values can be renamed if `labels` 
-    are supplied. 
-    
-    Parameters 
-    -------------
-    arr: Arraylike 1d, 
-        array-like whose items are expected to be categorized. 
-        
-    values: float, list of float, 
-        The threshold item values from which the default categorization must 
-        be fixed. 
-    labels: int |str| or List of [str, int], 
-        The labels values that might be correspond to the fixed values. Note  
-        that the number of `fixed_labels` might be consistent with the fixed 
-        `values` plus one, otherwise a ValueError shall raise if `order` is 
-        set to ``strict``. 
-        
-    order: str, ['soft'|'strict'], default='soft', 
-        If order is ``True``, the argument passed to `values` must be self 
-        contain as item in the `arr`, and raise warning otherwise. 
-        
-    func: callable, optional 
-        Function to map the given array. If given, values dont need to be  
-        supply. 
-        
-    raise_warn: bool, default='True'
-        Raise warning message if `order=soft` and the fixed `values` are not 
-        found in the `arr`. Also raise warnings, if `labels` arguments does 
-        not match the number of class from fixed `values`. 
-        
-    Returns 
-    ----------
-    arr: array-like 1d 
-        categorized array with the same length as the raw 
-        
-    Examples
-    ----------
-    >>> import numpy as np
-    >>> from watex.utils.funcutils import smart_label_classifier
-    >>> sc = np.arange (0, 7, .5 ) 
-    >>> smart_label_classifier (sc, values = [1, 3.2 ]) 
-    array([0, 0, 0, 1, 1, 1, 1, 2, 2, 2, 2, 2, 2, 2], dtype=int64)
-    >>> # rename labels <=1 : 'l1', ]1; 3.2]: 'l2' and >3.2 :'l3'
-    >>> smart_label_classifier (sc, values = [1, 3.2 ], labels =['l1', 'l2', 'l3'])
-    >>> array(['l1', 'l1', 'l1', 'l2', 'l2', 'l2', 'l2', 'l3', 'l3', 'l3', 'l3',
-           'l3', 'l3', 'l3'], dtype=object)
-    >>> def f (v): 
-            if v <=1: return 'l1'
-            elif 1< v<=3.2: return "l2" 
-            else : return "l3"
-    >>> smart_label_classifier (sc, func= f )
-    array(['l1', 'l1', 'l1', 'l2', 'l2', 'l2', 'l2', 'l3', 'l3', 'l3', 'l3',
-           'l3', 'l3', 'l3'], dtype=object)
-    >>> smart_label_classifier (sc, values = 1.)
-    array([0, 0, 0, 1, 1, 1, 1, 1, 1, 1, 1, 1, 1, 1], dtype=int64)
-    >>> smart_label_classifier (sc, values = 1., labels='l1')  
-    array(['l1', 'l1', 'l1', 1, 1, 1, 1, 1, 1, 1, 1, 1, 1, 1], dtype=object)
-    
-    """
-    name =None 
-    from .validator import _is_arraylike_1d 
-    if hasattr(arr, "name") and isinstance (arr, pd.Series): 
-        name = arr.name 
-        
-    arr= np.array (arr)  
-    
-    if not _is_arraylike_1d(arr): 
-        raise TypeError ("Expects a one-dimensional array, got array with"
-                         f" shape {arr.shape }")
-    
-    if isinstance (values, str): 
-        values = str2columns(values )
-    if values is not None: 
-        values = is_iterable(values, parse_string =True, transform = True )
-    # if (values is not None 
-    #     and not is_iterable( values)): 
-    #     values =[values ]
-        
-    if values is not None:
-        approx_vs=list()
-        values_ =np.zeros ((len(values), ), dtype =float )
-        for i, v in enumerate (values ) : 
-            try : v= float (v)
-            except TypeError as type_error : 
-                raise TypeError (
-                    f"Value {v} must be a valid number." + str(type_error))
-            diff_v = np.abs (arr[~np.isnan(arr)] - v ) 
-            
-            ix_v = np.argmin (diff_v)
-            if order =='strict' and diff_v [ix_v]!=0. :
-                raise ValueError (
-                    f" Value {v} is missing the array. {v} must be an item"
-                    " existing in the array or turn order to 'soft' for"
-                    " approximate values selectors. ") 
-                
-            # skip NaN in the case array contains NaN values 
-            values_[i] = arr[~np.isnan(arr)][ix_v] 
-            
-            if diff_v [ix_v]!=0.: 
-                approx_vs.append ((v, arr[~np.isnan(arr)][ix_v]))
-          
-        if len(approx_vs) !=0 and raise_warn: 
-            vv, aa = zip (*approx_vs)
-            verb ="are" if len(vv)>1 else "is"
-            warnings.warn(f"Values {vv} are missing in the array. {aa} {verb}"
-                          f" approximatively used for substituting the {vv}.")
-    arr_ = arr.copy () 
-    
-    #### 
-    if (func is None and values is None ): 
-        raise TypeError ("'ufunc' cannot be None when the values are not given") 
-    
-    dfunc =None 
-
-    if values is not None: 
-        dfunc = lambda k : _smart_mapper (k, kr = values_ )
-    func = func or  dfunc 
-
-    # func_vectorized  =np.vectorize(func ) 
-    # arr_ = func_vectorized( arr ) 
-    arr_ = pd.Series (arr_, name ='temp').map (func).values 
-    
-    d={} 
-    if labels is not None: 
-        labels = is_iterable(labels, parse_string=True, transform =True )
-        # if isinstance (labels, str): 
-        #     labels = str2columns(labels )
-        labels, d = _assert_labels_from_values (
-            arr_, values_ , labels , d, raise_warn= raise_warn , order =order 
-            )
-
-    arr_ = arr_ if labels is None else ( 
-        pd.Series (arr_, name = name or 'tname').map(d))
-    
-    # if name is None: # for consisteny if labels is None 
-    arr_= (arr_.values if labels is not None else arr_
-           ) if name is None else pd.Series (arr_, name = name )
-
-    return arr_ 
-
-def _assert_labels_from_values (ar, values , labels , d={}, 
-                                raise_warn= True , order ='soft'): 
-    """ Isolated part of the :func:`~.smart_label_classifier`"""
-    from .validator import _check_consistency_size 
-
-    nlabels = list(np.unique (ar))
-    if not is_iterable(labels): 
-        labels =[labels]
-    if not _check_consistency_size(nlabels, labels, error ='ignore'): 
-        if order=='strict':
-            verb= "were" if len (labels) > 1 else "was"
-            raise TypeError (
-                "Expect {len(nlabels)} labels for the {len(values)} values"
-                f" renaming. {len(labels)} {verb} given.")
- 
-        verb ="s are" if len(values)>1 else " is"
-        msg = (f"{len(values)} value{verb} passed. Labels for"
-                " renaming values expect to be composed of"
-                f" {len(values)+1} items i.e. 'number of values"
-                " + 1' for pure categorization.")
-        ur_classes = nlabels [len(labels):] 
-        labels = list(labels ) + ur_classes 
-        labels = labels [:len(nlabels)] 
-        msg += (f" Class{'es' if len(ur_classes)>1 else ''}"
-                f" {smart_format(ur_classes)} cannot be renamed." ) 
-        
-        if raise_warn: 
-            warnings.warn (msg )
-        
-    d = dict (zip (nlabels , labels ))
-    
-    return labels, d 
-
-def _smart_mapper (k, /,  kr , return_dict_map =False ) :
-    """ Default  mapping using dict to validate the continue  value 'k' 
-    :param k: float, 
-        continue value to be framed between `kr`
-    :param kr: Tuple, 
-        range of fixed values  to categorize  
-    :return: int - new categorical class 
-    
-    :Example: 
-    >>> from watex.utils.funcutils import _smart_mapper 
-    >>> _smart_mapper (10000 , ( 500, 1500, 2000, 3500) )
-    Out[158]: 4
-    >>> _smart_mapper (10000 , ( 500, 1500, 2000, 3500) , return_dict_map=True)
-    Out[159]: {0: False, 1: False, 2: False, 3: False, 4: True}
-    
-    """
-    import math 
-    if len(kr )==1 : 
-        d = {0:  k <=kr[0], 1: k > kr[0]}
-    elif len(kr)==2: 
-        d = {0: k <=kr[0], 1: kr[0] < k <= kr[1],  2: k > kr[1]} 
-    else : 
-        d= dict()
-        for ii  in range (len(kr) + 1  ): 
-            if ii ==0: 
-                d[ii]= k <= kr[ii] 
-            elif ii == len(kr):
-                d[ii] = k > kr [-1] 
-            else : 
-                d[ii] = kr[ii-1] < k <= kr[ii]
-
-    if return_dict_map: 
-        return d 
-    
-    for v, value in d.items () :
-        if value: return v if not math.isnan (v) else np.nan 
-        
-def hex_to_rgb (c, /): 
-    """ Convert colors Hexadecimal to RGB """
-    c=c.lstrip('#')
-    return tuple(int(c[i:i+2], 16) for i in (0, 2, 4)) 
-
-def zip_extractor(
-        zip_file ,
-        samples ='*', 
-        ftype=None,  
-        savepath = None,
-        pwd=None,  
-    ): 
-    """ Extract  ZIP archive objects. 
-    
-    Can extract all or a sample objects when the number of object is passed 
-    to the parameter ``samples``. 
-    
-    .. versionadded:: 0.1.5
-    
-    Parameters 
-    -----------
-    zip_file: str
-        Full Path to archive Zip file. 
-    samples: int, str, default ='*'
-       Number of data to retrieve from archive files. This is useful when 
-       the archive file contains many data. ``*`` means extract all. 
-    savepath: str, optional 
-       Path to store the decompressed archived files.
-    ftype: str, 
-       Is the extension of a specific file to decompressed. Indeed, if the 
-       archived files contains many different data formats, specifying the 
-       data type would retrieved this specific files from the whole 
-       files archieved. 
-    pwd: int, optional
-      Password to pass if the zip file is encrypted.
-      
-    Return 
-    --------
-    objnames: list, 
-     List of decompressed objects. 
-     
-    Examples 
-    ----------
-    >>> from watex.utils.funcutils import zip_extractor 
-    >>> zip_extractor ('watex/datasets/data/edis/e.E.zip')
-    
-    """
-    def raise_msg_when ( objn, ft): 
-        """ Raise message when None file is detected when the type of 
-        of file is supplied. Otherwise return the object collected 
-        from this kind of data-types
-        """
-        objn = [ o for o  in objn if o.endswith (ft)]
-        if len(objn)  ==0:
-            get_extension = [s.split('.')[-1] for s in objn if '.'  in s ]
-            if len(get_extension)==0 : get_extension=['']
-            msg = ( "The available file types are {smart_format(get_extension)}"
-                   if len(get_extension)!=0 else ''
-                   ) 
-            raise ValueError (f"None objects in the zip collection of matches"
-                              f"the {ft!r}. Available file types are {msg}")
-        return objn 
-    
-    if not os.path.isfile (zip_file ): 
-        raise FileExistsError( f"File {os.path.basename(zip_file)!r} does"
-                              " not exist. Expect a Path-like object,"
-                              f" got {type(zip_file).__name__!r}")
-        
-    if not os.path.basename(zip_file ).lower().endswith ('.zip'): 
-        raise FileNotFoundError("Unrecognized zip-file.")
-        
-    samples = str(samples) 
-    if samples !='*': 
-        try :samples = int (samples )
-        except: 
-            raise ValueError ("samples must be an integer value"
-                              f" or '*' not {samples}")
-
-    with ZipFile (zip_file, 'r', ) as zip_obj : 
-        objnames = zip_obj.namelist() 
-        if samples =='*':
-                samples = len(objnames )
-            
-        if ftype is not None: 
-            objnames = raise_msg_when(objn=objnames, ft= ftype) 
-
-        if ( samples >= len(objnames) 
-            and ftype is None
-            ) :
-            zip_obj.extractall( path = savepath , pwd=pwd) 
-        else: 
-            for zf in objnames [:samples ]: 
-                zip_obj.extract ( zf, path = savepath, pwd = pwd)        
-    
-    return objnames 
-
-    
-def remove_outliers (
-    ar, 
-    method ='IQR',
-    threshold = 3.,
-    fill_value = None, 
-    axis = 1, 
-    ): 
-    """ Efficient strategy to remove outliers in the data. 
-    
-    Indeed, an outlier is the data point of the given sample, 
-    observation, or distribution that shall lie outside the overall pattern. 
-    A commonly used rule says that one will consider a data point an 
-    outlier if it has more than 1.5 IQR below the first quartile or above 
-    the third. 
-    
-    Two approaches is used to remove the outliers. 
-
-    - Inter Quartile Range (``IQR``)
-      IQR is the most commonly used and most trusted approach used in 
-      the research field. Said differently, low outliers shall 
-      lie below Q1-1.5 IQR, and high outliers shall lie Q3+1.5IQR. 
-      One needs to calculate median, quartiles, including IQR, Q1, 
-      and Q3. 
-      
-      .. math:: 
-          
-        Q1 = 1/4(n + 1)
-        
-        Q3 = 1/4 (n + 1)
-        
-        Q2 = Q3 – Q1
-      
-      To define the outlier base value is defined above and below 
-      datasets normal range namely Upper and Lower bounds, define the 
-      upper and the lower bound (1.5*IQR value is considered) :
-      
-      .. math:: 
-          
-         upper = Q3 +1.5*IQR
-
-         lower = Q1 – 1.5*IQR
-         
-      In the above formula as according to statistics, the 0.5 
-      scale-up of :math:`IQR (new_IQR = IQR + 0.5*IQR)` is taken, to consider 
-      all the data between 2.7 standard deviations in the Gaussian 
-      Distribution
-    
-    - Z-score 
-      Is also called a standard score. This value/score helps to understand 
-      that how far is the data point from the mean. And after setting up 
-      a threshold value one can utilize z score values of data points 
-      to define the outliers.
-      
-      .. math:: 
-          
-          Zscore = (\text{data_point} -\text{mean}) / \text{std. deviation}
-      
-    Now to define an outlier threshold value is chosen which is 
-    generally 3.0. As 99.7% of the data points lie between +/- 3 standard 
-    deviation (using Gaussian Distribution approach). 
-    
-    .. versionadded: 0.1.5 
-    
-    Parameters 
-    -----------
-    ar: Arraylike, 
-       Array containing outliers to remove 
-    method: str, default='IQR'
-      The selected approach to remove the outliers. It can be
-      ['IQR'|'Z-score']. See Above for outlier explanations.  Note that 
-      when selecting ``"z-score"`` the threshold value greatly influence 
-      the quality of data considering as ooutliers. 
-      
-    threshold: float, default=3 
-      Thershold values is useful for ``"z-score"`` as the value for considering 
-      data above as outliers. 
-      
-    fill_value: float, optional
-      Value to replace the outliers. If not given, outliers are suppressed 
-      in the array. 
-    
-    axis: int, default=1 
-      axis from which to remove values. This is useful when two dimensional 
-      array is supplied. Default, delete outlier from the rows. 
-      
-    Returns
-    --------
-    arr: Array_like 
-        New array whith removed outliers. 
-        
-    Examples
-    ---------
-    >>> import numpy as np 
-    >>> np.random.seed (42 )
-    >>> from watex.utils.funcutils import remove_outliers 
-    >>> data = np.random.randn (7, 3 )
-    >>> data_r = remove_outliers ( data )
-    >>> data.shape , data_r.shape 
-    (7, 3) (5, 3)
-    >>> remove_outliers ( data, fill_value =np.nan )
-    array([[ 0.49671415, -0.1382643 ,  0.64768854],
-           [ 1.52302986, -0.23415337, -0.23413696],
-           [ 1.57921282,  0.76743473, -0.46947439],
-           [ 0.54256004, -0.46341769, -0.46572975],
-           [ 0.24196227,         nan,         nan],
-           [-0.56228753, -1.01283112,  0.31424733],
-           [-0.90802408,         nan,  1.46564877]])
-    >>> # for one dimensional 
-    >>> remove_outliers ( data[:, 0] , fill_value =np.nan )
-    array([ 0.49671415,  1.52302986,  1.57921282,  0.54256004,  0.24196227,
-           -0.56228753,         nan]) 
-    """
-    method = str(method).lower()
-
-    arr =np.array (ar, dtype = float)
-    
-    if method =='iqr': 
-        Q1 = np.percentile(arr[~np.isnan(arr)], 25,) 
-        Q3 = np.percentile(arr[~np.isnan(arr)], 75)
-        IQR = Q3 - Q1
-        
-        upper = Q3 + 1.5 * IQR  
-        
-        upper_arr = np.array (arr >= upper) 
-        lower = Q3 - 1.5 * IQR 
-        lower_arr =  np.array ( arr <= lower )
-        # replace the oulier by nan 
-        arr [upper_arr]= fill_value if fill_value else np.nan  
-        arr[ lower_arr]= fill_value if fill_value else np.nan 
-        
-    if method =='z-score': 
-        from scipy import stats
-        z = np.abs(stats.zscore(arr[~np.isnan(arr)]))
-        zmask  = np.array ( z > threshold )
-        arr [zmask]= fill_value if fill_value else np.nan
-        
-    if fill_value is None: 
-        # delete nan if fill value is not provided 
-        arr = arr[ ~np.isnan (arr ).any(axis =1)
-                  ]  if np.ndim (arr) > 1 else arr [~np.isnan(arr)]
-
-    return arr 
-
-def normalizer ( arr, /, method ='naive'): 
-    """ Normalize values to be between 0 and 1. 
-    
-    This normlizer handles NaN values translates data individually such
-    that it is in the given range on the training set, e.g. between
-    zero and one.
-
-    Note that when the transformation is set to the ``method ='MinMax'``,  
-    The transformation is given by::
-
-        X_std = (X - X.min(axis=0)) / (X.max(axis=0) - X.min(axis=0))
-        X_normed = X_std * (max - min) + min
-
-    where min, max = feature_range.
-
-    This transformation is often used as an alternative to zero mean,
-    unit variance scaling.
-
-    Parameters 
-    -----------
-    arr: Arraylike, 
-       Array to normalize, can contain NaN values. 
-    method: str,
-       Can be use 'scikit-learn' :class:`~watex.exlib.MinMaxScaler` for 
-       normalization. Any other values used the naive normalization.
-     
-    Returns
-    --------
-    arr_norm: Normalized array. 
-    
-    Examples
-    ----------
-    >>> import numpy as np 
-    >>> from watex.utils.funcutils import normalizer 
-    >>> np.random.seed (42)
-    >>> arr = np.random.randn (3, 2 ) 
-    array([[ 0.49671415, -0.1382643 ],
-           [ 0.64768854,  1.52302986],
-           [-0.23415337, -0.23413696]])
-    >>> normalizer (arr )
-    array([[4.15931313e-01, 5.45697636e-02],
-           [5.01849720e-01, 1.00000000e+00],
-           [0.00000000e+00, 9.34323403e-06]])
-    >>> normalizer (arr , method ='min-max')  # normalize data along axis=0 
-    array([[0.82879654, 0.05456093],
-           [1.        , 1.        ],
-           [0.        , 0.        ]])
-    >>> arr [0, 1] = np.nan; arr [1, 0] = np.nan 
-    >>> normalizer (arr )
-    array([[4.15931313e-01,            nan],
-           [           nan, 1.00000000e+00],
-           [0.00000000e+00, 9.34323403e-06]])
-    >>> normalizer (arr , method ='min-max')
-    array([[ 1., nan],
-           [nan,  1.],
-           [ 0.,  0.]])
-    
-    """   
-    method = str(method).lower() 
-    arr = np.array(arr )
-    
-    if method in ( 'sklearn', 'scikit-learn', 'minmax', 'min-max'): 
-        from ..exlib import MinMaxScaler 
-        arr = arr.reshape(-1, 1) if arr.ndim ==1 else arr 
-        return  MinMaxScaler().fit_transform(arr ) 
-    
-    arr_norm  = (arr - np.nanmin(arr))/ (np.nanmax (arr) - np.nanmin(arr))
-    
-    return arr_norm 
-
-def _validate_name_in (name, /, defaults = '', expect_name= None, 
-                         exception = None , deep=False ): 
-    """ Assert name in multiples given default names. 
-    
-    Parameters 
-    -----------
-    name: str, 
-      given name to assert 
-    default: list, str, default =''
-      default values used for assertion 
-    expect_name: str, optional 
-      name to return in case assertion is verified ( as ``True``)
-    deep: bool, default=False 
-      Find item in a litteral default string. If set  to ``True``, 
-      `defaults` are joined and check whether an occurence of `name` is in the 
-      defaults 
-      
-    exception: Exception 
-      Error to raise if name is not found in the default values. 
-      
-    Returns
-    -------
-    name: str, 
-      Verified name or boolean if expect name if ``None``. 
-      
-    Examples 
-    -------
-    >>> from watex.utils.funcutils import _validate_name_in 
-    >>> dnames = ('NAME', 'FIST NAME', 'SUrname')
-    >>> _validate_name_in ('name', defaults=dnames )
-    False 
-    >>> _validate_name_in ('name', defaults= dnames, deep =True )
-    True
-    >>> _validate_name_in ('name', defaults=dnames , expect_name ='NAM')
-    False 
-    >>> _validate_name_in ('name', defaults=dnames , expect_name ='NAM', deep=True)
-    'NAM'
-    """
-    
-    name = str(name).lower().strip() 
-    defaults = is_iterable(defaults, 
-            exclude_string= True, parse_string= True, transform=True )
-    if deep : 
-        defaults = ''.join([ str(i) for i in defaults] ) 
-        
-    # if name in defaults: 
-    name = ( True if expect_name is None  else expect_name 
-            ) if name in defaults else False 
-    
-    #name = True if name in defaults else ( expect_name if expect_name else False )
-    
-    if not name and exception: 
-        raise exception 
-        
-    return name 
-
-def get_confidence_ratio (
-        ar, /,
-        axis = 0, 
-        invalid = 'NaN',
-        ):
-    
-    """ Get ratio of confidence in array by counting the number of 
-    invalid values. 
-    
-    Parameters 
-    ------------
-    ar: arraylike 1D or 2D  
-      array for checking the ratio of confidence 
-      
-    axis: int, default=0, 
-       Compute the ratio of confidence alongside the rows by defaults. 
-       
-    invalid: int, foat, default='NaN'
-      The value to consider as invalid in the data might be listed if 
-      applicable. The default is ``NaN``. 
-      
-    Returns 
-    ---------
-    ratio: arraylike 1D 
-      The ratio of confidence array alongside the ``axis``. 
-
-    Examples 
-    ----------
-    >>> import numpy as np 
-    >>> np.random.seed (0) 
-    >>> test = np.random.randint (1, 20 , 10 ).reshape (5, 2 ) 
-    >>> test
-    array([[13, 16],
-           [ 1,  4],
-           [ 4,  8],
-           [10, 19],
-           [ 5,  7]])
-    >>> from watex.utils.funcutils import get_confidence_ratio 
-    >>> get_confidence_ratio (test)
-    >>> array([1., 1.])
-    >>> get_confidence_ratio (test, invalid= ( 13, 19) )
-    array([0.8, 0.8])
-    >>> get_confidence_ratio (test, invalid= ( 13, 19, 4) )
-    array([0.6, 0.6])
-    >>> get_confidence_ratio (test, invalid= ( 13, 19, 4), axis =1 )
-    array([0.5, 0.5, 0.5, 0.5, 1. ])
-    
-    """
-    def gfc ( ar, inv):
-        """ Get ratio in each column or row in the array. """
-        inv = is_iterable(inv, exclude_string=True , transform =True, 
-                              )
-        # if inv!='NaN': 
-        for iv in inv: 
-            if iv in ('NAN', np.nan, 'NaN', 'nan', None): 
-                iv=np.nan  
-            ar [ar ==iv] = np.nan 
-                
-        return len( ar [ ~np.isnan (ar)])  / len(ar )
-    
-    # validate input axis name 
-    axis = _validate_name_in (axis , ('1', 'rows', 'sites', 'stations') ,
-                              expect_name=1 )
-    if not axis:
-        axis =0 
-    
-    ar = np.array(ar).astype ( np.float64) # for consistency
-    ratio = np.zeros(( (ar.shape[0] if axis ==1 else ar.shape [1] )
-                      if ar.ndim ==2 else 1, ), dtype= np.float64) 
-    
-    for i in range (len(ratio)): 
-        ratio[i] = gfc ( (ar [:, i] if axis ==0 else ar [i, :])
-                        if ar.ndim !=1 else ar , inv= invalid 
-                        )
-    
-    return ratio 
-    
-def assert_ratio(
-        v, /, bounds: List[float] = None , 
-        exclude_value:float= None, 
-        in_percent:bool =False , name:str ='rate' 
-        ): 
-    """ Assert rate value between a specific range. 
-    
-    Parameters 
-    -----------
-    v: float, 
-       ratio value to assert 
-    bounds: list ( lower, upper) 
-       The range that value must  be included
-    exclude_value: float 
-       A value that ``v`` must not taken. Exclude it from the ``bounds``. 
-       Raise error otherwise. Note that  any other value will use the 
-       lower bound in `bounds` as exlusion. 
-       
-    in_percent: bool, default=False, 
-       Convert the value into a percentage.
-       
-       .. versionchanged:: 0.2.3 
-          `as_percent` parameter is changed to `in_percent`. 
-          
-    name: str, default='rate' 
-       the name of the value for assertion. 
-       
-    Returns
-    --------
-    v: float 
-       Asserted value. 
-       
-    Examples
-    ---------
-    >>> from watex.utils.funcutils import assert_ratio
-    >>> assert_ratio('2')
-    2.0
-    >>> assert_ratio(2 , bounds =(2, 8))
-    2.0
-    >>> assert_ratio(2 , bounds =(4, 8))
-    ValueError:...
-    >>> assert_ratio(2 , bounds =(1, 8), exclude_value =2 )
-    ValueError: ...
-    >>> assert_ratio(2 , bounds =(1, 8), exclude_value ='use bounds' )
-    2.0
-    >>> assert_ratio(2 , bounds =(0, 1) , in_percent =True )
-    0.02
-    >>> assert_ratio(2 , bounds =(0, 1) )
-    ValueError:
-    >>> assert_ratio(2 , bounds =(0, 1), exclude_value ='use lower bound',
-                         name ='tolerance', in_percent =True )
-    0.02
-    """ 
-    msg =("greater than {} and less than {}" )
-    
-    
-    if isinstance (v, str): 
-        if "%" in v: in_percent=True 
-        v = v.replace('%', '')
-    try : 
-        v = float (v)
-    except TypeError : 
-        raise TypeError (f"Unable to convert {type(v).__name__!r} "
-                         f"to float: {v}")
-    except ValueError: 
-        raise ValueError(f"Expects 'float' not {type(v).__name__!r}: "
-                         f"{(v)!r}")
-    # put value in percentage 
-    # if greater than 1. 
-    if in_percent: 
-        if 1 < v <=100: 
-            v /= 100. 
-          
-    bounds = bounds or []
-    low, up, *_ = list(bounds) + [ None, None]
-    e=("Expects a {} value {}, got: {}".format(
-            name , msg.format(low, up), v)) 
-    err = ValueError (e)
-
-    if len(bounds)!=0:
-        if ( 
-                low is not None  # use is not None since 0. is
-                and up is not None # consider as False value
-            and  (v < low or v > up)
-            ) :
-                raise err 
-        
-    if exclude_value is not None: 
-        try : 
-            low = float (str(exclude_value))
-        except : # use bounds
-            pass 
-        if low is None:
-            warnings.warn("Cannot exclude the lower value in the interval"
-                          " while `bounds` argument is not given.")
-        else:  
-            if v ==low: 
-                raise ValueError (e.replace (", got:", ' excluding') + ".")
-            
-    if in_percent and v > 100: 
-         raise ValueError ("{} value should be {}, got: {}".
-                           format(name.title(), msg.format(low, up), v  ))
-    return v 
-
-def exist_features (df, features, error='raise'): 
-    """Control whether the features exist or not  
-    
-    :param df: a dataframe for features selections 
-    :param features: list of features to select. Lits of features must be in the 
-        dataframe otherwise an error occurs. 
-    :param error: str - raise if the features don't exist in the dataframe. 
-        *default* is ``raise`` and ``ignore`` otherwise. 
-        
-    :return: bool 
-        assert whether the features exists 
-    """
-    isf = False  
-    
-    error= 'raise' if error.lower().strip().find('raise')>= 0  else 'ignore' 
-
-    if isinstance(features, str): 
-        features =[features]
-        
-    features = _assert_all_types(features, list, tuple, np.ndarray)
-    set_f =  set (features).intersection (set(df.columns))
-    if len(set_f)!= len(features): 
-        nfeat= len(features) 
-        msg = f"Feature{'s' if nfeat >1 else ''}"
-        if len(set_f)==0:
-            if error =='raise':
-                raise ValueError (f"{msg} {smart_format(features)} "
-                                  f"{'does not' if nfeat <2 else 'dont'}"
-                                  " exist in the dataframe")
-            isf = False 
-        # get the difference 
-        diff = set (features).difference(set_f) if len(
-            features)> len(set_f) else set_f.difference (set(features))
-        nfeat= len(diff)
-        if error =='raise':
-            raise ValueError(f"{msg} {smart_format(diff)} not found in"
-                             " the dataframe.")
-        isf = False  
-    else : isf = True 
-    
-    return isf    
-    
-def interpolate_grid (
-    arr, / , 
-    method ='cubic', 
-    fill_value='auto', 
-    view = False,
-    ): 
-    """
-    Interpolate data containing missing values. 
-
-    Parameters 
-    -----------
-    arr: ArrayLike2D 
-       Two dimensional array for interpolation 
-    method: str, default='cubic'
-      kind of interpolation. It could be ['nearest'|'linear'|'cubic']. 
-     
-    fill_value: float, str, default='auto' 
-       Fill the interpolated grid at the egdes or surrounding NaN with 
-       a filled value. The ``auto`` fill use the forward and backward 
-       fill stragety. 
-       
-    view: bool, default=False, 
-       Quick visualize the interpolated grid. 
-       
-    Returns 
-    ---------
-    arri: ArrayLike2d 
-       Interpolated 2D grid. 
-       
-    See also 
-    ---------
-    spi.griddata: 
-        Scipy interpolate Grid data 
-    fillNaN: 
-        Fill missing data strategy. 
-        
-    Examples
-    ---------
-    >>> import numpy as np
-    >>> from watex.utils.funcutils import interpolate_grid 
-    >>> x = [28, np.nan, 50, 60] ; y = [np.nan, 1000, 2000, 3000]
-    >>> xy = np.vstack ((x, y)).T
-    >>> xyi = interpolate_grid (xy, view=True ) 
-    >>> xyi 
-    array([[  28.        ,   22.78880936,   50.        ,   60.        ],
-           [1000.        , 1000.        , 2000.        , 3000.        ]])
-
-    """
-
-    if not hasattr(arr, '__array__'): 
-        arr = np.array (arr) 
-    
-    if arr.ndim==1: 
-        raise TypeError(
-            "Expect two dimensional array for grid interpolation.")
-        
-    # make x, y array for mapping 
-    x = np.arange(0, arr.shape[1])
-    y = np.arange(0, arr.shape[0])
-    #mask invalid values
-    arr= np.ma.masked_invalid(arr) 
-    xx, yy = np.meshgrid(x, y)
-    #get only the valid values
-    x1 = xx[~arr.mask]
-    y1 = yy[~arr.mask]
-    newarr = arr[~arr.mask]
-    
-    arri = spi.griddata(
-        (x1, y1),
-        newarr.ravel(),
-        (xx, yy), 
-        method=method
-        )
-    
-    if fill_value =='auto': 
-        arri = fillNaN(arri, method ='both ')
-    else:
-        arri [np.isnan(arri)] = float( _assert_all_types(
-            fill_value, float, int, objname ="'fill_value'" )
-            ) 
-
-    if view : 
-        fig, ax  = plt.subplots (nrows = 1, ncols = 2 , sharey= True, )
-        ax[0].imshow(arr ,interpolation='nearest', label ='Raw Grid')
-        ax[1].imshow (arri, interpolation ='nearest', 
-                      label = 'Interpolate Grid')
-        
-        ax[0].set_title ('Raw Grid') 
-        ax[1].set_title ('Interpolate Grid') 
-        
-        plt.show () 
-        
-    return arri 
-
-    
-def random_selector (
-        arr:ArrayLike, / , value: float | ArrayLike, 
-        seed: int = None, shuffle =False ): 
-    """Randomly select the number of values in array. 
-    
-    Parameters
-    ------------
-    arr: ArrayLike 
-       Array of values 
-    value: float, arraylike 
-        If ``float`` value is passed, it indicates the number of values to 
-        select among the length of `arr`. If array (``value``) is passed, it
-        should be self contain in the given ``arr`. However if ``string`` is 
-        given and contain the ``%``, it calculates the ratio of 
-        number to randomly selected. 
-    seed: int, Optional 
-       Allow retrieving the identical value randomly selected in the given 
-       array. 
-       
-    suffle: bool, False 
-       If  ``True`` , shuffle the selected values. 
-       
-    Returns 
-    --------
-    arr: Array containing the selected values 
-     
-    Examples 
-    ----------
-    >>> import numpy as np 
-    >>> from watex.utils.funcutils import random_selector 
-    >>> dat= np.arange (42 ) 
-    >>> random_selector (dat , 7, seed = 42 ) 
-    array([0, 1, 2, 3, 4, 5, 6])
-    >>> random_selector ( dat, ( 23, 13 , 7))
-    array([ 7, 13, 23])
-    >>> random_selector ( dat , "7%", seed =42 )
-    array([0, 1])
-    >>> random_selector ( dat , "70%", seed =42 , shuffle =True )
-    array([ 0,  5, 20, 25, 13,  7, 22, 10, 12, 27, 23, 21, 16,  3,  1, 17,  8,
-            6,  4,  2, 19, 11, 18, 24, 14, 15,  9, 28, 26])
-    """
-    
-    msg = "Non-numerical is not allowed. Got {!r}."
-    
-    if seed: 
-        seed = _assert_all_types(seed , int, float, objname ='Seed')
-        np.random.seed (seed ) 
-       
-    v = copy.deepcopy(value )
-    
-    if not is_iterable( value, exclude_string= True ):
-        
-        value = str(value )
-        
-        if '%' in  value: 
-            try: 
-               value = float( value.replace ('%', '')) /100 
-            except : 
-                raise TypeError(msg.format(v))
-            # get the number 
-            value *= len(arr )
-                
-        
-        try : 
-            value = int(value )
-            
-        except :
-            raise TypeError (msg.format(v))
-    
-        if value > len(arr): 
-            raise ValueError(f"Number {value} is out of the range."
-                             f" Expect value less than {len(arr)}.")
-            
-        value = np.random.permutation(value ) 
-        
-    arr = np.array ( 
-        is_iterable( arr, exclude_string=True, transform =True )) 
-    
-    arr = arr.ravel() if arr.ndim !=1 else arr 
-
-    mask = _isin (arr, value , return_mask= True )
-    arr = arr [mask ] 
-    
-    if shuffle : np.random.shuffle (arr )
-
-    return arr
-
-def cleaner (
-    data: DataFrame|NDArray,
-    / , 
-    columns:List[str]= None,
-    inplace:bool = False, 
-    labels: List[int|str] =None, 
-    func : F= None, 
-    mode:str ='clean', 
-    **kws
-    )->DataFrame | NDArray | None : 
-    """ Sanitize data in the data or columns by dropping specified labels 
-    from rows or columns. 
-    
-    If data is not a pandas dataframe, should be converted to 
-    dataframe and uses index to drop the labels. 
-    
-    Parameters 
-    -----------
-    data: pd.Dataframe or arraylike2D. 
-       Dataframe pandas or Numpy two dimensional arrays. If 2D array is 
-       passed, it should prior be converted to a daframe by default and 
-       drop row index from index parameters 
-       
-    columns: single label or list-like
-        Alternative to specifying axis (
-            labels, axis=1 is equivalent to columns=labels).
-
-    labels: single label or list-like
-      Index or column labels to drop. A tuple will be used as a single 
-      label and not treated as a list-like.
-
-    func: F, callable 
-        Universal function used to clean the columns. If performs only when 
-        `mode` is on ``clean`` option. 
-        
-    inplace: bool, default False
-        If False, return a copy. Otherwise, do operation 
-        inplace and return None.
-       
-    mode: str, default='clean' 
-       Options or mode of operation to do on the data. It could 
-       be ['clean'|'drop']. If ``drop``, it behaves like ``dataframe.drop`` 
-       of pandas. 
-       
-    Returns
-    --------
-    DataFrame, array2D  or None
-            DataFrame cleaned or without the removed index or column labels 
-            or None if inplace=True or array is data is passed as an array. 
-            
-    """
-    mode = _validate_name_in(mode , defaults =("drop", 'remove' ), 
-                      expect_name ='drop')
-    if not mode: 
-        return sanitize_frame_cols(
-            data, 
-            inplace = inplace, 
-            func = func 
-            ) 
- 
-    objtype ='ar'
-    if not hasattr (data , '__array__'): 
-        data = np.array (data ) 
-        
-    if hasattr(data , "columns"): 
-        objtype = "pd" 
-    
-    if objtype =='ar': 
-        data = pd.DataFrame(data ) 
-        # block inplace to False and 
-        # return numpy ar 
-        inplace = False 
-    # if isinstance(columns , str): 
-    #     columns = str2columns(columns ) 
-    if columns is not None: 
-        columns = is_iterable(
-            columns, exclude_string=True ,
-            parse_string= True, 
-            transform =True )
-        
-    data = data.drop (labels = labels, 
-                      columns = columns, 
-                      inplace =inplace,  
-                       **kws 
-                       ) 
-    
-    return np.array ( data ) if objtype =='ar' else data 
- 
-
-def rename_files (
-    src_files:str | List[str], /, 
-    dst_files:str | List[str], 
-    basename:Optional[str]=None, 
-    extension:Optional[str] =None , 
-    how:str ='py', 
-    prefix:bool =True, 
-    keep_copy:bool=True, 
-    trailer:str='_', 
-    sortby: re |F=None, 
-    **kws 
-    ): 
-    """Rename files in directory.
-
-    Parameters 
-    -----------
-    src_files: str, Path-like object 
-       Source files to rename 
-      
-    dst_files: str of PathLike object 
-       Destination files renamed. 
-       
-    extension: str, optional 
-       If a path is given in `src_files`, specifying the `extension` will just 
-       collect only files with this typical extensions. 
-       
-    basename: str, optional 
-       If `dst_files` is passed as Path-object, name should be need 
-       for a change, otherwise, the number is incremented using the Python 
-       index counting defined by the parameter ``how=py` 
-        
-    how: str, default='py' 
-       The way to increment files when `dst_files` is given as a Path object. 
-       For instance, for a  ``name=E_survey`` and ``prefix==True``, the first 
-       file should be ``E_survey_00`` if ``how='py'`` otherwise it should be 
-       ``E_survey_01``.
-     
-    prefix: bool, default=True
-      Prefix is used to position the name before the number incrementation. 
-      If ``False`` and `name` is given, the number is positionning before the 
-      name. If ``True`` and not `prefix` for a ``name=E_survey``, it should be 
-      ``00_E_survey`` and ``01_E_survey``. 
-
-    keep_copy: bool, default=True 
-       Keep a copy of the source files. 
-       
-    trailer: str, default='_', 
-       Item used to separate the basename for counter. 
-       
-    sortby: Regex or Callable, 
-       Key to sort the collection of the items when `src_files` is passed as 
-       a path-like object.  This is usefull to keep order as the origin files 
-       especially  when files includes a specific character.  Furthermore 
-       [int| float |'num'|'digit'] sorted the files according to the
-       number included in the filename if exists. 
-
-    kws: dict 
-       keyword arguments passed to `os.rename`. 
-
-    """ 
-    dest_dir =None ; trailer = str(trailer)
-    extension = str(extension).lower()
-    
-    if os.path.isfile (src_files ): 
-        src_files = [src_files ] 
-        
-    elif os.path.isdir (src_files): 
-        src_path = src_files
-        ldir = os.listdir(src_path) 
-
-        src_files = ldir if extension =='none' else [
-             f for f in ldir  if  f.endswith (extension) ]
-    
-        if sortby: 
-            if sortby in ( int, float, 'num', 'number', 'digit'): 
-                src_files = sorted(ldir, key=lambda s:int( re.search(
-                    '\d+', s).group()) if re.search('\d+', s) else 0 )
-                
-            else: 
-                src_files = sorted(ldir, key=sortby)
-
-        src_files = [  os.path.join(src_path, f )   for f in src_files  ] 
-        # get only the files 
-        src_files = [ f for f in src_files if os.path.isfile (f ) ]
-
-    else : 
-        raise FileNotFoundError(f"{src_files!r} not found.") 
-    
-    if os.path.isdir(dst_files): 
-        dest_dir = dst_files 
-        
-    dst_files = is_iterable(dst_files , exclude_string= True, transform =True ) 
-    
-    # get_extension of the source_files 
-    _, ex = os.path.splitext (src_files[0]) 
-    
-
-    if dest_dir: 
-        if basename is None: 
-            warnings.warn(
-                "Missing basename for renaming file. Should use `None` instead.")
-            basename =''; trailer =''
-            
-        basename= str(basename)
-        if prefix: 
-            dst_files =[ f"{str(basename)}{trailer}" + (
-                f"{i:02}" if how=='py' else f"{i+1:02}") + f"{ex}"
-                        for i in range (len(src_files))]
-        elif not prefix: 
-            dst_files =[ (f"{i:02}" if how=='py' else f"{i+1:02}"
-                        ) +f"{trailer}{str(basename)}" +f"{ex}"
-                        for i in range (len(src_files))]
-        
-        dst_files = [os.path.join(dest_dir , f) for f in dst_files ] 
-        
-   
-    for f, nf in zip (src_files , dst_files): 
-        try: 
-           if keep_copy : shutil.copy (f, nf , **kws )
-           else : os.rename (f, nf , **kws )
-        except FileExistsError: 
-            os.remove(nf)
-            if keep_copy : shutil.copy (f, nf , **kws )
-            else : os.rename (f, nf , **kws )
-
-def get_xy_coordinates (d, / , as_frame = False, drop_xy = False, 
-                        raise_exception = True, verbose=0 ): 
-    """Check whether the coordinate values exists in the data
-    
-    Parameters 
-    ------------
-    d: Dataframe 
-       Frame that is expected to contain the longitude/latitude or 
-       easting/northing coordinates.  Note if all types of coordinates are
-       included in the data frame, the longitude/latitude takes the 
-       priority. 
-    as_frame: bool, default= False, 
-       Returns the coordinates values if included in the data as a frame rather 
-       than computing the middle points of the line 
-    drop_xy: bool, default=False, 
-       Drop the coordinates in the data and return the data transformed inplace 
-       
-    raise_exception: bool, default=True 
-       raise error message if data is not a dataframe. If set to ``False``, 
-       exception is converted to a warning instead. To mute the warning set 
-       `raise_exception` to ``mute``
-       
-    verbose: int, default=0 
-      Send message whether coordinates are detected. 
-         
-    returns 
-    --------
-    xy, d, xynames: Tuple 
-      xy : tuple of float ( longitude, latitude) or (easting/northing ) 
-         if `as_frame` is set to ``True``. 
-      d: Dataframe transformed (coordinated removed )  or not
-      xynames: str, the name of coordinates detected. 
-      
-    Examples 
-    ----------
-    >>> import watex as wx 
-    >>> from watex.utils.funcutils import get_xy_coordinates 
-    >>> testdata = wx.make_erp ( n_stations =7, seed =42 ).frame 
-    >>> xy, d, xynames = get_xy_coordinates ( testdata,  )
-    >>> xy , xynames 
-    ((110.48627946874444, 26.051952363176344), ('longitude', 'latitude'))
-    >>> xy, d, xynames = get_xy_coordinates ( testdata, as_frame =True  )
-    >>> xy.head(2) 
-        longitude   latitude        easting      northing
-    0  110.485833  26.051389  448565.380621  2.881476e+06
-    1  110.485982  26.051577  448580.339199  2.881497e+06
-    >>> # remove longitude and  lat in data 
-    >>> testdata = testdata.drop (columns =['longitude', 'latitude']) 
-    >>> xy, d, xynames = get_xy_coordinates ( testdata, as_frame =True  )
-    >>> xy.head(2) 
-             easting      northing
-    0  448565.380621  2.881476e+06
-    1  448580.339199  2.881497e+06
-    >>> # note testdata should be transformed inplace when drop_xy is set to True
-    >>> xy, d, xynames = get_xy_coordinates ( testdata, drop_xy =True)
-    >>> xy, xynames 
-    ((448610.25612032827, 2881538.4380570543), ('easting', 'northing'))
-    >>> d.head(2)
-       station  resistivity
-    0      0.0          1.0
-    1     20.0        167.5
-    >>> testdata.head(2) # coordinates are henceforth been dropped 
-       station  resistivity
-    0      0.0          1.0
-    1     20.0        167.5
-    >>> xy, d, xynames = get_xy_coordinates ( testdata, drop_xy =True)
-    >>> xy, xynames 
-    (None, ())
-    >>> d.head(2)
-       station  resistivity
-    0      0.0          1.0
-    1     20.0        167.5
-
-    """   
-    
-    def get_value_in ( val, /, col , default): 
-        """ Get the value in the frame columns if `val` exists in """
-        x = list( filter ( lambda x: x.find (val)>=0 , col)
-                   )
-        if len(x) !=0: 
-            # now rename col  
-            d.rename (columns = {x[0]: str(default) }, inplace = True ) 
-            
-        return d
-
-    if not (
-            hasattr ( d, 'columns') and hasattr ( d, '__array__') 
-            ) : 
-        emsg = ("Expect dataframe containing coordinates longitude/latitude"
-                f" or easting/northing. Got {type (d).__name__!r}")
-        
-        raise_exception = str(raise_exception).lower().strip() 
-        if raise_exception=='true': 
-            raise TypeError ( emsg )
-        
-        if raise_exception  not in ('mute', 'silence'):  
-            warnings.warn( emsg )
-       
-        return d 
-    
-    # check whether coordinates exists in the data columns 
-    for name, tname in zip ( ('lat', 'lon', 'east', 'north'), 
-                     ( 'latitude', 'longitude', 'easting', 'northing')
-                     ) : 
-        d = get_value_in(name, col = d.columns , default = tname )
-       
-    # get the exist coodinates 
-    coord_columns  = []
-    for x, y in zip ( ( 'longitude', 'easting' ), ( 'latitude', 'northing')):
-        if ( x  in d.columns and y in d.columns ): 
-            coord_columns.extend  ( [x, y] )
-
-    xy  = d[ coord_columns] if len(coord_columns)!=0 else None 
-
-    if ( not as_frame 
-        and xy is not None ) : 
-        # take the middle of the line and if both types of 
-        # coordinates are supplied , take longitude and latitude 
-        # and drop easting and northing  
-        xy = tuple ( np.nanmean ( np.array ( xy ) , axis =0 )) [:2]
-
-    xynames = tuple ( coord_columns)[:2]
-    if ( 
-            drop_xy  and len( coord_columns) !=0
-            ): 
-        # modifie the data inplace 
-        d.drop ( columns=coord_columns, inplace = True  )
-
-    if verbose: 
-        print("###", "No" if len(xynames)==0 else ( 
-            tuple (xy.columns) if as_frame else xy), "coordinates found.")
-        
-    return  xy , d , xynames 
-       
-
-def twinning(
-    *d: DataFrame,  
-    on:str | List[str] = None, 
-    parse_on:bool=False, 
-    mode: str='strict', 
-    coerce:bool = False, 
-    force:bool =False, 
-    decimals: int = 7, 
-    raise_warn:bool =True 
-)-> DataFrame : 
-    """ Find indentical object in all data and concatenate them using merge 
-     intersection (`cross`) strategy.
-    
-    Parameters 
-    ---------- 
-    d: List of DataFrames 
-       List of pandas DataFrames 
-    on: str, label or list 
-       Column or index level names to join on. These must be found in 
-       all DataFrames. If `on` is ``None`` and not merging on indexes then 
-       a concatenation along columns axis is performed in all DataFrames. 
-       Note that `on` works with `parse_on` if its argument is  a list of 
-       columns names passed into single litteral string. For instance:: 
-           
-        on ='longitude latitude' --[parse_on=True]-> ['longitude' , 'latitude'] 
-        
-    parse_on: bool, default=False 
-       Parse `on` arguments if given as string and return_iterable objects. 
-       
-    mode: str, default='strict' 
-      Mode to the data. Can be ['soft'|'strict']. In ``strict`` mode, all the 
-      data passed must be a DataFrame, otherwise an error raises. in ``soft``
-      mode, ignore the non-DataFrame. Note that any other values should be 
-      in ``strict`` mode. 
-      
-    coerce: bool, default=False 
-       Truncate all DataFrame size to much the shorter one before performing 
-       the ``merge``. 
-        
-    force: bool, default=False, 
-       Force `on` items to be in the all DataFrames, This could be possible 
-       at least, `on` items should be in one DataFrame. If missing in all 
-       data, an error occurs.  
- 
-    decimals: int, default=5 
-       Decimal is used for comparison between numeric labels in `on` columns 
-       items. If set, it rounds values of `on` items in all data before 
-       performing the merge. 
-       
-     raise_warn: bool, default=False 
-        Warn user to concatenate data along column axis if `on` is ``None``. 
-
-    Returns 
-    --------
-    data: DataFrames 
-      A DataFrame of the merged objects.
-      
-    Examples 
-    ----------
-    >>> import watex as wx 
-    >>> from watex.utils.funcutils import twinning 
-    >>> data = wx.make_erp (seed =42 , n_stations =12, as_frame =True ) 
-    >>> table1 = wx.DCProfiling ().fit(data).summary()
-    >>> table1 
-           dipole   longitude  latitude  ...  shape  type       sfi
-    line1      10  110.486111  26.05174  ...      C    EC  1.141844
-    >>> data_no_xy = wx.make_ves ( seed=0 , as_frame =True) 
-    >>> data_no_xy.head(2) 
-        AB   MN  resistivity
-    0  1.0  0.4   448.860148
-    1  2.0  0.4   449.060335
-    >>> data_xy = wx.make_ves ( seed =0 , as_frame =True , add_xy =True ) 
-    >>> data_xy.head(2) 
-        AB   MN  resistivity   longitude  latitude
-    0  1.0  0.4   448.860148  109.332931  28.41193
-    1  2.0  0.4   449.060335  109.332931  28.41193
-    >>> table = wx.methods.VerticalSounding (
-        xycoords = (110.486111,   26.05174)).fit(data_no_xy).summary() 
-    >>> table.table_
-             AB    MN   arrangememt  ... nareas   longitude  latitude
-    area                             ...                             
-    None  200.0  20.0  schlumberger  ...      1  110.486111  26.05174
-    >>> twinning (table1, table.table_,  ) 
-           dipole   longitude  latitude  ...  nareas   longitude  latitude
-    line1    10.0  110.486111  26.05174  ...     NaN         NaN       NaN
-    None      NaN         NaN       NaN  ...     1.0  110.486111  26.05174
-    >>> twinning (table1, table.table_, on =['longitude', 'latitude'] ) 
-    Empty DataFrame 
-    >>> # comments: Empty dataframe appears because, decimal is too large 
-    >>> # then it considers values longitude and latitude differents 
-    >>> twinning (table1, table.table_, on =['longitude', 'latitude'], decimals =5 ) 
-        dipole  longitude  latitude  ...  max_depth  ohmic_area  nareas
-    0      10  110.48611  26.05174  ...      109.0  690.063003       1
-    >>> # Now is able to find existing dataframe with identical closer coordinates. 
-    
-    """
-    from .validator import _is_numeric_dtype  
-
-    if str(mode).lower()=='soft': 
-        d = [ o for  o in d if hasattr (o, '__array__') and hasattr (o, 'columns') ]
-    
-    is_same = set ( [ hasattr (o, '__array__') 
-                     and hasattr (o, 'columns') for o in d ] ) 
-    
-    if len(is_same)!=1 or not list (is_same) [0]: 
-        types = [ type(o).__name__ for o in d ]
-        raise TypeError (
-            f"Expect DataFrame. Got {smart_format(types)}")
-    
-    same_len = [len(o) for o in d] 
-    
-    if len( set(same_len)) !=1 or not list(set(same_len))[0]: 
-        if not coerce: 
-            raise ValueError(
-                f"Data must be a consistent size. Got {smart_format(same_len)}"
-                " respectively. Set ``coerce=True`` to truncate the data"
-                " to match the shorter data length.")
-        # get the shorthest len 
-        min_index = min (same_len) 
-        d = [ o.iloc [:min_index, :  ]  for o in d ] 
-
-    if on is None:
-        if raise_warn: 
-            warnings.warn("'twin_items' are missing in the data. A simple merge"
-                          " along the columns axis should be performed.") 
-        
-        return pd.concat ( d, axis = 1 )
-    
-    # parse string 
-    on= is_iterable(on, exclude_string= True , 
-                    transform =True, parse_string= parse_on  
-                    )
-    
-    feature_exist = [
-        exist_features(o, on, error = 'ignore'
-                       ) for o in d ]  
-
-    if ( len( set (feature_exist) )!=1 
-        or not list(set(feature_exist)) [0]
-            ): 
-        if not force: 
-            raise ValueError(
-                f"Unable to fit the data. Items {smart_format(on)} are"
-                f" missing in the data columns. {smart_format(on)} must"
-                 " include in the data columns. Please check your data.")
-
-        # seek the value twin_items in the data and use if for all  
-        dtems =[] ;  repl_twd= None 
-        for o in d: 
-            # select one valid data that contain the 
-            # twin items
-            try : 
-                exist_features ( o, on ) 
-            except : 
-                pass 
-            else:
-                repl_twd = o [ on ]
-                break 
-            
-        if repl_twd is None: 
-            raise ValueError("To force data that have not consistent items,"
-                             f" at least {smart_format(on)} items must"
-                             " be included in one DataFrame.")
-        # make add twin_data if 
-        for o in d : 
-            try : exist_features(o, on) 
-            except : 
-                a = o.copy()  
-                a [ on ] = repl_twd 
-            else : a = o.copy () 
-            
-            dtems.append(a)
-        # reinitialize d
-        d = dtems  
-    
-    # check whether values to merge are numerics 
-    # if True, use decimals to round values to consider 
-    # that identic 
-    # round value if value before performed merges 
-    # test single data with on 
-    is_num = _is_numeric_dtype (d[0][on] ) 
-    if is_num: 
-        decimals = int (_assert_all_types(
-            decimals, int, float, objname ='Decimals'))
-        d_ = []
-        for o in d : 
-            a = o.copy()  
-            a[on ] = np.around (o[ on ].values, decimals ) 
-            d_.append (a )
-        # not a numerick values so stop     
-        d =d_
-
-    # select both two  
-    data = pd.merge (* d[:2], on= on ) 
-    
-    if len(d[2:]) !=0: 
-        for ii, o in enumerate ( d[2:]) : 
-            data = pd.merge ( *[data, o] , on = on, suffixes= (
-                f"_x{ii+1}", f"_y{ii+1}")) 
-            
-    return data 
-
-def read_worksheets(*data): 
-    """ Read sheets and returns a list of DataFrames and sheet names. 
-    
-    Parameters 
-    -----------
-    data: list of str 
-      A collection of excel sheets files. Read only `.xlsx` files. Any other 
-      files raises an errors.  
-    
-    Return
-    ------
-    data, sheet_names: Tuple of DataFrames and sheet_names 
-       A collection of DataFrame and sheets names. 
-       
-    Examples 
-    -----------
-    >>> import os 
-    >>> from watex.utils.funcutils import read_worksheets 
-    >>> sheet_file= r'F:\repositories\watex\data\erp\sheets\gbalo.xlsx'
-    >>> data, snames =  read_worksheets (sheet_file )
-    >>> snames 
-    ['l11', 'l10', 'l02'] 
-    >>> data, snames =  read_worksheets (os.path.dirname (sheet_file))
-    >>> snames 
-    ['l11', 'l10', 'l02', 'l12', 'l13']
-    
-    """
-    dtem = []
-    data = [o for o in data if isinstance ( o, str )]
-    
-    for o in data: 
-        if os.path.isdir (o): 
-            dlist = os.listdir (o)
-            # collect only the excell sheets 
-            p = [ os.path.join(o, f) for f in dlist if f.endswith ('.xlsx') ]
-            dtem .extend(p)
-        elif os.path.isfile (o):
-            _, ex = os.path.splitext( o)
-            if ex == '.xlsx': 
-                dtem.append(o)
-            
-    data = copy.deepcopy(dtem)
-    # if no excel sheets is found return None 
-    if len(data) ==0: 
-        return None, None 
-    
-    # make d dict to collect data 
-    ddict = dict() 
-    regex = re.compile (r'[$& #@%^!]', flags=re.IGNORECASE)
-    
-    for d in data : 
-        try: 
-            ddict.update ( **pd.read_excel (d , sheet_name =None))
-        except : pass 
-
-    #collect stations names
-    if len(ddict)==0 : 
-        raise TypeError("Can'find the data to read.")
-
-    sheet_names = list(map(
-        lambda o: regex.sub('_', o).lower(), ddict.keys()))
-
-    data = list(ddict.values ()) 
-
-    return data, sheet_names      
- 
-def key_checker (
-    keys: str , /,  
-    valid_keys:List[str, ...], 
-    regex:re = None, 
-    pattern:str = None , 
-    deep_search:bool =...
-    ): 
-    """check whether a give key exists in valid_keys and return a list if 
-    many keys are found.
-    
-    Parameters 
-    -----------
-    keys: str, list of str 
-       Key value to find in the valid_keys 
-       
-    valid_keys: list 
-       List of valid keys by default. 
-       
-    regex: `re` object,  
-        Regular expresion object. the default is:: 
-            
-            >>> import re 
-            >>> re.compile (r'[_#&*@!_,;\s-]\s*', flags=re.IGNORECASE)
-            
-    pattern: str, default = '[_#&*@!_,;\s-]\s*'
-        The base pattern to split the text into a columns
-        
-    deep_search: bool, default=False 
-       If deep-search, the key finder is no sensistive to lower/upper case 
-       or whether a numeric data is included. 
-       
-       .. versionadded:: 0.2.5 
-       
-    Returns 
-    --------
-    keys: str, list , 
-      List of keys that exists in the `valid_keys`. 
-      
-    Examples
-    --------
-    
-    >>> from watex.utils.funcutils import key_checker
-    >>> key_checker('h502', valid_keys= ['h502', 'h253','h2601'])  
-    Out[68]: 'h502'
-    >>> key_checker('h502+h2601', valid_keys= ['h502', 'h253','h2601'])
-    Out[69]: ['h502', 'h2601']
-    >>> key_checker('h502 h2601', valid_keys= ['h502', 'h253','h2601'])
-    Out[70]: ['h502', 'h2601']
-    >>> key_checker(['h502',  'h2601'], valid_keys= ['h502', 'h253','h2601'])
-    Out[73]: ['h502', 'h2601']
-    >>> key_checker(['h502',  'h2602'], valid_keys= ['h502', 'h253','h2601'])
-    UserWarning: key 'h2602' is missing in ['h502', 'h2602']
-    Out[82]: 'h502'
-    >>> key_checker(['502',  'H2601'], valid_keys= ['h502', 'h253','h2601'], 
-                    deep_search=True )
-    Out[57]: ['h502', 'h2601']
-    
-    """
-    deep_search, =ellipsis2false(deep_search)
-
-    _keys = copy.deepcopy(keys)
-    valid_keys = is_iterable(valid_keys , exclude_string =True, transform =True )
-    if isinstance ( keys, str): 
-        pattern = pattern or '[_#&@!_+,;\s-]\s*'
-        keys = str2columns (keys, regex = regex , pattern=pattern )
-    # If iterbale object , save obj 
-    # to improve error 
-    kkeys = copy.deepcopy(keys)
-    if deep_search: 
-        keys = key_search(
-            keys, 
-            default_keys= valid_keys,
-            deep=True, 
-            raise_exception= True,
-            regex =regex, 
-            pattern=pattern 
-            )
-        return keys[0] if len(keys)==1 else keys 
-    # for consistency 
-    keys = [ k for k in keys if ''.join(
-        [ str(i) for i in valid_keys] ).find(k)>=0 ]
-    # assertion error if key does not exist. 
-    if len(keys)==0: 
-        verb1, verb2 = ('', 'es') if len(kkeys)==1 else ('s', '') 
-        msg = (f"key{verb1} {_keys!r} do{verb2} not exist."
-               f" Expect {smart_format(valid_keys, 'or')}")
-        raise KeyError ( msg )
-        
-    if len(keys) != len(kkeys):
-        miss_keys = is_in_if ( kkeys, keys , return_diff= True , error ='ignore')
-        miss_keys, verb = (miss_keys[0], 'is') if len( miss_keys) ==1 else ( 
-            miss_keys, 'are')
-        warnings.warn(f"key{'' if verb=='is' else 's'} {miss_keys!r} {verb}"
-                      f" missing in {_keys}")
-    keys = keys[0] if len(keys)==1 else keys 
-    
-    return keys 
-
-def random_sampling (
-    d, / , 
-    samples:int = None  , 
-    replace:bool = False , 
-    random_state:int = None, 
-    shuffle=True, 
-    ): 
-    """ Sampling data. 
-    
-    Parameters 
-    ----------
-    d: {array-like, sparse matrix} of shape (n_samples, n_features)
-      Data for sampling, where `n_samples` is the number of samples and
-      `n_features` is the number of features.
-    samples: int,optional 
-       Ratio or number of items from axis to return. 
-       Default = 1 if `samples` is ``None``.
-       
-    replace: bool, default=False
-       Allow or disallow sampling of the same row more than once. 
-       
-    random_state: int, array-like, BitGenerator, np.random.RandomState, \
-        np.random.Generator, optional
-       If int, array-like, or BitGenerator, seed for random number generator. 
-       If np.random.RandomState or np.random.Generator, use as given.
-       
-    split_Xy: 
-    Returns 
-    ----------
-    d: {array-like, sparse matrix} of shape (n_samples, n_features)
-    samples data based on the given samples. 
-    
-    Examples
-    ---------
-    >>> from watex.utils.funcutils import random_sampling 
-    >>> from watex.datasets import load_hlogs 
-    >>> data= load_hlogs().frame
-    >>> random_sampling( data, samples = 7 ).shape 
-    (7, 27)
-    """
-
-    n= None ; is_percent = False
-    orig= copy.deepcopy(samples )
-    if not hasattr(d, "__iter__"): 
-        d = is_iterable(d, exclude_string= True, transform =True )
-    
-    if ( 
-            samples is None 
-            or str(samples) in ('1', '*')
-            ): 
-        samples =1. 
-        
-    if "%" in str(samples): 
-        samples = samples.replace ("%", '')
-        is_percent=True 
-    # assert value for consistency. 
-    try: 
-        samples = float( samples)
-    except: 
-        raise TypeError("Wrong value for 'samples'. Expect an integer."
-                        f" Got {type (orig).__name__!r}")
-
-    if samples <=1 or is_percent: 
-        samples  = assert_ratio(
-            samples , bounds = (0, 1), exclude_value= 'use lower bound', 
-            in_percent= True )
-        
-        n = int ( samples * ( d.shape[0] if scipy.sparse.issparse(d)
-                 else len(d))) 
-    else: 
-        # data frame 
-        n= int(samples)
-        
-    # reset samples and use number of samples instead    
-    samples =None  
-    # get the total length of d
-    dlen = ( d.shape[0] if scipy.sparse.issparse(d) else len(d))
-    # if number is greater than the length 
-    # block to the length so to retrieve all 
-    # value no matter the arrangement. 
-    if n > dlen: 
-        n = dlen
-    if hasattr (d, 'columns') or hasattr (d, 'name'): 
-        # data frame 
-        return d.sample ( n= n , frac=samples , replace = replace ,
-                         random_state = random_state  
-                     ) if shuffle else d.iloc [ :n , ::] 
-        
-    np.random.seed ( random_state)
-    if scipy.sparse.issparse(d) : 
-        if scipy.sparse.isspmatrix_coo(d): 
-            warnings.warn("coo_matrix does not support indexing. Conversion"
-                          " should be performed in CSR matrix")
-            d = d.tocsr() 
-            
-        return d [ np.random.choice(
-            np.arange(d.shape[0]), n, replace=replace )] if shuffle else d [
-                [ i for i in range (n)]]
-                
-        #d = d[idx ]
-        
-    # manage the data 
-    if not hasattr(d, '__array__'): 
-        d = np.array (d ) 
-        
-    idx = np.random.randint( len(d), size = n ) if shuffle else [ i for i in range(n)]
-    if len(d.shape )==1: d =d[idx ]
-    else: d = d[idx , :]
-        
-    return d 
-
-
-def make_obj_consistent_if ( 
-        item= ... , default = ..., size =None, from_index: bool =True ): 
-    """Combine default values to item to create default consistent iterable 
-    objects. 
-    
-    This is valid if  the size of item does not fit the number of 
-    expected iterable objects.     
-    
-    Parameters 
-    ------------
-    item : Any 
-       Object to construct it default values 
-       
-    default: Any 
-       Value to hold in the case the items does not match the size of given items 
-       
-    size: int, Optional 
-      Number of items to return. 
-      
-    from_index: bool, default=True 
-       make an item size to match the exact size of given items 
-       
-    Returns 
-    -------
-       item: Iterable object that contain default values. 
-       
-    Examples 
-    ----------
-    >>> from watex.utils.funcutils import make_obj_consistent_if
-    >>> from watex.exlib import SVC, LogisticRegression, XGBClassifier 
-    >>> classifiers = ["SVC", "LogisticRegression", "XGBClassifier"] 
-    >>> classifier_names = ['SVC', 'LR'] 
-    >>> make_obj_consistent_if (classifiers, default = classifier_names ) 
-    ['SVC', 'LogisticRegression', 'XGBClassifier']
-    >>> make_obj_consistent_if (classifier_names, from_index =False  )
-    ['SVC', 'LR']
-    >>> >>> make_obj_consistent_if ( classifier_names, 
-                                     default= classifiers, size =3 , 
-                                     from_index =False  )
-    ['SVC', 'LR', 'SVC']
-    
-    """
-    if default==... or None : default =[]
-    # for consistency 
-    default = list( is_iterable (default, exclude_string =True,
-                                 transform =True ) ) 
-    
-    if item not in ( ...,  None) : 
-         item = list( is_iterable( item , exclude_string =True ,
-                                  transform = True ) ) 
-    else: item = [] 
-    
-    item += default[len(item):] if from_index else default 
-    
-    if size is not None: 
-        size = int (_assert_all_types(size, int, float,
-                                      objname = "Item 'size'") )
-        item = item [:size]
-        
-    return item
-    
-    
-def replace_data(
-    X, y =None, 
-    n_times: int  = 1, 
-    axis = 0, 
-    reset_index :bool =...  
-    ): 
-    """ Replace items in data :math:`n` times 
-    
-    Parameters 
-    ----------
-    X: Arraylike 1D or pd.DataFrame 
-      Data to replace. Note Sparse matrices is not allowed. Use 
-      :func:`random_sampling` instead. 
-    y: Arraylike 1d. 
-       Preferably one dimensional data. 
-       
-    n_times: int, 
-      Number of times all items should be replaced in data. 
-      
-    reset_index: bool, default=False. 
-      If ``True`` and dataframe,Index is reset and dropped. 
-      
-    Returns 
-    --------
-    X or (X, y)  : Tuple of data replaced
-       Tuple is returned if y is passed. 
-    
-    Examples
-    ---------
-    >>> import numpy as np 
-    >>> from watex.utils.funcutils import replace_data
-    >>> X, y = np.random.randn ( 7, 2 ), np.arange(7)
-    >>> X.shape, y.shape 
-    ((7, 2), (7,))
-    >>> X_new, y_new = replace_data (X, y, n_times =10 )
-    >>> X_new.shape , y_new.shape
-    Out[158]: ((70, 2), (70,))
-    """
-    
-    n = n_times or 1 
-    n= int (_assert_all_types(n, int, float, objname ='n_times'))
-    
-    def concat_data ( ar ,): 
-        if hasattr ( ar, 'columns') or hasattr ( ar, 'series'): 
-            d = pd.concat (  [ ar for i in range(n)], axis = axis ) 
-            if reset_index: 
-                d.reset_index (drop =True, inplace =True  )
-                
-        else: d = np.concatenate ([ ar for i in range(n)], axis = axis  )
-        return d 
-    
-    X = is_iterable(X, exclude_string =True, transform = True )
-    
-    if y is not None: 
-        y = is_iterable( y, exclude_string= True, transform= True)
-    
-    if not hasattr (X, '__array__'): 
-        X = np.array(X)
-        
-    if not hasattr (y, '__array__') and y is not None : 
-        y = np.array(y)
-
-    return concat_data ( X) if y is None else (
-            concat_data( X) , concat_data(y))
-        
-def convert_value_in (v, /, unit ='m'): 
-    """Convert value based on the reference unit.
-    
-    Parameters 
-    ------------
-    v: str, float, int, 
-      value to convert 
-    unit: str, default='m'
-      Reference unit to convert value in. Default is 'meters'. Could be 
-      'kg' or else. 
-      
-    Returns
-    -------
-    v: float, 
-       Value converted. 
-       
-    Examples 
-    ---------
-    >>> from watex.utils.funcutils import convert_value_in 
-    >>> convert_value_in (20) 
-    20.0
-    >>> convert_value_in ('20mm') 
-    0.02
-    >>> convert_value_in ('20kg', unit='g') 
-    20000.0
-    >>> convert_value_in ('20') 
-    20.0
-    >>> convert_value_in ('20m', unit='g')
-    ValueError: Unknwon unit 'm'...
-    """
-    c= { 'k':1e3 , 
-        'h':1e2 , 
-        'dc':1e1 , 
-        '':1e0 , 
-        'd':1e-1, 
-        'c':1e-2 , 
-        'm':1e-3  
-        }
-    c = {k +str(unit).lower(): v for k, v in c.items() }
-
-    v = str(v).lower()  
-
-    regex = re.findall(r'[a-zA-Z]', v) 
-    
-    if len(regex) !=0: 
-        unit = ''.join( regex ) 
-        v = v.replace (unit, '')
-
-    if unit not in c.keys(): 
-        raise ValueError (
-            f"Unknwon unit {unit!r}. Expect {smart_format(c.keys(), 'or' )}."
-            f" Or rename the `unit` parameter maybe to {unit[-1]!r}.")
-    
-    return float ( v) * (c.get(unit) or 1e0) 
-
-def split_list(lst:List[Any, ...],/,  val:int, fill_value:Any=None ):
-    """Module to extract a slice of elements from the list 
-    
-    Parameters 
-    ------------
-    lst: list, 
-      List composed of item elements 
-    val: int, 
-      Number of item to group by default. 
-      
-    Returns 
-    --------
-    group with slide items 
-    
-    Examples
-    --------
-    >>> from watex.utils.funcutils import split_list
-    >>> lst = [1, 2, 3, 4, 5, 6, 7, 8]
-    >>> val = 3
-    >>> print(split_list(lst, val))
-    [[1, 2, 3], [4, 5, 6], [7, 8]]
- 
-    """
-
-    lst = is_iterable(lst , exclude_string =True , transform =True ) 
-    val = int ( _assert_all_types(val, int, float )) 
-    try: 
-        sl= [list(group) for key, group in itertools.groupby(
-                lst, lambda x: (x-1)//val)]
-    except: 
-        # when string is given 
-        sl= list(itertools.zip_longest(
-            *(iter(lst),)*val,fillvalue =fill_value),)
-    return sl 
-
-def key_search (
-    keys: str, /, 
-    default_keys: Text | List[str], 
-    parse_keys: bool=True, 
-    regex :re=None, 
-    pattern :str=None, 
-    deep: bool =...,
-    raise_exception:bool=..., 
-    ): 
-    """Find key in a list of default keys and select the best match. 
-    
-    Parameters 
-    -----------
-    keys: str or list 
-       The string or a list of key. When multiple keys is passed as a string, 
-       use the space for key separating. 
-       
-    default_keys: str or list 
-       The likehood key to find. Can be a litteral text. When a litteral text 
-       is passed, it is better to provide the regex in order to skip some 
-       character to parse the text properly. 
-       
-    parse_keys: bool, default=True 
-       Parse litteral string using default `pattern` and `regex`. 
-       
-       .. versionadded:: 0.2.7 
-        
-    regex: `re` object,  
-        Regular expresion object. Regex is important to specify the kind
-        of data to parse. the default is:: 
-            
-            >>> import re 
-            >>> re.compile (r'[_#&*@!_,;\s-]\s*', flags=re.IGNORECASE)
-            
-    pattern: str, default = '[_#&*@!_,;\s-]\s*'
-        The base pattern to split the text into a columns. Pattern is 
-        important especially when some character are considers as a part of 
-        word but they are not a separator. For example a data columns with 
-        a name `'DH_Azimuth'`, if a pattern is not explicitely provided, 
-        the default pattern will parse as two separated word which is far 
-        from the expected results. 
-        
-    deep: bool, default=False 
-       Not sensistive to uppercase. 
-       
-    raise_exception: bool, default=False 
-       raise error when key is not find. 
-       
-    Return 
-    -------
-    list: list of valid keys or None if not find ( default) 
-
-    Examples
-    ---------
-    >>> from watex.utils.funcutils import key_search 
-    >>> key_search('h502-hh2601', default_keys= ['h502', 'h253','HH2601'])
-    Out[44]: ['h502']
-    >>> key_search('h502-hh2601', default_keys= ['h502', 'h253','HH2601'], 
-                   deep=True)
-    Out[46]: ['h502', 'HH2601']
-    >>> key_search('253', default_keys= ("I m here to find key among h502,
-                                             h253 and HH2601"))
-    Out[53]: ['h253'] 
-    >>> key_search ('east', default_keys= ['DH_East', 'DH_North']  , deep =True,)
-    Out[37]: ['East']
-    key_search ('east', default_keys= ['DH_East', 'DH_North'], 
-                deep =True,parse_keys= False)
-    Out[39]: ['DH_East']
-    """
-    deep, raise_exception, parse_keys = ellipsis2false(
-        deep, raise_exception, parse_keys)
-    # make a copy of original keys 
-    
-    kinit = copy.deepcopy(keys)
-    if parse_keys: 
-        if is_iterable(keys , exclude_string= True ): 
-            keys = ' '.join ( [str(k) for k in keys ]) 
-             # for consisteny checker 
-        pattern = pattern or '[#&@!_+,;\s-]\s*'
-        keys = str2columns ( keys , regex = regex , pattern = pattern ) 
-            
-        if is_iterable ( default_keys , exclude_string=True ): 
-            default_keys = ' '. join ( [ str(k) for k in default_keys ])
-            # make a copy
-        default_keys =  str2columns(
-            default_keys, regex =regex , pattern = pattern )
-    else : 
-        keys = is_iterable(
-        keys, exclude_string = True, transform =True )
-        default_keys = is_iterable ( 
-            default_keys, exclude_string=True, transform =True )
-        
-    dk_init = copy.deepcopy(default_keys )
-    # if deep convert all keys to lower 
-    if deep: 
-        keys= [str(it).lower() for it in keys  ]
-        default_keys = [str(it).lower() for it in default_keys  ]
-
-    valid_keys =[] 
-    for key in keys : 
-        for ii, dkey in enumerate (default_keys) : 
-            vk = re.findall(rf'\w*{key}\w*', dkey)
-            # rather than rf'\b\w*{key}\w*\b'
-            # if deep take the real values in defaults keys.
-            if len(vk) !=0: 
-                if deep: valid_keys.append( dk_init[ii] )
-                else:valid_keys.extend( vk)
-                break     
-    if ( raise_exception 
-        and len(valid_keys)==0
-        ): 
-        kverb ='s' if len(kinit)> 1 else ''
-        raise KeyError (f"key{kverb} {kinit!r} not found."
-<<<<<<< HEAD
-                        f" Expect {smart_format(dk_init, 'or')}")
-=======
-                       f" Expect {smart_format(dk_init, 'or')}")
->>>>>>> a00d0163
-    
-    return None if len(valid_keys)==0 else valid_keys 
-
-def repeat_item_insertion(text, /, pos, item ='', fill_value=''): 
-    """ Insert character in  text according from it position. 
-    
-    Parameters
-    -----------
-    v: text
-       Text 
-    pos: int 
-      position where the item must be insert. 
-    item: str, 
-      Item to insert at each position. 
-    fill_value: str, 
-      Does nothing special; fill the the last position. 
-    Returns
-    --------
-    text: str, 
-      New construct object. 
-      
-    Examples
-    ----------
-    >>> from watex.utils.funcutils import repeat_item_insertion
-    >>> repeat_item_insertion ( '0125356.45', pos=2, item=':' ) 
-    Out[65]: '01:25:35:6.45'
-    >>> repeat_item_insertion ( 'Function inserts car in text.', pos=10, item='TK' )
-    Out[69]: 'Function iTKnserts carTK in text.'
-    """
-    pos= _assert_all_types(pos, int, float, 
-                           objname=f'Position for {item} insertion')
-    # for consistency
-    lst = list( str(text)) 
-    # checher whether there is a decimal then remove it 
-    dec_part=[]
-    ent_part= lst
-    for i, it in enumerate ( lst)  :
-        if it =='.': 
-            ent_part, dec_part  = lst [:i],  lst[i:]
-            break 
-    # now split list
-    value = split_list(ent_part, val= pos , fill_value=fill_value) 
-    #value = split_list ( ent_part, 2)
-    #[[1, 2, 3], [4, 5, 6], [7, 8]]
-    join_lst= list (map ( lambda s : ''.join( s), value))
-    #[123, 456, 78]
-    #join with mark 
-    return f'{str(item)}'.join(join_lst) +''.join(dec_part)
-        
-def numstr2dms (
-    sdigit: str, /, 
-    sanitize: bool=True, 
-    func: F=None, 
-    args: tuple=(),  
-    regex: re=None,   
-    pattern: str=None, 
-    return_values: bool=..., 
-    **kws
-    ): 
-    """ Convert numerical digit string to DD:MM:SS
-    
-    Note that the any string digit for Minutes and seconds must be composed
-    of two values i.e the function accepts at least six digits, otherwise an 
-    error occurs. For instance the value between [0-9] must be prefixed by 0 
-    beforehand. Here is an example for designating 1degree-1min-1seconds::
-        
-        sdigit= 1'1'1" --> 01'01'01 or 010101
-        
-    where ``010101`` is the right arguments for ``111``. 
-    
-    Parameters
-    -----------
-    sdigit: str, 
-      Digit string composing of unique values. 
-    func: Callable, 
-      Function uses to parse digit. Function must return a string values. 
-      Any other values should be convert to str 
-      
-    args: tuple
-      Function `func` positional arguments 
-      
-    regex: `re` object,  
-        Regular expresion object. Regex is important to specify the kind
-        of data to parse. the default is:: 
-            
-            >>> import re 
-            >>> re.compile (r'[_#&@!+,;:"\'\s-]\s*', flags=re.IGNORECASE) 
-            
-    pattern: str, default = '[_#&@!+,;:"\'\s-]\s*'
-      Specific pattern for sanitizing sdigit. For instance remove undesirable 
-      non-character. 
-      
-    sanitize:bool=default=True 
-       Remove undesirable character using the default argument of `pattern`
-       parameter. 
-       
-    return_values: bool, default=False, 
-       return the DD:MM:SS into a tuple of (DD,MM,SS)
-    
-    Returns 
-    -------
-    sdigit/tuple: str, tuple 
-      DD:MM:SS or tuple of ( DD, MM, SS) 
-      
-    Examples
-    --------
-    >>> from watex.utils.funcutils import numstr2dms
-    >>> numstr2dms ("1134132.08")
-    Out[17]: '113:41:32.08
-    >>> numstr2dms ("13'41'32.08")
-    Out[18]: '13:41:32.08'
-    >>> numstr2dms ("11:34:13:2.08", return_values=True)
-    Out[19]: (113.0, 41.0, 32.08)
-            
-    """
-    # remove any character from the string digit
-    if return_values is ...:return_values=False 
-    sdigit= str(sdigit)
-    
-    if sanitize: 
-        pattern = pattern or '[_#&@!+,;:"\'\s-]\s*'
-        sdigit = re.sub(pattern , "", str(sdigit), flags=re.IGNORECASE)
-        
-    try : float (sdigit)
-    except: raise ValueError ("Wrong value. Expects a string-digit or digit."
-                              f" Got {sdigit!r}")
-    if callable (func): 
-        sdigit= func (sdigit, *args, **kws )
-        
-    # In the case there is'
-    decimal ='0'
-    # remove decimal
-    sdigit_list  = str(sdigit).split(".")
-    
-    if len(sdigit_list)==2: 
-        sdigit, decimal =sdigit_list
-        
-    if len(sdigit) < 6: 
-        raise ValueError(f"DMS expects at list six digits(DD:MM:SS)."
-                         f" Got {sdigit!r}")
-        
-    sec , sdigit = sdigit[-2:] , sdigit [:-2]
-    mm , sdigit = sdigit[-2:], sdigit [:-2]
-    deg = sdigit # the remain part 
-    # conca second ecimal 
-    sec +=f".{decimal}" 
-    
-    return tuple (map ( float, [deg, mm, sec]) ) if return_values \
-        else ':'.join([deg, mm, sec]) 
-
-    
-def storeOrwritehdf5 (
-    d, /, 
-    key:str= None, 
-    mode:str='a',  
-    kind: str=None, 
-    path_or_buf:str= None, 
-    encoding:str="utf8", 
-    csv_sep: str=",",
-    index: bool=..., 
-    columns: str |List[Any, ...]=None, 
-    sanitize_columns:bool=...,  
-    func: F= None, 
-    args: tuple=(), 
-    applyto: str|List[Any, ...]=None, 
-    **func_kwds, 
-    )->None|DataFrame: 
-    """ Store data to hdf5 or write data to csv file. 
-    
-    Note that by default, the data is not store nor write and 
-    return data if frame or transform the Path-Like object to data frame. 
-
-    Parameters 
-    -----------
-    d: Dataframe, shape (m_samples, n_features)
-        data to store or write or sanitize.
-    key:str
-       Identifier for the group in the store.
-       
-    mode: {'a', 'w', 'r+'}, default 'a'
-       Mode to open file:
-    
-       - 'w': write, a new file is created (an existing file with the 
-                                          same name would be deleted).
-       - 'a': append, an existing file is opened for reading and writing, 
-         and if the file does not exist it is created.
-       - 'r+': similar to 'a', but the file must already exist.
-       
-    kind: str, {'store', 'write', None} , default=None 
-       Type of task to perform: 
-           
-       - 'store': Store data to hdf5
-       - 'write': export data to csv file.
-       - None: construct a dataframe if array is passed or sanitize it. 
-
-    path_or_buf: str or pandas.HDFStore, or str, path object, file-like \
-        object, or None, default=None 
-       File path or HDFStore object. String, path object
-       (implementing os.PathLike[str]), or file-like object implementing 
-       a write() function. If ``write=True`` and  None, the result is returned 
-       as a string. If a non-binary file object is passed, it should be 
-       opened with newline=" ", disabling universal newlines. If a binary 
-       file object is passed, mode might need to contain a 'b'.
-      
-    encoding: str, default='utf8'
-       A string representing the encoding to use in the output file, 
-       Encoding is not supported if path_or_buf is a non-binary file object. 
-
-    csv_sep: str, default=',', 
-       String of length 1. Field delimiter for the output file.
-       
-    index: bool, index =False, 
-       Write data to csv with index or not. 
-       
-    columns: list of str, optional 
-        Usefull to create a dataframe when array is passed. Be aware to fit 
-        the number of array columns (shape[1])
-        
-    sanitize_columns: bool, default=False, 
-       remove undesirable character in the data columns using the default
-       argument of `regex` parameters and fill pattern to underscore '_'. 
-       The default regex implementation is:: 
-           
-           >>> import re 
-           >>> re.compile (r'[_#&.)(*@!,;\s-]\s*', flags=re.IGNORECASE)
-           
-    func: callable, Optional 
-       A custom sanitizing function and apply to each columns of the dataframe.
-       If provide, the expected columns must be listed to `applyto` parameter.
-       
-    args: tuple, optional 
-       Positional arguments of the sanitizing columns 
-       
-    applyto: str or list of str, Optional 
-       The list of columns to apply the function ``func``. To apply the 
-       function to all columns, use the ``*`` instead. 
-       
-    func_kwds: dict, 
-       Keywords arguments of the sanitizing function ``func``. 
-       
-    Return 
-    -------
-    None or d: None of dataframe. 
-      returns None if `kind` is set to ``write`` or ``store`` otherwise 
-      return the dataframe. 
-  
-    Examples
-    --------
-    >>> from watex.utils.funcutils import storeOrwritehdf5
-    >>> from watex.datasets import load_bagoue 
-    >>> data = load_bagoue().frame 
-    >>> data.geol[:5]
-    0    VOLCANO-SEDIM. SCHISTS
-    1                  GRANITES
-    2                  GRANITES
-    3                  GRANITES
-    4          GEOSYN. GRANITES
-    Name: geol, dtype: object
-    >>> data = storeOrwritehdf5 ( data, sanitize_columns = True)
-    >>> data[['type', 'geol', 'shape']] # put all to lowercase
-      type                    geol shape
-    0   cp  volcano-sedim. schists     w
-    1   ec                granites     v
-    2   ec                granites     v
-    >>> # compute using func 
-    >>> def test_func ( a, times  , to_percent=False ): 
-            return ( a * times / 100)   if to_percent else ( a *times )
-    >>> data.sfi[:5]
-    0    0.388909
-    1    1.340127
-    2    0.446594
-    3    0.763676
-    4    0.068501
-    Name: sfi, dtype: float64
-    >>> d = storeOrwritehdf5 ( data,  func = test_func, args =(7,), applyto='sfi')
-    >>> d.sfi[:5] 
-    0    2.722360
-    1    9.380889
-    2    3.126156
-    3    5.345733
-    4    0.479507
-    Name: sfi, dtype: float64
-    >>> storeOrwritehdf5 ( data,  func = test_func, args =(7,),
-                          applyto='sfi', to_percent=True).sfi[:5]
-    0    0.027224
-    1    0.093809
-    2    0.031262
-    3    0.053457
-    4    0.004795
-    Name: sfi, dtype: float64
-    >>> # write data to hdf5 and outputs to current directory 
-    >>> storeOrwritehdf5 ( d, key='test0', path_or_buf= 'test_data.h5', 
-                          kind ='store')
-    >>> # export data to csv 
-    >>> storeOrwritehdf5 ( d, key='test0', path_or_buf= 'test_data', 
-                          kind ='export')
-    """
-    kind= key_search (str(kind), default_keys=(
-        "none", "store", "write", "export", "tocsv"), 
-        raise_exception=True , deep=True)[0]
-    
-    kind = "export" if kind in ('write', 'tocsv') else kind 
-    
-    if sanitize_columns is ...: 
-        sanitize_columns=False 
-    d = to_numeric_dtypes(d, columns=columns,sanitize_columns=sanitize_columns, 
-                          fill_pattern='_')
-   
-    # get categorical variables 
-    if ( sanitize_columns 
-        or func is not None
-        ): 
-        d, _, cf = to_numeric_dtypes(d, return_feature_types= True )
-        #( strip then pass to lower case all non-numerical data) 
-        # for minimum sanitization  
-        for cat in cf : 
-            d[cat]= d[cat].str.lower()
-            d[cat]= d[cat].str.strip()
-            
-    if func is not None: 
-        if not callable(func): 
-            raise TypeError(
-                f"Expect a callable for `func`. Got {type(func).__name__!r}")
-
-        if applyto is None:
-            raise ValueError("Need to specify the data column to apply"
-                             f"{func.__name__!r} to.")
-        
-        applyto = is_iterable( applyto, exclude_string=True,
-                               transform =True ) if applyto !="*" else d.columns 
-        # check whether the applyto columns are in data columns 
-        exist_features(d, applyto)
-        
-        # map each colum 
-        for col in applyto: 
-            d [col]=d[col].apply( func, args=args, **func_kwds )
-
-    # store in h5 file. 
-    if kind=='store':
-        if path_or_buf is None: 
-            print("Destination file is missing. Use 'data.h5' instead outputs"
-                  f" in the current directory {os.getcwd()}")
-            path_or_buf= 'data.h5'
- 
-        d.to_hdf ( path_or_buf , key =key, mode =mode )
-    # export to csv file
-    if kind=="export": 
-        d.to_csv(path_or_buf, encoding = encoding  , sep=csv_sep , 
-                 index =False if index is ... else index   )
-        
-    return d if kind not in ("store", "export") else None 
-
-def ellipsis2false( *parameters , default_value: Any=False ): 
-    """ Turn all parameter arguments to False if ellipsis.
-    
-    Note that the output arguments must be in the same order like the 
-    positional arguments. 
- 
-    :param parameters: tuple 
-       List of parameters 
-    :param default_value: Any, 
-       Value by default that might be take the ellipsis. 
-    :return: tuple, same list of parameters passed ellipsis to 
-       ``default_value``. By default, it returns ``False``. For a single 
-       parameters, uses the trailing comma for collecting the parameters 
-       
-    :example: 
-        >>> from watex.utils.funcutils import ellipsis2false 
-        >>> var, = ellipsis2false (...)
-        >>> var 
-        False
-        >>> data, sep , verbose = ellipsis2false ([2,3, 4], ',', ...)
-        >>> verbose 
-        False 
-    """
-    return tuple ( ( default_value  if param is  ... else param  
-                    for param in parameters) )  
-   
-
-    
-    
-    
- 
-    
-    
-    
-    
-    
-    
-    
-    
-    
-    
-    
-    
-    
-    
-    
-    
-    
-    
-    
-    
-    
-    
-    
-    
-    
-    
-    
-    
-    
-    
-    
-    
-    
-    
-    
-    
-    
-    
-    
+# -*- coding: utf-8 -*-
+#   License: BSD-3-Clause
+#   Author: LKouadio <etanoyau@gmail.com>
+
+from __future__ import ( 
+    annotations , 
+    print_function 
+    )
+import os 
+import re 
+import sys
+import csv 
+import copy  
+import json
+import h5py
+import yaml
+import scipy
+import joblib
+import pickle
+import shutil
+import numbers 
+import inspect
+import datetime  
+import warnings
+import itertools
+import subprocess 
+from zipfile import ZipFile
+from six.moves import urllib 
+ 
+import numpy as np 
+import pandas as pd 
+import matplotlib.pyplot as plt
+
+from .._watexlog import watexlog
+from .._typing import ( 
+    Tuple,
+    Dict,
+    Optional,
+    Iterable,
+    Any,
+    ArrayLike,
+    F,
+    T,
+    List ,
+    DataFrame, 
+    Sub,
+    NDArray, 
+    Text, 
+    )
+from ..property import P
+from ..exceptions import ( 
+    EDIError,
+    ParameterNumberError, 
+    )
+from ._dependency import import_optional_dependency
+_logger = watexlog.get_watex_logger(__name__)
+
+_msg= ''.join([
+    'Note: need scipy version 0.14.0 or higher or interpolation,',
+    ' might not work.']
+)
+_msg0 = ''.join([
+    'Could not find scipy.interpolate, cannot use method interpolate'
+     'check installation you can get scipy from scipy.org.']
+)
+
+try:
+    scipy_version = [int(ss) for ss in scipy.__version__.split('.')]
+    if scipy_version[0] == 0:
+        if scipy_version[1] < 14:
+            warnings.warn(_msg, ImportWarning)
+            _logger.warning(_msg)
+            
+    import scipy.interpolate as spi
+
+    interp_import = True
+ # pragma: no cover
+except ImportError: 
+    
+    warnings.warn(_msg0)
+    _logger.warning(_msg0)
+    
+    interp_import = False
+    
+
+def to_numeric_dtypes (
+    arr: NDArray|DataFrame, *, 
+    columns: List[str, ...]=None, 
+    return_feature_types: bool=... , 
+    missing_values: float=np.nan, 
+    pop_cat_features: bool=..., 
+    sanitize_columns: bool=..., 
+    regex: re|str=None, 
+    fill_pattern: str=None, 
+    drop_nan_columns: bool=True, 
+    how: str='all', 
+    reset_index: bool=..., 
+    drop_index: bool=True, 
+    verbose: bool=...,
+    )-> DataFrame : 
+    """ Convert array to dataframe and coerce arguments to appropriate dtypes. 
+    
+    Function includes additional tools to manipulate the transformed data 
+    such as: 
+    
+    - `pop_cat_features` to remove the categorical attributes, 
+    - `sanitize_columns` to clean the columns of the dataframe by removing 
+      the undesirable characters, 
+    - `drop_nan_columns` to drop all the columns and/or rows that contains 
+      full NaN, ...
+ 
+    Parameters 
+    -----------
+    arr: Ndarray or Dataframe, shape (m_samples, n_features)
+        Array of dataframe to create, to sanitize or to auto-detect
+        feature categories ( numerical or categorical).
+        
+    columns: list of str, optional 
+        Usefull to create a dataframe when array is given. Be aware to fit the 
+        number of array columns (shape[1])
+        
+    return_feature_types: bool, default=False, 
+        return the list of numerical and categorial features.
+    
+    missing_values: float, default='NaN' 
+        Replace the missing or empty string if exist in the dataframe.
+        
+    pop_cat_features:bool, default=False, 
+        remove the categorial features  from the DataFrame.
+        
+    sanitize_columns: bool, default=False, 
+       remove undesirable character in the data columns using the default
+       argument of `regex` parameters. 
+       
+       .. versionadded:: 0.1.9
+       
+    regex: `re` object,
+        Regular expresion object used to polish the data columns.
+        the default is:: 
+            
+        >>> import re 
+        >>> re.compile (r'[_#&.)(*@!_,;\s-]\s*', flags=re.IGNORECASE)
+          
+       .. versionadded:: 0.1.9
+       
+    fill_pattern: str, default='' 
+        Pattern to replace the non-alphabetic character in each item of 
+        columns.  
+        
+    drop_nan_columns: bool, default=True 
+       Remove all columns filled by NaN values. 
+        
+       .. versionadded: 0.2.4
+          By default, it auto-removes columns with all NaN values. To 
+          deactive this functionality, set it to ``False``. 
+         
+    how: str, default='all'
+       Drop also the NaN row data. The row data which is composed entirely  
+       with NaN or Null values.
+       
+    reset_index: bool, default=False 
+       Reset the index of the dataframe. 
+       
+       .. versionadded: 0.2.4
+       
+    drop_index: bool, default=True, 
+       Drop index in the dataframe after reseting. 
+       
+       .. versionadded: 0.2.4
+       
+    verbose: bool, default=False, 
+        outputs a message by listing the categorial items dropped from 
+        the dataframe if exists. 
+        
+    Returns 
+    --------
+    df or (df, nf, cf): Dataframe of values casted to numeric types 
+        also return `nf` and `cf`  if `return_feature_types` is set
+        to``True``.
+    
+    Examples
+    ---------
+    >>> from watex.datasets.dload import load_bagoue
+    >>> from watex.utils.funcutils import to_numeric_dtypes
+    >>> X, y = load_bagoue (as_frame =True ) 
+    >>> X0 =X[['shape', 'power', 'magnitude']]
+    >>> X0.dtypes 
+    ... shape        object
+        power        object
+        magnitude    object
+        dtype: object
+    >>> df = to_numeric_dtypes(X0)
+    >>> df.dtypes 
+    ... shape         object
+        power        float64
+        magnitude    float64
+        dtype: object
+        
+    """
+    from .validator import _is_numeric_dtype
+    
+    # pass ellipsis argument to False 
+    ( sanitize_columns, reset_index, verbose, return_feature_types, 
+     pop_cat_features ) = ellipsis2false(
+        sanitize_columns, reset_index, verbose, return_feature_types, 
+        pop_cat_features
+        )
+   
+    if not is_iterable (arr, exclude_string=True): 
+        raise TypeError("Expect array. Got {type (arr).__name__!r}")
+
+    if hasattr ( arr, '__array__') and hasattr ( arr, 'columns'): 
+        df = arr.copy()
+        if columns is not None: 
+            if verbose: 
+                print("Dataframe is passed. Columns should be replaced.")
+            df =pd.DataFrame ( np.array ( arr), columns =columns )
+            
+    else: df = pd.DataFrame (arr, columns =columns  ) 
+        
+    # sanitize columns 
+    if sanitize_columns: 
+        # Pass in the case columns are all integer values. 
+        if not _is_numeric_dtype(df.columns , to_array=True): 
+           # for consistency reconvert to str 
+           df.columns = df.columns.astype(str) 
+           df = sanitize_frame_cols(
+               df, regex=regex, fill_pattern=fill_pattern ) 
+
+    #replace empty string by Nan if NaN exist in dataframe  
+    df= df.replace(r'^\s*$', missing_values, regex=True)
+    
+    # check the possibililty to cast all 
+    # the numerical data 
+    for serie in df.columns: 
+        try: 
+            df= df.astype(
+                {serie:np.float64})
+        except:continue
+    
+    # drop nan  columns if exists 
+    if drop_nan_columns: 
+        if verbose: 
+            nan_columns = df.columns [ df.isna().all()].tolist() 
+            print("No NaN column found.") if len(
+                nan_columns)==0 else listing_items_format (nan_columns, 
+                    "NaN columns found in the data",
+                    " ", inline =True, lstyle='.')                               
+        # drop rows and columns with NaN values everywhere.                                                   
+        df.dropna ( axis=1, how='all', inplace =True)
+        if str(how).lower()=='all': 
+            df.dropna ( axis=0, how='all', inplace =True)
+    
+    # reset_index of the dataframe
+    # This is useful after droping rows
+    if reset_index: 
+        df.reset_index (inplace =True, drop = drop_index )
+    # collect numeric and non-numeric data 
+    nf, cf =[], []    
+    for serie in df.columns: 
+        if _is_numeric_dtype(df[serie], to_array =True ): 
+            nf.append(serie)
+        else: cf.append(serie)
+
+    if pop_cat_features: 
+        [ df.pop(item) for item in cf ] 
+        if verbose: 
+            msg ="Dataframe does not contain any categorial features."
+            b= f"Feature{'s' if len(cf)>1 else ''}"
+            e = (f"{'have' if len(cf) >1 else 'has'} been dropped"
+                 " from the dataframe.")
+            print(msg) if len(cf)==0 else listing_items_format (
+                cf , b, e ,lstyle ='.', inline=True)
+            
+        return df 
+    
+    return (df, nf, cf) if return_feature_types else df 
+
+
+def listing_items_format ( 
+        lst, /, begintext ='', endtext='' , bullet='-', 
+        enum =True , lstyle=None , space =3 , inline =False, verbose=True
+        ): 
+    """ Format list by enumerate them successively with carriage return
+    
+    :param lst: list,
+        object for listening 
+    :param begintext: str, 
+        Text to display at the beginning of listing the items in `lst`. 
+    :param endtext: str, 
+        Text to display at the end of the listing items in `lst`. 
+    :param enum:bool, default=True, 
+        Count the number of items in `lst` and display it 
+    :param lstyle: str, default =None 
+        listing marker. 
+    :param bullet:str, default='-'
+        symbol that is used to introduce item if `enum` is set to False. 
+    :param space: int, 
+        number of space to keep before each outputted item in `lst`
+    :param inline: bool, default=False, 
+        Display all element inline rather than carriage return every times. 
+    :param verbose: bool, 
+        Always True for print. If set to False, return list of string 
+        litteral text. 
+    :returns: None or str 
+        None or string litteral if verbose is set to ``False``.
+    Examples
+    ---------
+    >>> from watex.utils.funcutils import listing_items_format 
+    >>> litems = ['hole_number', 'depth_top', 'depth_bottom', 'strata_name', 
+                'rock_name','thickness', 'resistivity', 'gamma_gamma', 
+                'natural_gamma', 'sp','short_distance_gamma', 'well_diameter']
+    >>> listing_items_format (litems , 'Features' , 
+                               'have been successfully drop.' , 
+                              lstyle ='.', space=3) 
+    """
+    out =''
+    if not is_iterable(lst): 
+        lst=[lst]
+   
+    if hasattr (lst, '__array__'): 
+        if lst.ndim !=1: 
+            raise ValueError (" Can not print multidimensional array."
+                              " Expect one dimensional array.")
+    lst = list(lst)
+    begintext = str(begintext); endtext=str(endtext)
+    lstyle=  lstyle or bullet  
+    lstyle = str(lstyle)
+    b= f"{begintext +':' } "   
+    if verbose :
+        print(b, end=' ') if inline else (
+            print(b)  if  begintext!='' else None)
+    out += b +  ('\n' if not inline else ' ') 
+    for k, item in enumerate (lst): 
+        sp = ' ' * space 
+        if ( not enum and inline ): lstyle =''
+        o = f"{sp}{str(k+1) if enum else bullet+ ' ' }{lstyle} {item}"
+        if verbose:
+            print (o , end=' ') if inline else print(o)
+        out += o + ('\n' if not inline else ' ') 
+       
+    en= ' ' + endtext if inline else endtext
+    if verbose: 
+        print(en) if endtext !='' else None 
+    out +=en 
+    
+    return None if verbose else out 
+    
+def parse_attrs (attr, /, regex=None ): 
+    """ Parse attributes using the regular expression.
+    
+    Remove all string non-alphanumeric and some operator indicators,  and 
+    fetch attributes names. 
+    
+    Parameters 
+    -----------
+    
+    attr: str, text litteral containing the attributes 
+        names 
+        
+    regex: `re` object, default is 
+        Regular expresion object. the default is:: 
+            
+            >>> import re 
+            >>> re.compile (r'per|mod|times|add|sub|[_#&*@!_,;\s-]\s*', 
+                                flags=re.IGNORECASE) 
+    Returns
+    -------
+    attr: List of attributes 
+    
+    Example
+    ---------
+    >>> from watex.utils.funcutils import parse_attrs 
+    >>> parse_attrs('lwi_sub_ohmSmulmagnitude')
+    ... ['lwi', 'ohmS', 'magnitude']
+    
+    
+    """
+    regex = regex or re.compile (r'per|mod|times|add|sub|[_#&*@!_,;\s-]\s*', 
+                        flags=re.IGNORECASE) 
+    attr= list(filter (None, regex.split(attr)))
+    return attr 
+    
+def url_checker (url: str , install:bool = False, 
+                 raises:str ='ignore')-> bool : 
+    """
+    check whether the URL is reachable or not. 
+    
+    function uses the requests library. If not install, set the `install`  
+    parameter to ``True`` to subprocess install it. 
+    
+    Parameters 
+    ------------
+    url: str, 
+        link to the url for checker whether it is reachable 
+    install: bool, 
+        Action to install the 'requests' module if module is not install yet.
+    raises: str 
+        raise errors when url is not recheable rather than returning ``0``.
+        if `raises` is ``ignore``, and module 'requests' is not installed, it 
+        will use the django url validator. However, the latter only assert 
+        whether url is right but not validate its reachability. 
+              
+    Returns
+    --------
+        ``True``{1} for reacheable and ``False``{0} otherwise. 
+        
+    Example
+    ----------
+    >>> from watex.utils.funcutils import url_checker 
+    >>> url_checker ("http://www.example.com")
+    ...  0 # not reacheable 
+    >>> url_checker ("https://watex.readthedocs.io/en/latest/api/watex.html")
+    ... 1 
+    
+    """
+    isr =0 ; success = False 
+    
+    regex = re.compile(
+        r'^(?:http|ftp)s?://' # http:// or https://
+        #domain...
+        r'(?:(?:[A-Z0-9](?:[A-Z0-9-]{0,61}[A-Z0-9])?\.)+(?:[A-Z]{2,6}\.?|[A-Z0-9-]{2,}\.?)|'
+        r'localhost|' #localhost...
+        r'\d{1,3}\.\d{1,3}\.\d{1,3}\.\d{1,3})' # ...or ip
+        r'(?::\d+)?' # optional port
+        r'(?:/?|[/?]\S+)$', re.IGNORECASE
+        )
+    
+    try : 
+        import requests 
+    except ImportError: 
+        if install: 
+            success  = is_installing('requests', DEVNULL=True) 
+        if not success: 
+            if raises=='raises': 
+                raise ModuleNotFoundError(
+                    "auto-installation of 'requests' failed."
+                    " Install it mannually.")
+                
+    else : success=True  
+    
+    if success: 
+        try:
+            get = requests.get(url) #Get Url
+            if get.status_code == 200: # if the request succeeds 
+                isr =1 # (f"{url}: is reachable")
+                
+            else:
+                warnings.warn(
+                    f"{url}: is not reachable, status_code: {get.status_code}")
+                isr =0 
+        
+        except requests.exceptions.RequestException as e:
+            if raises=='raises': 
+                raise SystemExit(f"{url}: is not reachable \nErr: {e}")
+            else: isr =0 
+            
+    if not success : 
+        # use django url validation regex
+        # https://github.com/django/django/blob/stable/1.3.x/django/core/validators.py#L45
+        isr = 1 if re.match(regex, url) is not None else 0 
+        
+    return isr 
+
+    
+def shrunkformat (text: str | Iterable[Any] , 
+                  chunksize: int =7 , insert_at: str = None, 
+                  sep =None, 
+                 ) : 
+    """ format class and add elipsis when classe are greater than maxview 
+    
+    :param text: str - a text to shrunk and format. Can also be an iterable
+        object. 
+    :param chunksize: int, the size limit to keep in the formatage text. *default* 
+        is ``7``.
+    :param insert_at: str, the place to insert the ellipsis. If ``None``,  
+        shrunk the text and put the ellipsis, between the text beginning and 
+        the text endpoint. Can be ``beginning``, or ``end``. 
+    :param sep: str if the text is delimited by a kind of character, the `sep` 
+        parameters could be usefull so it would become a starting point for 
+        word counting. *default*  is `None` which means word is counting from 
+        the space. 
+        
+    :example: 
+        
+    >>> import numpy as np 
+    >>> from watex.utils.funcutils import shrunkformat
+    >>> text=" I'm a long text and I will be shrunked and replace by ellipsis."
+    >>> shrunkformat (text)
+    ... 'Im a long ... and replace by ellipsis.'
+    >>> shrunkformat (text, insert_at ='end')
+    ...'Im a long ... '
+    >>> arr = np.arange(30)
+    >>> shrunkformat (arr, chunksize=10 )
+    ... '0 1 2 3 4  ...  25 26 27 28 29'
+    >>> shrunkformat (arr, insert_at ='begin')
+    ... ' ...  26 27 28 29'
+    
+    """
+    is_str = False 
+    chunksize = int (_assert_all_types(chunksize, float, int))
+                   
+    regex = re.compile (r"(begin|start|beg)|(end|close|last)")
+    insert_at = str(insert_at).lower().strip() 
+    gp = regex.search (insert_at) 
+    if gp is not None: 
+        if gp.group (1) is not None:  
+            insert_at ='begin'
+        elif gp.group(2) is not None: 
+            insert_at ='end'
+        if insert_at is None: 
+            warnings.warn(f"Expect ['begining'|'end'], got {insert_at!r}"
+                          " Default value is used instead.")
+    if isinstance(text , str): 
+        textsplt = text.strip().split(sep) # put text on list 
+        is_str =True 
+        
+    elif hasattr (text , '__iter__'): 
+        textsplt = list(text )
+        
+    if len(textsplt) < chunksize : 
+        return  text 
+    
+    if is_str : 
+        rl = textsplt [:len(textsplt)//2][: chunksize//2]
+        ll= textsplt [len(textsplt)//2:][-chunksize//2:]
+        
+        if sep is None: sep =' '
+        spllst = [f'{sep}'.join ( rl), f'{sep}'.join ( ll)]
+        
+    else : spllst = [
+        textsplt[: chunksize//2 ] ,textsplt[-chunksize//2:]
+        ]
+    if insert_at =='begin': 
+        spllst.insert(0, ' ... ') ; spllst.pop(1)
+    elif insert_at =='end': 
+        spllst.pop(-1) ; spllst.extend ([' ... '])
+        
+    else : 
+        spllst.insert (1, ' ... ')
+    
+    spllst = spllst if is_str else str(spllst)
+    
+    return re.sub(r"[\[,'\]]", '', ''.join(spllst), 
+                  flags=re.IGNORECASE 
+                  ) 
+    
+
+def is_installing (
+        module: str , 
+        upgrade: bool=True , 
+        action: bool=True, 
+        DEVNULL: bool=False,
+        verbose: int=0,
+        **subpkws
+    )-> bool: 
+    """ Install or uninstall a module/package using the subprocess 
+    under the hood.
+    
+    Parameters 
+    ------------
+    module: str,
+        the module or library name to install using Python Index Package `PIP`
+    
+    upgrade: bool,
+        install the lastest version of the package. *default* is ``True``.   
+        
+    DEVNULL:bool, 
+        decline the stdoutput the message in the console 
+    
+    action: str,bool 
+        Action to perform. 'install' or 'uninstall' a package. *default* is 
+        ``True`` which means 'intall'. 
+        
+    verbose: int, Optional
+        Control the verbosity i.e output a message. High level 
+        means more messages. *default* is ``0``.
+         
+    subpkws: dict, 
+        additional subprocess keywords arguments 
+    Returns 
+    ---------
+    success: bool 
+        whether the package is sucessfully installed or not. 
+        
+    Example
+    --------
+    >>> from watex import is_installing
+    >>> is_installing(
+        'tqdm', action ='install', DEVNULL=True, verbose =1)
+    >>> is_installing(
+        'tqdm', action ='uninstall', verbose =1)
+    """
+    #implement pip as subprocess 
+    # refer to https://pythongeeks.org/subprocess-in-python/
+    if not action: 
+        if verbose > 0 :
+            print("---> No action `install`or `uninstall`"
+                  f" of the module {module!r} performed.")
+        return action  # DO NOTHING 
+    
+    success=False 
+
+    action_msg ='uninstallation' if action =='uninstall' else 'installation' 
+
+    if action in ('install', 'uninstall', True) and verbose > 0:
+        print(f'---> Module {module!r} {action_msg} will take a while,'
+              ' please be patient...')
+        
+    cmdg =f'<pip install {module}> | <python -m pip install {module}>'\
+        if action in (True, 'install') else ''.join([
+            f'<pip uninstall {module} -y> or <pip3 uninstall {module} -y ',
+            f'or <python -m pip uninstall {module} -y>.'])
+        
+    upgrade ='--upgrade' if upgrade else '' 
+    
+    if action == 'uninstall':
+        upgrade= '-y' # Don't ask for confirmation of uninstall deletions.
+    elif action in ('install', True):
+        action = 'install'
+
+    cmd = ['-m', 'pip', f'{action}', f'{module}', f'{upgrade}']
+
+    try: 
+        STDOUT = subprocess.DEVNULL if DEVNULL else None 
+        STDERR= subprocess.STDOUT if DEVNULL else None 
+    
+        subprocess.check_call(
+            [sys.executable] + cmd, stdout= STDOUT, stderr=STDERR,
+                              **subpkws)
+        if action in (True, 'install'):
+            # freeze the dependancies
+            reqs = subprocess.check_output(
+                [sys.executable,'-m', 'pip','freeze'])
+            [r.decode().split('==')[0] for r in reqs.split()]
+
+        success=True
+        
+    except: 
+
+        if verbose > 0 : 
+            print(f'---> Module {module!r} {action_msg} failed. Please use'
+                f' the following command: {cmdg} to manually do it.')
+    else : 
+        if verbose > 0: 
+            print(f"{action_msg.capitalize()} of `{module}` "
+                      "and dependancies was successfully done!") 
+        
+    return success 
+
+def smart_strobj_recognition(
+        name: str  ,
+        container: List | Tuple | Dict[Any, Any ],
+        stripitems: str | List | Tuple = '_', 
+        deep: bool = False,  
+) -> str : 
+    """ Find the likelihood word in the whole containers and 
+    returns the value.
+    
+    :param name: str - Value of to search. I can not match the exact word in 
+    the `container`
+    :param container: list, tuple, dict- container of the many string words. 
+    :param stripitems: str - 'str' items values to sanitize the  content 
+        element of the dummy containers. if different items are provided, they 
+        can be separated by ``:``, ``,`` and ``;``. The items separators 
+        aforementioned can not  be used as a component in the `name`. For 
+        isntance:: 
+            
+            name= 'dipole_'; stripitems='_' -> means remove the '_'
+            under the ``dipole_``
+            name= '+dipole__'; stripitems ='+;__'-> means remove the '+' and
+            '__' under the value `name`. 
+        
+    :param deep: bool - Kind of research. Go deeper by looping each items 
+         for find the initials that can fit the name. Note that, if given, 
+         the first occurence should be consider as the best name... 
+         
+    :return: Likelihood object from `container`  or Nonetype if none object is
+        detected.
+        
+    :Example:
+        >>> from watex.utils.funcutils import smart_strobj_recognition
+        >>> from watex.methods import ResistivityProfiling 
+        >>> rObj = ResistivityProfiling(AB= 200, MN= 20,)
+        >>> smart_strobj_recognition ('dip', robj.__dict__))
+        ... None 
+        >>> smart_strobj_recognition ('dipole_', robj.__dict__))
+        ... dipole 
+        >>> smart_strobj_recognition ('dip', robj.__dict__,deep=True )
+        ... dipole 
+        >>> smart_strobj_recognition (
+            '+_dipole___', robj.__dict__,deep=True , stripitems ='+;_')
+        ... 'dipole'
+        
+    """
+
+    stripitems =_assert_all_types(stripitems , str, list, tuple) 
+    container = _assert_all_types(container, list, tuple, dict)
+    ix , rv = None , None 
+    
+    if isinstance (stripitems , str): 
+        for sep in (':', ",", ";"): # when strip ='a,b,c' seperated object
+            if sep in stripitems:
+                stripitems = stripitems.strip().split(sep) ; break
+        if isinstance(stripitems, str): 
+            stripitems =[stripitems]
+            
+    # sanitize the name. 
+    for s in stripitems :
+        name = name.strip(s)     
+        
+    if isinstance(container, dict) : 
+        #get only the key values and lower them 
+        container_ = list(map (lambda x :x.lower(), container.keys())) 
+    else :
+        # for consistency put on list if values are in tuple. 
+        container_ = list(container)
+        
+    # sanitize our dummny container item ... 
+    #container_ = [it.strip(s) for it in container_ for s in stripitems ]
+    if name.lower() in container_: 
+        try:
+            ix = container_.index (name)
+        except ValueError: 
+            raise AttributeError(f"{name!r} attribute is not defined")
+        
+    if deep and ix is None:
+        # go deeper in the search... 
+        for ii, n in enumerate (container_) : 
+            if n.find(name.lower())>=0 : 
+                ix =ii ; break 
+    
+    if ix is not None: 
+        if isinstance(container, dict): 
+            rv= list(container.keys())[ix] 
+        else : rv= container[ix] 
+
+    return  rv 
+
+def repr_callable_obj(obj: F  , skip = None ): 
+    """ Represent callable objects. 
+    
+    Format class, function and instances objects. 
+    
+    :param obj: class, func or instances
+        object to format. 
+    :param skip: str , 
+        attribute name that is not end with '_' and whom it needs to be 
+        skipped. 
+        
+    :Raises: TypeError - If object is not a callable or instanciated. 
+    
+    :Examples: 
+        
+    >>> from watex.utils.funcutils import repr_callable_obj
+    >>> from watex.methods.electrical import  ResistivityProfiling
+    >>> repr_callable_obj(ResistivityProfiling)
+    ... 'ResistivityProfiling(station= None, dipole= 10.0, 
+            auto_station= False, kws= None)'
+    >>> robj= ResistivityProfiling (AB=200, MN=20, station ='S07')
+    >>> repr_callable_obj(robj)
+    ... 'ResistivityProfiling(AB= 200, MN= 20, arrangememt= schlumberger, ... ,
+        dipole= 10.0, station= S07, auto= False)'
+    >>> repr_callable_obj(robj.fit)
+    ... 'fit(data= None, kws= None)'
+    
+    """
+    regex = re.compile (r"[{'}]")
+    
+    # inspect.formatargspec(*inspect.getfullargspec(cls_or_func))
+    if not hasattr (obj, '__call__') and not hasattr(obj, '__dict__'): 
+        raise TypeError (
+            f'Format only callabe objects: Got {type (obj).__name__!r}')
+        
+    if hasattr (obj, '__call__'): 
+        cls_or_func_signature = inspect.signature(obj)
+        objname = obj.__name__
+        PARAMS_VALUES = {k: None if v.default is (inspect.Parameter.empty 
+                         or ...) else v.default 
+                    for k, v in cls_or_func_signature.parameters.items()
+                    # if v.default is not inspect.Parameter.empty
+                    }
+    elif hasattr(obj, '__dict__'): 
+        objname=obj.__class__.__name__
+        PARAMS_VALUES = {k:v  for k, v in obj.__dict__.items() 
+                         if not ((k.endswith('_') or k.startswith('_') 
+                                  # remove the dict objects
+                                  or k.endswith('_kws') or k.endswith('_props'))
+                                 )
+                         }
+    if skip is not None : 
+        # skip some inner params 
+        # remove them as the main function or class params 
+        if isinstance(skip, (tuple, list, np.ndarray)): 
+            skip = list(map(str, skip ))
+            exs = [key for key in PARAMS_VALUES.keys() if key in skip]
+        else:
+            skip =str(skip).strip() 
+            exs = [key for key in PARAMS_VALUES.keys() if key.find(skip)>=0]
+ 
+        for d in exs: 
+            PARAMS_VALUES.pop(d, None) 
+            
+    # use ellipsis as internal to stdout more than seven params items 
+    if len(PARAMS_VALUES) >= 7 : 
+        f = {k:PARAMS_VALUES.get(k) for k in list(PARAMS_VALUES.keys())[:3]}
+        e = {k:PARAMS_VALUES.get(k) for k in list(PARAMS_VALUES.keys())[-3:]}
+        
+        PARAMS_VALUES= str(f) + ', ... , ' + str(e )
+
+    return str(objname) + '(' + regex.sub('', str (PARAMS_VALUES)
+                                          ).replace(':', '=') +')'
+
+
+def accept_types (
+        *objtypes: list , 
+        format: bool = False
+        ) -> List[str] | str : 
+    """ List the type format that can be accepted by a function. 
+    
+    :param objtypes: List of object types.
+    :param format: bool - format the list of the name of objects.
+    :return: list of object type names or str of object names. 
+    
+    :Example: 
+        >>> import numpy as np; import pandas as pd 
+        >>> from watex.utils.funcutils import accept_types
+        >>> accept_types (pd.Series, pd.DataFrame, tuple, list, str)
+        ... "'Series','DataFrame','tuple','list' and 'str'"
+        >>> atypes= accept_types (
+            pd.Series, pd.DataFrame,np.ndarray, format=True )
+        ..."'Series','DataFrame' and 'ndarray'"
+    """
+    return smart_format(
+        [f'{o.__name__}' for o in objtypes]
+        ) if format else [f'{o.__name__}' for o in objtypes] 
+
+def read_from_excelsheets(erp_file: str = None ) -> List[DataFrame]: 
+    
+    """ Read all Excelsheets and build a list of dataframe of all sheets.
+   
+    :param erp_file:
+        Excell workbooks containing `erp` profile data.
+        
+    :return: A list composed of the name of `erp_file` at index =0 and the 
+      datataframes.
+      
+    """
+    
+    allfls:Dict [str, Dict [T, List[T]] ] = pd.read_excel(
+        erp_file, sheet_name=None)
+    
+    list_of_df =[os.path.basename(os.path.splitext(erp_file)[0])]
+    for sheets , values in allfls.items(): 
+        list_of_df.append(pd.DataFrame(values))
+
+    return list_of_df 
+
+def check_dimensionality(obj, data, z, x):
+    """ Check dimensionality of data and fix it.
+    
+    :param obj: Object, can be a class logged or else.
+    :param data: 2D grid data of ndarray (z, x) dimensions.
+    :param z: array-like should be reduced along the row axis.
+    :param x: arraylike should be reduced along the columns axis.
+    
+    """
+    def reduce_shape(Xshape, x, axis_name=None): 
+        """ Reduce shape to keep the same shape"""
+        mess ="`{0}` shape({1}) {2} than the data shape `{0}` = ({3})."
+        ox = len(x) 
+        dsh = Xshape 
+        if len(x) > Xshape : 
+            x = x[: int (Xshape)]
+            obj._logging.debug(''.join([
+                f"Resize {axis_name!r}={ox!r} to {Xshape!r}.", 
+                mess.format(axis_name, len(x),'more',Xshape)])) 
+                                    
+        elif len(x) < Xshape: 
+            Xshape = len(x)
+            obj._logging.debug(''.join([
+                f"Resize {axis_name!r}={dsh!r} to {Xshape!r}.",
+                mess.format(axis_name, len(x),'less', Xshape)]))
+        return int(Xshape), x 
+    
+    sz0, z = reduce_shape(data.shape[0], 
+                          x=z, axis_name ='Z')
+    sx0, x =reduce_shape (data.shape[1],
+                          x=x, axis_name ='X')
+    data = data [:sz0, :sx0]
+    
+    return data , z, x 
+
+
+def smart_format(iter_obj, choice ='and'): 
+    """ Smart format iterable object.
+    
+    :param iter_obj: iterable obj 
+    :param choice: can be 'and' or 'or' for optional.
+    
+    :Example: 
+        >>> from watex.utils.funcutils import smart_format
+        >>> smart_format(['model', 'iter', 'mesh', 'data'])
+        ... 'model','iter','mesh' and 'data'
+    """
+    str_litteral =''
+    try: 
+        iter(iter_obj) 
+    except:  return f"{iter_obj}"
+    
+    iter_obj = [str(obj) for obj in iter_obj]
+    if len(iter_obj) ==1: 
+        str_litteral= ','.join([f"{i!r}" for i in iter_obj ])
+    elif len(iter_obj)>1: 
+        str_litteral = ','.join([f"{i!r}" for i in iter_obj[:-1]])
+        str_litteral += f" {choice} {iter_obj[-1]!r}"
+    return str_litteral
+
+def make_introspection(Obj: object , subObj: Sub[object])->None: 
+    """ Make introspection by using the attributes of instance created to 
+    populate the new classes created.
+    
+    :param Obj: callable 
+        New object to fully inherits of `subObject` attributes.
+        
+    :param subObj: Callable 
+        Instance created.
+    """
+    # make introspection and set the all  attributes to self object.
+    # if Obj attribute has the same name with subObj attribute, then 
+    # Obj attributes get the priority.
+    for key, value in  subObj.__dict__.items(): 
+        if not hasattr(Obj, key) and key  != ''.join(['__', str(key), '__']):
+            setattr(Obj, key, value)
+            
+def cpath (savepath: str=None , dpath: str='_default_path_'): 
+    """ Control the existing path and create one of it does not exist.
+    
+    :param savepath: Pathlike obj, str 
+    :param dpath: str, default pathlike obj
+    """
+    # if dpath is None:
+    #     #file, _= os.path.splitext(os.path.basename(__file__))
+    #     #dpath = ''.join(['_', file,'_']) #.replace('.py', '')
+    #     dpath ='_dpath_'
+    if savepath is None : 
+        savepath  = os.path.join(os.getcwd(), dpath)
+        try:os.mkdir(savepath)
+        except: pass 
+    if savepath is not None:
+        try :
+            if not os.path.isdir(savepath):
+                os.mkdir(savepath)#  mode =0o666)
+        except : pass 
+    return savepath   
+  
+
+def sPath (name_of_path:str):
+    """ Savepath func. Create a path  with `name_of_path` if path not exists.
+    
+    :param name_of_path: str, Path-like object. If path does not exist,
+        `name_of_path` should be created.
+    """
+    
+    try :
+        savepath = os.path.join(os.getcwd(), name_of_path)
+        if not os.path.isdir(savepath):
+            os.mkdir(name_of_path)#  mode =0o666)
+    except :
+        warnings.warn("The path seems to be existed!")
+        return
+    return savepath 
+
+
+def format_notes(text:str , cover_str: str ='~', inline=70, **kws): 
+    """ Format note 
+    :param text: Text to be formated.
+    
+    :param cover_str: type of ``str`` to surround the text.
+    
+    :param inline: Nomber of character before going in liine.
+    
+    :param margin_space: Must be <1 and expressed in %. The empty distance 
+        between the first index to the inline text 
+    :Example: 
+        
+        >>> from watex.utils import funcutils as func 
+        >>> text ='Automatic Option is set to ``True``.'\
+            ' Composite estimator building is triggered.' 
+        >>>  func.format_notes(text= text ,
+        ...                       inline = 70, margin_space = 0.05)
+    
+    """
+    
+    headnotes =kws.pop('headernotes', 'notes')
+    margin_ratio = kws.pop('margin_space', 0.2 )
+    margin = int(margin_ratio * inline)
+    init_=0 
+    new_textList= []
+    if len(text) <= (inline - margin): 
+        new_textList = text 
+    else : 
+        for kk, char in enumerate (text): 
+            if kk % (inline - margin)==0 and kk !=0: 
+                new_textList.append(text[init_:kk])
+                init_ =kk 
+            if kk ==  len(text)-1: 
+                new_textList.append(text[init_:])
+  
+    print('!', headnotes.upper(), ':')
+    print('{}'.format(cover_str * inline)) 
+    for k in new_textList:
+        fmtin_str ='{'+ '0:>{}'.format(margin) +'}'
+        print('{0}{1:>2}{2:<51}'.format(fmtin_str.format(cover_str), '', k))
+        
+    print('{0}{1:>51}'.format(' '* (margin -1), cover_str * (inline -margin+1 ))) 
+    
+    
+def sanitize_fdataset(
+    _df: DataFrame
+) ->Tuple[DataFrame, int]: 
+    """ Sanitize the feature dataset. 
+    
+    Recognize the columns provided  by the users and resset according 
+    to the features labels disposals :attr:`~Features.featureLabels`."""
+    
+    utm_flag =0 
+    
+    def getandReplace(
+            optionsList:List[str],
+            params:List[str], df:DataFrame
+            ) -> List[str]: 
+        """
+        Function to  get parames and replace to the main features params.
+        
+        :param optionsList: 
+            User options to qualified the features headlines. 
+        :type optionsList: list
+        
+        :param params: Exhaustive parameters names. 
+        :type params: list 
+        
+        :param df: pd.DataFrame collected from `features_fn`. 
+        
+        :return: sanitize columns
+        :rtype: list 
+        """
+        
+        columns = [c.lower() for c in df.columns] 
+        for ii, celemnt in enumerate(columns): 
+            for listOption, param in zip(optionsList, params): 
+                 for option in listOption:
+                     if param =='lwi': 
+                        if celemnt.find('eau')>=0 : 
+                            columns[ii]=param 
+                            break
+                     if re.match(r'^{0}+'.format(option), celemnt):
+                         columns[ii]=param
+                         if columns[ii] =='east': 
+                             utm_flag =1
+                         break
+
+        return columns, utm_flag 
+
+    new_df_columns, utm_flag = getandReplace(
+        optionsList=P.param_options,
+            params=P.param_ids,
+            df= _df
+                                  )
+    df = pd.DataFrame(data=_df.to_numpy(), columns= new_df_columns)
+    return df , utm_flag
+     
+             
+def interpol_scipy (
+        x_value,
+        y_value,
+        x_new,
+        kind="linear",
+        plot=False,
+        fill="extrapolate"
+        ):
+    
+    """
+    function to interpolate data 
+    
+    Parameters 
+    ------------
+    * x_value : np.ndarray 
+        value on array data : original abscissA 
+                
+    * y_value : np.ndarray 
+        value on array data : original coordinates (slope)
+                
+    * x_new  : np.ndarray 
+        new value of absciss you want to interpolate data 
+                
+    * kind  : str 
+        projection kind maybe : "linear", "cubic"
+                
+    * fill : str 
+        kind of extraolation, if None , *spi will use constraint interpolation 
+        can be "extrapolate" to fill_value.
+        
+    * plot : Boolean 
+        Set to True to see a wiewer graph
+
+    Returns 
+    --------
+        np.ndarray 
+            y_new ,new function interplolate values .
+            
+    :Example: 
+        
+        >>> import numpy as np 
+        >>>  fill="extrapolate"
+        >>>  x=np.linspace(0,15,10)
+        >>>  y=np.random.randn(10)
+        >>>  x_=np.linspace(0,20,15)
+        >>>  ss=interpol_Scipy(x_value=x, y_value=y, x_new=x_, kind="linear")
+        >>>  ss
+    """
+    
+    func_=spi.interp1d(
+        x_value, 
+        y_value, 
+        kind=kind,
+        fill_value=fill
+        )
+    y_new=func_(x_new)
+    if plot :
+        plt.plot(
+        x_value,
+        y_value,
+        "o",
+        x_new,
+        y_new,
+        "--"
+        )
+        plt.legend(["data", "linear","cubic"],loc="best")
+        plt.show()
+    
+    return y_new
+
+
+def _remove_str_word (char, word_to_remove, deep_remove=False):
+    """
+    Small funnction to remove a word present on  astring character 
+    whatever the number of times it will repeated.
+    
+    Parameters
+    ----------
+        * char : str
+                may the the str phrases or sentences . main items.
+        * word_to_remove : str
+                specific word to remove.
+        * deep_remove : bool, optional
+                use the lower case to remove the word even the word is uppercased 
+                of capitalized. The default is False.
+
+    Returns
+    -------
+        str ; char , new_char without the removed word .
+        
+    Examples
+    ---------
+    >>> from watex.utils import funcutils as func
+    >>> ch ='AMTAVG 7.76: "K1.fld", Dated 99-01-01,AMTAVG, 
+    ...    Processed 11 Jul 17 AMTAVG'
+    >>> ss=func._remove_str_word(char=ch, word_to_remove='AMTAVG', 
+    ...                             deep_remove=False)
+    >>> print(ss)
+    
+    """
+    if type(char) is not str : char =str(char)
+    if type(word_to_remove) is not str : word_to_remove=str(word_to_remove)
+    
+    if deep_remove == True :
+        word_to_remove, char =word_to_remove.lower(),char.lower()
+
+    if word_to_remove not in char :
+        return char
+
+    while word_to_remove in char : 
+        if word_to_remove not in char : 
+            break 
+        index_wr = char.find(word_to_remove)
+        remain_len=index_wr+len(word_to_remove)
+        char=char[:index_wr]+char[remain_len:]
+
+    return char
+
+def stn_check_split_type(data_lines): 
+    """
+    Read data_line and check for data line the presence of 
+    split_type < ',' or ' ', or any other marks.>
+    Threshold is assume to be third of total data length.
+    
+    :params data_lines: list of data to parse . 
+    :type data_lines: list 
+ 
+    :returns: The split _type
+    :rtype: str
+    
+    :Example: 
+        >>> from watex.utils  import funcutils as func
+        >>> path =  data/ K6.stn
+        >>> with open (path, 'r', encoding='utf8') as f : 
+        ...                     data= f.readlines()
+        >>>  print(func.stn_check_split_type(data_lines=data))
+        
+    """
+
+    split_type =[',', ':',' ',';' ]
+    data_to_read =[]
+    # change the data if data is not dtype string elements.
+    if isinstance(data_lines, np.ndarray): 
+        if data_lines.dtype in ['float', 'int', 'complex']: 
+            data_lines=data_lines.astype('<U12')
+        data_lines= data_lines.tolist()
+        
+    if isinstance(data_lines, list):
+        for ii, item in enumerate(data_lines[:int(len(data_lines)/3)]):
+             data_to_read.append(item)
+             # be sure the list is str item . 
+             data_to_read=[''.join([str(item) for item in data_to_read])] 
+
+    elif isinstance(data_lines, str): data_to_read=[str(data_lines)]
+    
+    for jj, sep  in enumerate(split_type) :
+        if data_to_read[0].find(sep) > 0 :
+            if data_to_read[0].count(sep) >= 2 * len(data_lines)/3:
+                if sep == ' ': return  None  # use None more conventional 
+                else : return sep 
+
+def minimum_parser_to_write_edi (edilines, parser = '='):
+    """
+    This fonction validates edifile for writing , string with egal.
+    we assume that dictionnary in list will be for definemeasurment
+    E and H fied. 
+    
+    :param edilines: list of item to parse 
+    :type edilines: list 
+    
+    :param parser: the egal is use  to parser edifile .
+                    can be changed, default is `=`
+    :type parser: str 
+  
+    """
+    if isinstance(edilines,list):
+        if isinstance(edilines , tuple) : edilines =list(edilines)
+        else :raise TypeError('<Edilines> Must be on list')
+    for ii, lines in enumerate(edilines) :
+        if isinstance(lines, dict):continue 
+        elif lines.find('=') <0 : 
+            raise EDIError (
+             f'None <"="> found on this item<{edilines[ii]}> of '
+            ' the edilines list. list can not be parsed. Please'
+            ' put egal sign "=" between key and value '
+            )
+    
+    return edilines 
+            
+
+def round_dipole_length(value, round_value =5.): 
+    """ 
+    small function to graduate dipole length 5 to 5. Goes to be reality and 
+    simple computation .
+    
+    :param value: value of dipole length 
+    :type value: float 
+    
+    :returns: value of dipole length rounded 5 to 5 
+    :rtype: float
+    """ 
+    mm = value % round_value 
+    if mm < 3 :return np.around(value - mm)
+    elif mm >= 3 and mm < 7 :return np.around(value -mm +round_value) 
+    else:return np.around(value - mm +10.)
+    
+def display_infos(infos, **kws):
+    """ Display unique element on list of array infos
+    
+    :param infos: Iterable object to display. 
+    :param header: Change the `header` to other names. 
+    
+    :Example: 
+    >>> from watex.utils.funcutils import display_infos
+    >>> ipts= ['river water', 'fracture zone', 'granite', 'gravel',
+         'sedimentary rocks', 'massive sulphide', 'igneous rocks', 
+         'gravel', 'sedimentary rocks']
+    >>> display_infos('infos= ipts,header='TestAutoRocks', 
+                      size =77, inline='~')
+    """
+
+    inline =kws.pop('inline', '-')
+    size =kws.pop('size', 70)
+    header =kws.pop('header', 'Automatic rocks')
+
+    if isinstance(infos, str ): 
+        infos =[infos]
+        
+    infos = list(set(infos))
+    print(inline * size )
+    mes= '{0}({1:02})'.format(header.capitalize(),
+                                  len(infos))
+    mes = '{0:^70}'.format(mes)
+    print(mes)
+    print(inline * size )
+    am=''
+    for ii in range(len(infos)): 
+        if (ii+1) %2 ==0: 
+            am = am + '{0:>4}.{1:<30}'.format(ii+1, infos[ii].capitalize())
+            print(am)
+            am=''
+        else: 
+            am ='{0:>4}.{1:<30}'.format(ii+1, infos[ii].capitalize())
+            if ii ==len(infos)-1: 
+                print(am)
+    print(inline * size )
+
+def fr_en_parser (f, delimiter =':'): 
+    """ Parse the translated data file. 
+    
+    :param f: translation file to parse.
+    
+    :param delimiter: str, delimiter.
+    
+    :return: generator obj, composed of a list of 
+        french  and english Input translation. 
+    
+    :Example:
+        >>> file_to_parse = 'pme.parserf.md'
+        >>> path_pme_data = r'C:/Users\Administrator\Desktop\__elodata
+        >>> data =list(BS.fr_en_parser(
+            os.path.join(path_pme_data, file_to_parse)))
+    """
+    
+    is_file = os.path.isfile (f)
+    if not is_file: 
+        raise IOError(f'Input {f} is not a file. Please check your file.')
+    
+    with open(f, 'r', encoding ='utf8') as ft: 
+        data = ft.readlines()
+        for row in data :
+            if row in ( '\n', ' '):
+                continue 
+            fr, en = row.strip().split(delimiter)
+            yield([fr, en])
+
+def convert_csvdata_from_fr_to_en(csv_fn, pf, destfile = 'pme.en.csv',
+                                  savepath =None, delimiter =':'): 
+    """ Translate variable data from french csv data  to english with 
+    parser file. 
+    
+    :param csv_fn: data collected in csv format.
+    
+    :param pf: parser file. 
+    
+    :param destfile: str,  Destination file, outputfile.
+    
+    :param savepath: Path-Like object, save data to a path. 
+                      
+    :Example: 
+        # to execute this script, we need to import the two modules below
+        >>> import os 
+        >>> import csv 
+        >>> from watex.utils.funcutils import convert_csvdata_from_fr_to_en
+        >>> path_pme_data = r'C:/Users\Administrator\Desktop\__elodata
+        >>> datalist=convert_csvdata_from_fr_to_en(
+            os.path.join( path_pme_data, _enuv2.csv') , 
+            os.path.join(path_pme_data, pme.parserf.md')
+                         savefile = 'pme.en.cv')
+    """
+    # read the parser file and separed english from french 
+    parser_data = list(fr_en_parser (pf,delimiter) )
+    
+    with open (csv_fn, 'r', encoding ='utf8') as csv_f : 
+        csv_reader = csv.reader(csv_f) 
+        csv_data =[ row for row in csv_reader]
+    # get the index of the last substring row 
+    ix = csv_data [0].index ('Industry_type') 
+    # separateblock from two 
+    csv_1b = [row [:ix +1] for row in csv_data] 
+    csv_2b =[row [ix+1:] for row in csv_data ]
+    # make a copy of csv_1b
+    csv_1bb= copy.deepcopy(csv_1b)
+   
+    for ii, rowline in enumerate( csv_1bb[3:]) : # skip the first two rows 
+        for jj , row in enumerate(rowline): 
+            for (fr_v, en_v) in  parser_data: 
+                # remove the space from french parser part
+                # this could reduce the mistyping error 
+                fr_v= fr_v.replace(
+                    ' ', '').replace('(', '').replace(
+                        ')', '').replace('\\', '').lower()
+                 # go  for reading the half of the sentence
+                row = row.lower().replace(
+                    ' ', '').replace('(', '').replace(
+                        ')', '').replace('\\', '')
+                if row.find(fr_v[: int(len(fr_v)/2)]) >=0: 
+                    csv_1bb[3:][ii][jj] = en_v 
+    
+    # once translation is done, concatenate list 
+    new_csv_list = [r1 + r2 for r1, r2 in zip(csv_1bb,csv_2b )]
+    # now write the new scv file 
+    if destfile is None: 
+        destfile = f'{os.path.basename(csv_fn)}_to.en'
+        
+    destfile.replace('.csv', '')
+    
+    with open(f'{destfile}.csv', 'w', newline ='',encoding ='utf8') as csvf: 
+        csv_writer = csv.writer(csvf, delimiter=',')
+        csv_writer.writerows(new_csv_list)
+        # for row in  new_csv_list: 
+        #     csv_writer.writerow(row)
+    savepath = cpath(savepath , '__pme')
+    try :
+        shutil.move (f'{destfile}.csv', savepath)
+    except:pass 
+    
+    return new_csv_list
+    
+def parse_md_data (pf , delimiter =':'): 
+    
+    if not os.path.isfile (pf): 
+        raise IOError( " Unable to detect the parser file. "
+                      "Need a Path-like object ")
+    
+    with open(pf, 'r', encoding ='utf8') as f: 
+        pdata = f.readlines () 
+    for row in pdata : 
+        if row in ('\n', ' '): 
+            continue 
+        fr, en = row.strip().split(delimiter)
+        fr = sanitize_unicode_string(fr)
+        en = en.strip()
+        # if capilize, the "I" inside the 
+        #text should be in lowercase 
+        # it is better to upper the first 
+        # character after striping the whole 
+        # string
+        en = list(en)
+        en[0] = en[0].upper() 
+        en = "".join(en)
+
+        yield fr, en 
+        
+def sanitize_unicode_string (str_) : 
+    """ Replace all spaces and remove all french accents characters.
+    
+    :Example:
+    >>> from watex.utils.funcutils import sanitize_unicode_string 
+    >>> sentence ='Nos clients sont extrêmement satisfaits '
+        'de la qualité du service fourni. En outre Nos clients '
+            'rachètent frequemment nos "services".'
+    >>> sanitize_unicode_string  (sentence)
+    ... 'nosclientssontextrmementsatisfaitsdelaqualitduservice'
+        'fournienoutrenosclientsrachtentfrequemmentnosservices'
+    """
+    sp_re = re.compile (r"[.'()-\\/’]")
+    e_re = re.compile(r'[éèê]')
+    a_re= re.compile(r'[àâ]')
+
+    str_= re.sub('\s+', '', str_.strip().lower())
+    
+    for cobj , repl  in zip ( (sp_re, e_re, a_re), 
+                             ("", 'e', 'a')): 
+        str_ = cobj.sub(repl, str_)
+    
+    return str_             
+                  
+def read_main (csv_fn , pf , delimiter =':',
+               destfile ='pme.en.csv') : 
+    
+    parser_data = list(parse_md_data(pf, delimiter) )
+    parser_dict =dict(parser_data)
+    
+    with open (csv_fn, 'r', encoding ='utf8') as csv_f : 
+        csv_reader = csv.reader(csv_f) 
+        csv_data =[ row for row in csv_reader]
+        
+    # get the index of the last substring row 
+    # and separate block into two from "Industry_type"
+    ix = csv_data [0].index ('Industry_type') 
+    
+    csv_1b = [row [:ix +1] for row in csv_data] 
+    csv_2b =[row [ix+1:] for row in csv_data ]
+    # make a copy of csv_1b
+    csv_1bb= copy.deepcopy(csv_1b)
+    copyd = copy.deepcopy(csv_1bb); is_missing =list()
+    
+    # skip the first two rows 
+    for ii, rowline in enumerate( csv_1bb[3:]) : 
+        for jj , row in enumerate(rowline):
+            row = row.strip()
+            row = sanitize_unicode_string(row )
+            csv_1bb[3:][ii][jj] = row 
+            
+    #collect the missing values 
+    for ii, rowline in enumerate( csv_1bb[3:]) : 
+        for jj , row in enumerate(rowline): 
+            if row not in parser_dict.keys():
+                is_missing.append(copyd[3:][ii][jj])
+    is_missing = list(set(is_missing))       
+    
+    # merge the prior two blocks and build the dataframe
+    new_csv_list = [r1 + r2 for r1, r2 in zip(csv_1bb, csv_2b )]
+    df = pd.DataFrame (
+        np.array(new_csv_list [1:]),
+        columns =new_csv_list [0] 
+                       )
+    for key, value in parser_dict.items(): 
+        # perform operation in place and return None 
+        df.replace (key, value, inplace =True )
+    
+
+    df.to_csv (destfile)
+    return  df , is_missing 
+    
+
+def _isin (
+        arr: ArrayLike | List [float] ,
+        subarr: Sub [ArrayLike] |Sub[List[float]] | float, 
+        return_mask:bool=False, 
+) -> bool : 
+    """ Check whether the subset array `subcz` is in  `cz` array. 
+    
+    :param arr: Array-like - Array of item elements 
+    :param subarr: Array-like, float - Subset array containing a subset items.
+    :param return_mask: bool, return the mask where the element is in `arr`.
+    
+    :return: True if items in  test array `subarr` are in array `arr`. 
+    
+    """
+    arr = np.array (arr );  subarr = np.array(subarr )
+
+    return (True if True in np.isin (arr, subarr) else False
+            ) if not return_mask else np.isin (arr, subarr) 
+
+def _assert_all_types (
+    obj: object , 
+    *expected_objtype: type, 
+    objname:str=None, 
+ ) -> object: 
+    """ Quick assertion of object type. Raises a `TypeError` if wrong type 
+    is passed as an argument. For polishing the error message, one can add  
+    the object name `objname` for specifying the object that raises errors  
+    for letting the users to be aware of the reason of failure."""
+    # if np.issubdtype(a1.dtype, np.integer): 
+    if not isinstance( obj, expected_objtype): 
+        n=str(objname) + ' expects' if objname is not None else 'Expects'
+        raise TypeError (
+            f"{n} type{'s' if len(expected_objtype)>1 else ''} "
+            f"{smart_format(tuple (o.__name__ for o in expected_objtype))}"
+            f" but {type(obj).__name__!r} is given.")
+            
+    return obj 
+
+  
+def savepath_ (nameOfPath): 
+    """
+    Shortcut to create a folder 
+    :param nameOfPath: Path name to save file
+    :type nameOfPath: str 
+    
+    :return: 
+        New folder created. If the `nameOfPath` exists, will return ``None``
+    :rtype:str 
+        
+    """
+ 
+    try :
+        savepath = os.path.join(os.getcwd(), nameOfPath)
+        if not os.path.isdir(savepath):
+            os.mkdir(nameOfPath)#  mode =0o666)
+    except :
+        warnings.warn("The path seems to be existed !")
+        return
+    return savepath 
+     
+
+def drawn_boundaries(erp_data, appRes, index):
+    """
+    Function to drawn anomaly boundary 
+    and return the anomaly with its boundaries
+    
+    :param erp_data: erp profile 
+    :type erp_data: array_like or list 
+    
+    :param appRes: resistivity value of minimum pk anomaly 
+    :type appRes: float 
+    
+    :param index: index of minimum pk anomaly 
+    :type index: int 
+    
+    :return: anomaly boundary 
+    :rtype: list of array_like 
+
+    """
+    f = 0 # flag to mention which part must be calculated 
+    if index ==0 : 
+        f = 1 # compute only right part 
+    elif appRes ==erp_data[-1]: 
+        f=2 # compute left part 
+    
+    def loop_sideBound(term):
+        """
+        loop side bar from anomaly and find the term side 
+        
+        :param term: is array of left or right side of anomaly.
+        :type term: array 
+        
+        :return: side bar 
+        :type: array_like 
+        """
+        tem_drawn =[]
+        maxT=0 
+
+        for ii, tem_rho in enumerate(term) : 
+
+            diffRes_betw_2pts= tem_rho - appRes 
+            if diffRes_betw_2pts > maxT : 
+                maxT = diffRes_betw_2pts
+                tem_drawn.append(tem_rho)
+            elif diffRes_betw_2pts < maxT : 
+                # rho_limit = tem_rho 
+                break 
+        return np.array(tem_drawn)
+    # first broke erp profile from the anomalies 
+    if f ==0 or f==2 : 
+        left_term = erp_data[:index][::-1] # flip left term  for looping
+        # flip again to keep the order 
+        left_limit = loop_sideBound(term=left_term)[::-1] 
+
+    if f==0 or f ==1 : 
+        right_term= erp_data[index :]
+        right_limit=loop_sideBound(right_term)
+    # concat right and left to get the complete anomaly 
+    if f==2: 
+        anomalyBounds = np.append(left_limit,appRes)
+                                   
+    elif f ==1 : 
+        anomalyBounds = np.array([appRes]+ right_limit.tolist())
+    else: 
+        left_limit = np.append(left_limit, appRes)
+        anomalyBounds = np.concatenate((left_limit, right_limit))
+    
+    return appRes, index, anomalyBounds 
+
+def serialize_data(
+        data, 
+        filename=None, 
+        force=True, 
+        savepath=None,
+        verbose:int =0
+     ): 
+    """ Store a data into a binary file 
+    
+    :param data: Object
+        Object to store into a binary file. 
+    :param filename: str
+        Name of file to serialize. If 'None', should create automatically. 
+    :param savepath: str, PathLike object
+         Directory to save file. If not exists should automaticallycreate.
+    :param force: bool
+        If ``True``, remove the old file if it exists, otherwise will 
+        create a new incremenmted file.
+    :param verbose: int, get more message.
+    :return: dumped or serialized filename.
+        
+    :Example:
+        
+        >>> import numpy as np
+        >>> import watex.utils.coreutils import serialize_data
+        >>> data = np.arange(15)
+        >>> file = serialize_data(data, filename=None,  force=True, 
+        ...                          savepath =None, verbose =3)
+        >>> file
+    """
+    
+    def _cif(filename, force): 
+        """ Control the file. If `force` is ``True`` then remove the old file, 
+        Otherwise create a new file with datetime infos."""
+        f = copy.deepcopy(filename)
+        if force : 
+            os.remove(filename)
+            if verbose >2: print(f" File {os.path.basename(filename)!r} "
+                      "has been removed. ")
+            return None   
+        else :
+            # that change the name in the realpath 
+            f= os.path.basename(f).replace('.pkl','') + \
+                f'{datetime.datetime.now()}'.replace(':', '_')+'.pkl' 
+            return f
+
+    if filename is not None: 
+        file_exist =  os.path.isfile(filename)
+        if file_exist: 
+            filename = _cif (filename, force)
+    if filename is None: 
+        filename ='__mymemoryfile.{}__'.format(datetime.datetime.now())
+        filename =filename.replace(' ', '_').replace(':', '-')
+    if not isinstance(filename, str): 
+        raise TypeError(f"Filename needs to be a string not {type(filename)}")
+    if filename.endswith('.pkl'): 
+        filename = filename.replace('.pkl', '')
+ 
+    _logger.info (
+        f"Save data to {'memory' if filename.find('memo')>=0 else filename}.")    
+    try : 
+        joblib.dump(data, f'{filename}.pkl')
+        filename +='.pkl'
+        if verbose > 2:
+            print(f'Data dumped in `{filename} using to `~.externals.joblib`!')
+    except : 
+        # Now try to pickle data Serializing data 
+        with open(filename, 'wb') as wfile: 
+            pickle.dump( data, wfile)
+        if verbose >2:
+            print( 'Data are well serialized using Python pickle module.`')
+    # take the real path of the filename
+    filename = os.path.realpath(filename)
+
+    if savepath is  None:
+        dirname ='_memory_'
+        try : savepath = sPath(dirname)
+        except :
+            # for consistency
+            savepath = os.getcwd() 
+    if savepath is not None: 
+        try:
+            shutil.move(filename, savepath)
+        except :
+            file = _cif (os.path.join(savepath,
+                                      os.path.basename(filename)), force)
+            if not force: 
+                os.rename(filename, os.path.join(savepath, file) )
+            if file is None: 
+                #take the file  in current word 
+                file = os.path.join(os.getcwd(), filename)
+                shutil.move(filename, savepath)
+            filename = os.path.join(savepath, file)
+                
+    if verbose > 0: 
+            print(f"Data are well stored in {savepath!r} directory.")
+            
+    return os.path.join(savepath, filename) 
+    
+def load_serialized_data (filename, verbose=0): 
+    """
+    Load data from dumped file.
+    
+    :param filename: str or path-like object 
+        Name of dumped data file.
+    :return: Data reloaded from dumped file.
+
+    :Example:
+        
+        >>> from watex.utils.functils import load_serialized_data
+        >>> data = load_serialized_data(
+        ...    filename = '_memory_/__mymemoryfile.2021-10-29_14-49-35.647295__.pkl', 
+        ...    verbose =3)
+
+    """
+    if not isinstance(filename, str): 
+        raise TypeError(f'filename should be a <str> not <{type(filename)}>')
+        
+    if not os.path.isfile(filename): 
+        raise FileExistsError(f"File {filename!r} does not exist.")
+
+    _filename = os.path.basename(filename)
+    _logger.info(
+        f"Loading data from {'memory' if _filename.find('memo')>=0 else _filename}.")
+   
+    data =None 
+    try : 
+        data= joblib.load(filename)
+        if verbose >2:
+            (f"Data from {_filename !r} are sucessfully"
+             " reloaded using ~.externals.joblib`!")
+    except : 
+        if verbose >2:
+            print(f"Nothing to reload. It's seems data from {_filename!r}" 
+                      " are not dumped using ~external.joblib module!")
+        
+        with open(filename, 'rb') as tod: 
+            data= pickle.load (tod)
+            
+        if verbose >2: print(f"Data from `{_filename!r} are well"
+                      " deserialized using Python pickle module.`!")
+        
+    is_none = data is None
+    if verbose > 0:
+        if is_none :
+            print("Unable to deserialize data. Please check your file.")
+        else : print(f"Data from {_filename} have been sucessfully reloaded.")
+    
+    return data
+
+def savejob(
+    job , 
+    savefile ,* ,  
+    protocol =None,  
+    append_versions=True, 
+    append_date=True, 
+    fix_imports= True, 
+    buffer_callback = None,   
+    **job_kws
+    ): 
+    """ Quick save your job using 'joblib' or persistent Python pickle module
+    
+    Parameters 
+    -----------
+    job: Any 
+        Anything to save, preferabaly a models in dict 
+        
+    savefile: str, or path-like object 
+         name of file to store the model
+         The *file* argument must have a write() method that accepts a
+         single bytes argument. It can thus be a file object opened for
+         binary writing, an io.BytesIO instance, or any other custom
+         object that meets this interface.
+         
+    append_versions: bool, default =True 
+        Append the version of Joblib module or Python Pickle module following 
+        by the scikit-learn, numpy and also pandas versions. This is useful 
+        to have idea about previous versions for loading file when system or 
+        modules have been upgraded. This could avoid bottleneck when data 
+        have been stored for long times and user has forgotten the date and 
+        versions at the time the file was saved. 
+        
+    append_date: bool, default=True, 
+       Append the date  of the day to the filename. 
+       
+       .. versionadded:: 0.2.3
+       
+    protocol: int, optional 
+        The optional *protocol* argument tells the pickler to use the
+        given protocol; supported protocols are 0, 1, 2, 3, 4 and 5.
+        The default protocol is 4. It was introduced in Python 3.4, and
+        is incompatible with previous versions.
+    
+        Specifying a negative protocol version selects the highest
+        protocol version supported.  The higher the protocol used, the
+        more recent the version of Python needed to read the pickle
+        produced.
+        
+    fix_imports: bool, default=True, 
+        If *fix_imports* is True and *protocol* is less than 3, pickle
+        will try to map the new Python 3 names to the old module names
+        used in Python 2, so that the pickle data stream is readable
+        with Python 2.
+        
+    buffer_call_back: int, optional 
+        If *buffer_callback* is None (the default), buffer views are
+        serialized into *file* as part of the pickle stream.
+    
+        If *buffer_callback* is not None, then it can be called any number
+        of times with a buffer view.  If the callback returns a false value
+        (such as None), the given buffer is out-of-band; otherwise the
+        buffer is serialized in-band, i.e. inside the pickle stream.
+    
+        It is an error if *buffer_callback* is not None and *protocol*
+        is None or smaller than 5.
+        
+    job_kws: dict, 
+        Additional keywords arguments passed to :func:`joblib.dump`. 
+        
+    Returns
+    --------
+    savefile: str, 
+        returns the filename
+    """
+    def remove_extension(fn, ex): 
+        """Remove extension either joblib or pickle """
+        return fn.replace (ex, '')
+    
+    import sklearn 
+    
+    versions = 'sklearn_v{0}.numpy_v{1}.pandas_v{2}'.format( 
+        sklearn.__version__, np.__version__, pd.__version__) 
+    date = datetime.datetime.now() 
+    
+    savefile =str(savefile) 
+    if ( 
+            '.joblib' in savefile or '.pkl' in savefile
+            ): 
+        ex = '.joblib' if savefile.find('.joblib')>=0 else '.pkl'
+        savefile = remove_extension(savefile ,  ex )
+        
+    if append_date: 
+        savefile +=".{}".format(date) 
+        
+    if append_versions : 
+        savefile += ".{}"+ versions 
+    try : 
+        if append_versions: 
+            savefile += ".joblib_v{}.".format(joblib.__version__)
+            
+        joblib.dump(job, f'{savefile}.joblib', **job_kws)
+        
+    except : 
+        if append_versions: 
+            savefile +=".pickle_v{}.pkl".format(pickle.__version__)
+            
+        with open(savefile, 'wb') as wfile: 
+            pickle.dump( job, wfile, protocol= protocol, 
+                        fix_imports=fix_imports , 
+                        buffer_callback=buffer_callback )
+
+    return savefile 
+
+def find_position_from_sa(
+        an_res_range, 
+        pos=None,
+        selectedPk=None): 
+    """
+    Function to select the main `pk` from both :func:`get_boundaries`.
+    
+    :paran an_res_range: anomaly resistivity range on |ERP| line. 
+    :type an_res_range: array_like 
+    
+    :param pos: position of anomaly boundaries (inf and sup):
+                anBounds = [90, 130]
+                - 130 is max boundary and 90 the  min boundary 
+    :type pos: list 
+    
+    :param selectedPk: 
+        
+        User can set its own position of the right anomaly. Be sure that 
+        the value provided is right position . 
+        Could not compute again provided that `pos`
+        is not `None`.
+                
+    :return: anomaly station position. 
+    :rtype: str 'pk{position}'
+    
+    :Example:
+        
+        >>> from watex.utils.funcutils import find_positon_from_sa
+        >>> resan = np.array([168,130, 93,146,145])
+        >>> pk= find_pk_from_selectedAn(
+        ...    resan, pos=[90, 13], selectedPk= 'str20')
+        >>> pk
+    
+    .. |ERP| replace:: Electrical Resistivity Profiling
+    
+    """
+    #compute dipole length from pos
+    if pos is not None : 
+        if isinstance(pos, list): 
+            pos =np.array(pos)
+    if pos is None and selectedPk is None : 
+        raise ParameterNumberError(
+            'Give at least the anomaly boundaries'
+            ' before computing the selected anomaly position.')
+        
+    if selectedPk is not None :  # mean is given
+        if isinstance(selectedPk, str):
+            if selectedPk.isdigit() :
+                sPk= int(selectedPk)
+            elif selectedPk.isalnum(): 
+                oss = ''.join([s for s in selectedPk
+                    if s.isdigit()])
+                sPk =int(oss)
+        else : 
+            try : 
+                sPk = int(selectedPk)
+                
+            except : pass 
+
+        if pos is not None : # then compare the sPk and ps value
+            try :
+                if not pos.min()<= sPk<=pos.max(): 
+                    warnings.warn('Wrong position given <{}>.'
+                                  ' Should compute new positions.'.
+                                  format(selectedPk))
+                    _logger.debug('Wrong position given <{}>.'
+                                  'Should compute new positions.'.
+                                  format(selectedPk))
+                    
+            except UnboundLocalError:
+                print("local variable 'sPk' referenced before assignment")
+            else : 
+                
+                return 'pk{}'.format(sPk ), an_res_range
+                
+            
+        else : 
+            selectedPk='pk{}'.format(sPk )
+            
+            return selectedPk , an_res_range
+    
+
+    if isinstance(pos, list):
+        pos =np.array(pos)  
+    if isinstance(an_res_range, list): 
+        an_res_range =np.array(an_res_range)
+    dipole_length = (pos.max()-pos.min())/(len(an_res_range)-1)
+
+    tem_loc = np.arange(
+        pos.min(), pos.max()+dipole_length, dipole_length)
+    
+    # find min value of  collected anomalies values 
+    locmin = np.where (an_res_range==an_res_range.min())[0]
+    if len(locmin) >1 : locmin =locmin[0]
+    pk_= int(tem_loc[int(locmin)]) # find the min pk 
+
+    selectedPk='pk{}'.format(pk_)
+    
+    return selectedPk , an_res_range
+ 
+def fmt_text(
+        anFeatures=None, 
+        title = None,
+        **kwargs) :
+    """
+    Function format text from anomaly features 
+    
+    :param anFeatures: Anomaly features 
+    :type anFeatures: list or dict
+    
+    :param title: head lines 
+    :type title: list
+    
+    :Example: 
+        
+        >>> from watex.utils.funcutils import fmt_text
+        >>> fmt_text(anFeatures =[1,130, 93,(146,145, 125)])
+    
+    """
+    if title is None: 
+        title = ['Ranking', 'rho(Ω.m)', 'position pk(m)', 'rho range(Ω.m)']
+    inline =kwargs.pop('inline', '-')
+    mlabel =kwargs.pop('mlabels', 100)
+    line = inline * int(mlabel)
+    
+    #--------------------header ----------------------------------------
+    print(line)
+    tem_head ='|'.join(['{:^15}'.format(i) for i in title[:-1]])
+    tem_head +='|{:^45}'.format(title[-1])
+    print(tem_head)
+    print(line)
+    #-----------------------end header----------------------------------
+    newF =[]
+    if isinstance(anFeatures, dict):
+        for keys, items in anFeatures.items(): 
+            rrpos=keys.replace('_pk', '')
+            rank=rrpos[0]
+            pos =rrpos[1:]
+            newF.append([rank, min(items), pos, items])
+            
+    elif isinstance(anFeatures, list): 
+        newF =[anFeatures]
+    
+    
+    for anFeatures in newF: 
+        strfeatures ='|'.join(['{:^15}'.format(str(i)) \
+                               for i in anFeatures[:-1]])
+        try : 
+            iter(anFeatures[-1])
+        except : 
+            strfeatures +='|{:^45}'.format(str(anFeatures[-1]))
+        else : 
+            strfeatures += '|{:^45}'.format(
+                ''.join(['{} '.format(str(i)) for i in anFeatures[-1]]))
+            
+        print(strfeatures)
+        print(line)
+    
+    
+def find_feature_positions (
+        anom_infos,
+        anom_rank,
+        pks_rhoa_index,
+        dl): 
+    """
+    Get the pk bound from ranking of computed best points
+    
+    :param anom_infos:
+        
+        Is a dictionnary of best anomaly points computed from 
+        :func:`drawn_anomaly_boundaries2` when `pk_bounds` is not given.  
+        see :func:`find_position_bounds`
+        
+    :param anom_rank: Automatic ranking after selecting best points 
+        
+    :param pk_rhoa_index: 
+        
+        Is tuple of selected anomaly resistivity value and index in the whole
+        |ERP| line. for instance: 
+            
+            pks_rhoa_index= (80., 17) 
+            
+        where "80" is the value of selected anomaly in ohm.m and "17" is the 
+        index of selected points in the |ERP| array. 
+        
+    :param dl: 
+        
+        Is the distance between two measurement as `dipole_length`. Provide 
+        the `dl` if the *default* value is not right. 
+        
+    :returns: 
+        
+        Refer to :doc:`.exmath.select_anomaly`
+    
+    .. |ERP| replace:: Electrical Resistivity Profiling
+    
+    """     
+    rank_code = '{}_pk'.format(anom_rank)
+    for key in anom_infos.keys(): 
+        if rank_code in key: 
+            pk = float(key.replace(rank_code, ''))
+
+            rhoa = list(pks_rhoa_index[anom_rank-1])[0]
+            codec = key
+            break 
+         
+    ind_rhoa =np.where(anom_infos[codec] ==rhoa)[0]
+    if len(ind_rhoa) ==0 : ind_rhoa =0 
+    leninf = len(anom_infos[codec][: int(ind_rhoa)])
+    
+    pk_min = pk - leninf * dl 
+    lensup =len(anom_infos[codec][ int(ind_rhoa):])
+    pk_max =  pk + (lensup -1) * dl 
+    
+    pos_bounds = (pk_min, pk_max)
+    rhoa_bounds = (anom_infos[codec][0], anom_infos[codec][-1])
+    
+    return pk, rhoa, pos_bounds, rhoa_bounds, anom_infos[codec]
+
+
+def find_position_bounds( 
+        pk,
+        rhoa,
+        rhoa_range,
+        dl=10.
+        ):
+    """
+    Find station position boundary indexed in |ERP| line. 
+    
+    Useful to get the boundaries indexes `pk_boun_indexes` for |ERP| 
+    normalisation  when computing `anr` or else. 
+    
+    .. |ERP| replace:: Electrical Resistivity Profiling
+    
+    :param pk: Selected anomaly station value 
+    :type pk: float 
+    
+    :param rhoa: Selected anomaly value in ohm.m 
+    :type rhoa: float 
+    
+    :rhoa_range: Selected anomaly values from `pk_min` to `pk_max` 
+    :rhoa_range: array_like 
+    
+    :parm dl: see :func:`find_position_from_sa` docstring.
+    
+    :Example: 
+        
+        >>> from watex.utils.funcutils import find_position_bounds  
+        >>> find_position_bounds(pk=110, rhoa=137, 
+                          rhoa_range=np.array([175,132,137,139,170]))
+        
+    
+    """
+
+    if isinstance(pk, str): 
+        pk = float(pk.replace(pk[0], '').replace('_pk', ''))
+        
+    index_rhoa = np.where(rhoa_range ==rhoa)[0]
+    if len(index_rhoa) ==0 : index_rhoa =0 
+    
+    leftlen = len(rhoa_range[: int(index_rhoa)])
+    rightlen = len(rhoa_range[int(index_rhoa):])
+    
+    pk_min = pk - leftlen * dl 
+    pk_max =  pk + (rightlen  -1) * dl 
+    
+    return pk_min, pk_max 
+
+
+def wrap_infos (
+        phrase ,
+        value ='',
+        underline ='-',
+        unit ='',
+        site_number= '',
+        **kws) : 
+    """Display info from anomaly details."""
+    
+    repeat =kws.pop('repeat', 77)
+    intermediate =kws.pop('inter+', '')
+    begin_phrase_mark= kws.pop('begin_phrase', '--|>')
+    on = kws.pop('on', False)
+    if not on: return ''
+    else : 
+        print(underline * repeat)
+        print('{0} {1:<50}'.format(begin_phrase_mark, phrase), 
+              '{0:<10} {1}'.format(value, unit), 
+              '{0}'.format(intermediate), "{}".format(site_number))
+        print(underline * repeat )
+    
+def drawn_anomaly_boundaries2(
+        erp_data,
+        appRes, 
+        index
+        ):
+    """
+    Function to drawn anomaly boundary 
+    and return the anomaly with its boundaries
+    
+    :param erp_data: erp profile 
+    :type erp_data: array_like or list 
+    
+    :param appRes: resistivity value of minimum pk anomaly 
+    :type appRes: float 
+    
+    :param index: index of minimum pk anomaly 
+    :type index: int 
+    
+    :return: anomaly boundary 
+    :rtype: list of array_like 
+
+    """
+    f = 0 # flag to mention which part must be calculated 
+    if index ==0 : 
+        f = 1 # compute only right part 
+    elif appRes ==erp_data[-1]: 
+        f=2 # compute left part 
+    
+    def loop_sideBound(term):
+        """
+        loop side bar from anomaly and find the term side 
+        
+        :param term: is array of left or right side of anomaly.
+        :type trem: array 
+        
+        :return: side bar 
+        :type: array_like 
+        """
+        tem_drawn =[]
+        maxT=0 
+
+        for ii, tem_rho in enumerate(term) : 
+
+            diffRes_betw_2pts= tem_rho - appRes 
+            if diffRes_betw_2pts > maxT : 
+                maxT = diffRes_betw_2pts
+                tem_drawn.append(tem_rho)
+            elif diffRes_betw_2pts < maxT : 
+                # rho_limit = tem_rho 
+                break 
+        # print(tem_drawn)
+        return np.array(tem_drawn)
+    # first broke erp profile from the anomalies 
+    if f==2 : # compute the left part 
+        # flip array and start backward counting 
+        temp_erp_data = erp_data [::-1] 
+        sbeg = appRes   # initialize value 
+        for ii, valan in enumerate(temp_erp_data): 
+            if valan >= sbeg: 
+                sbeg = valan 
+            elif valan < sbeg: 
+                left_term = erp_data[ii:]
+                break 
+            
+        left_term = erp_data[:index][::-1] # flip left term  for looping
+        # flip again to keep the order 
+        left_limit = loop_sideBound(term=left_term)[::-1] 
+
+    if f==0 or f ==1 : 
+        right_term= erp_data[index :]
+        right_limit=loop_sideBound(right_term)
+    # concat right and left to get the complete anomaly 
+    if f==2: 
+        anomalyBounds = np.append(left_limit,appRes)
+                                   
+    elif f ==1 : 
+        anomalyBounds = np.array([[appRes]+ right_limit.tolist()])
+    else: 
+        left_limit = np.append(left_limit, appRes)
+        anomalyBounds = np.concatenate((left_limit, right_limit))
+    
+    return appRes, index, anomalyBounds  
+
+def get_boundaries(df): 
+    """
+    Define anomaly boundary `upper bound` and `lowerbound` from 
+    :ref:`define_position_bounds` location. 
+        
+    :param df: Dataframe pandas contained  the columns 
+                'pk', 'x', 'y', 'rho', 'dl'. 
+    returns: 
+        - `autoOption` triggered the automatic Option if nothing is specified 
+            into excelsheet.
+        - `ves_loc`: Sounding curve location at pk 
+        - `posMinMax`: Anomaly boundaries composed of ``lower`` and ``upper``
+            bounds.
+           Specific names can be used  to define lower and upper bounds:: 
+                
+               `lower`: 'lower', 'inf', 'min', 'min', '1' or  'low'
+               `upper`: 'upper', 'sup', 'maj', 'max', '2, or 'up'
+               
+        To define the sounding location, can use:: 
+            `ves`:'ves', 'se', 'sond','vs', 'loc', '0' or 'dl'
+            
+    """
+    shape_=[ 'V','W', 'U', 'H', 'M', 'C', 'K' ]
+    type__= ['EC', 'NC', 'CP', 'CB2P']
+        # - ``EC`` for Extensive conductive. 
+        # - ``NC`` for narrow conductive. 
+        # - ``CP`` for conductive PLANE 
+        # - ``CB2P`` for contact between two planes. 
+    shape =None 
+    type_ =None 
+    
+    def recoverShapeOrTypefromSheet(
+            listOfAddedArray,
+            param): 
+        """ Loop the array and get whether an anomaly shape name is provided.
+        
+        :param listOfAddedArray: all Added array values except 
+         'pk', 'x', 'y', 'rho' are composed of list of addedArray.
+        :param param: Can be main description of different `shape_` of `type__` 
+        
+        :returns: 
+            - `shape` : 'V','W', 'U', 'H', 'M', 'C' or  'K' from sheet or 
+             `type` : 'EC', 'NC', 'CP', 'CB2P'
+            - listOfAddedArray : list of added array 
+        """
+        param_ =None 
+        for jj, colarray in enumerate(listOfAddedArray[::-1]): 
+            tem_=[str(ss).upper().strip() for ss in list(colarray)] 
+            for ix , elem in enumerate(tem_):
+                for param_elm in param: 
+                    if elem ==param_elm : 
+                        # retrieves the shape and replace by np.nan value 
+                        listOfAddedArray[::-1][jj][ix]=np.nan  
+                        return param_elm , listOfAddedArray
+                    
+        return param_, listOfAddedArray
+    
+    def mergeToOne(
+            listOfColumns,
+            _df
+            ):
+        """ Get data from other columns annd merge into one array.
+        
+        :param listOfColumns: Columns names 
+        :param _df: dataframe to retrieve data to one
+        """
+        new_array = np.full((_df.shape[0],), np.nan)
+        listOfColumnData = [ _df[name].to_numpy() for name in listOfColumns ]
+        # loop from backward so we keep the most important to the first row 
+        # close the main df that composed `pk`,`x`, `y`, and `rho`.
+        # find the shape 
+        shape, listOfColumnData = recoverShapeOrTypefromSheet(listOfColumnData, 
+                                                        param =shape_)
+        type_, listOfColumnData = recoverShapeOrTypefromSheet(listOfColumnData, 
+                                                        param =type__)
+  
+        for colarray in listOfColumnData[::-1]: 
+           for ix , val  in enumerate(colarray): 
+               try: 
+                   if not np.isnan(val) : 
+                       new_array[ix]=val
+               except :pass  
+        
+        return shape , type_,  new_array 
+    
+    
+    def retrieve_ix_val(
+            array
+            ): 
+        """ Retrieve value and index  and build `posMinMax boundaries
+        
+        :param array: array of main colum contains the anomaly definitions or 
+                a souding curve location like :: 
+                
+                sloc = [NaN, 'low', NaN, NaN, NaN, 'ves', NaN,
+                        NaN, 'up', NaN, NaN, NaN]
+                `low`, `ves` and `up` are the lower boundary, the electric 
+                sounding  and the upper boundary of the selected anomaly 
+                respectively.
+        For instance, if dipole_length is =`10`m, t he location (`pk`)
+            of `low`, `ves` and `up` are 10, 50 and 80 m respectively.
+            `posMinMax` =(10, 80)
+        """
+        
+        lower_ix =None 
+        upper_ix =None
+        ves_ix = None 
+
+        array= array.reshape((array.shape[0],) )
+        for ix, val in enumerate(array):
+            for low, up, vloc in zip(
+                    ['lower', 'inf', 'min', 'min', '1', 'low'],
+                    ['upper', 'sup', 'maj', 'max', '2', 'up'], 
+                    ['ves', 'se', 'sond','vs', 'loc', '0', 'dl']
+                    ): 
+                try : 
+                    floatNaNor123= np.float(val)
+                except: 
+                    if val.lower().find(low)>=0: 
+                        lower_ix = ix 
+                        break
+                    elif val.lower().find(up) >=0: 
+                        upper_ix = ix 
+                        break
+                    elif val.lower().find(vloc)>=0: 
+                        ves_ix = ix 
+                        break 
+                else : 
+                    if floatNaNor123 ==1: 
+                        lower_ix = ix 
+                        break
+                    elif floatNaNor123 ==2: 
+                        upper_ix = ix 
+                        break 
+                    elif floatNaNor123 ==0: 
+                        ves_ix = ix 
+                        break 
+                           
+        return lower_ix, ves_ix, upper_ix 
+    
+    # set pandas so to consider np.inf as NaN number.
+    
+    pd.options.mode.use_inf_as_na = True
+    
+    # unecesseray to specify the colum of sounding location.
+    # dl =['drill', 'dl', 'loc', 'dh', 'choi']
+    
+    _autoOption=False  # set automatic to False one posMinMax  
+    # not found as well asthe anomaly location `ves`.
+    posMinMax =None 
+    #get df columns from the 4-iem index 
+    for sl in ['pk', 'sta', 'loc']: 
+        for val in df.columns: 
+            if val.lower()==sl: 
+                pk_series = df[val].to_numpy()
+                break 
+
+    listOfAddedColumns= df.iloc[:, 4:].columns
+    
+    if len(listOfAddedColumns) ==0:
+        return True,  shape, type_, None, posMinMax,  df   
+ 
+    df_= df.iloc[:, 4:]
+    # check whether all remains dataframe values are `NaN` values
+    if len(list(df_.columns[df_.isna().all()])) == len(listOfAddedColumns):
+         # If yes , trigger the auto option 
+        return True,  shape, type_, None, posMinMax,  df.iloc[:, :4] 
+  
+    # get the colum name with any nan values 
+    sloc_column=list(df_.columns[df_.isna().any()])
+    # if column contains  one np.nan, the sloc colum is found 
+    sloc_values = df_[sloc_column].to_numpy()
+    
+    if len(sloc_column)>1 : #
+    # get the value from single array
+        shape , type_,  sloc_values =  mergeToOne(sloc_column, df_)
+
+
+    lower_ix, ves_ix ,upper_ix   = retrieve_ix_val(sloc_values)
+    
+    # if `lower` and `upper` bounds are not found then start or end limits of
+    # selected anomaly  from the position(pk) of the sounding curve. 
+    if lower_ix is None : 
+        lower_ix =ves_ix 
+    if upper_ix is None: 
+        upper_ix = ves_ix 
+   
+    if (lower_ix  and upper_ix ) is None: 
+        posMinMax =None
+    if posMinMax is None and ves_ix is None: _autoOption =True 
+    else : 
+        posMinMax =(pk_series[lower_ix], pk_series[upper_ix] )
+        
+    if ves_ix is None: ves_loc=None
+    else : ves_loc = pk_series[ves_ix]
+    
+    return _autoOption, shape, type_, ves_loc , posMinMax,  df.iloc[:, :4]  
+    
+ 
+def reshape(arr , axis = None) :
+    """ Detect the array shape and reshape it accordingly, back to the given axis. 
+    
+    :param array: array_like with number of dimension equals to 1 or 2 
+    :param axis: axis to reshape back array. If 'axis' is None and 
+        the number of dimension is greater than 1, it reshapes back array 
+        to array-like 
+    
+    :returns: New reshaped array 
+    
+    :Example: 
+        >>> import numpy as np 
+        >>> from watex.utils.funcutils import reshape 
+        >>> array = np.random.randn(50 )
+        >>> array.shape
+        ... (50,)
+        >>> ar1 = reshape(array, 1) 
+        >>> ar1.shape 
+        ... (1, 50)
+        >>> ar2 =reshape(ar1 , 0) 
+        >>> ar2.shape 
+        ... (50, 1)
+        >>> ar3 = reshape(ar2, axis = None)
+        >>> ar3.shape # goes back to the original array  
+        >>> ar3.shape 
+        ... (50,)
+        
+    """
+    arr = np.array(arr)
+    if arr.ndim > 2 : 
+        raise ValueError('Expect an array with max dimension equals to 2' 
+                         f' but {str(arr.ndim)!r} were given.')
+        
+    if axis  not in (0 , 1, -1, None): 
+        raise ValueError(f'Wrong axis value: {str(axis)!r}')
+        
+    if axis ==-1:
+        axis =None 
+    if arr.ndim ==1 : 
+        # ie , axis is None , array is an array-like object
+        s0, s1= arr.shape [0], None 
+    else : 
+        s0, s1 = arr.shape 
+    if s1 is None: 
+        return  arr.reshape ((1, s0)) if axis == 1 else (arr.reshape (
+            (s0, 1)) if axis ==0 else arr )
+    try : 
+        arr = arr.reshape ((s0 if s1==1 else s1, )) if axis is None else (
+            arr.reshape ((1, s0)) if axis==1  else arr.reshape ((s1, 1 ))
+            )
+    except ValueError: 
+        # error raises when user mistakes to input the right axis. 
+        # (ValueError: cannot reshape array of size 54 into shape (1,1)) 
+        # then return to him the original array 
+        pass 
+
+    return arr   
+    
+    
+def ismissing(refarr, arr, fill_value = np.nan, return_index =False): 
+    """ Get the missing values in array-like and fill it  to match the length
+    of the reference array. 
+    
+    The function makes sense especially for frequency interpollation in the 
+    'attenuation band' when using the audio-frequency magnetotelluric methods. 
+    
+    :param arr: array-like- Array to be extended with fill value. It should be  
+        shorter than the `refarr`. Otherwise it returns the same array `arr` 
+    :param refarr: array-like- the reference array. It should have a greater 
+        length than the array 
+    :param fill_value: float - Value to fill the `arr` to match the length of 
+        the `refarr`. 
+    :param return_index: bool or str - array-like, index of the elements element 
+        in `arr`. Default is ``False``. Any other value should returns the 
+        mask of existing element in reference array
+        
+    :returns: array and values missings or indexes in reference array. 
+    
+    :Example: 
+        
+    >>> import numpy as np 
+    >>> from watex.utils.funcutils import ismissing
+    >>> refreq = np.linspace(7e7, 1e0, 20) # 20 frequencies as reference
+    >>> # remove the value between index 7 to 12 and stack again
+    >>> freq = np.hstack ((refreq.copy()[:7], refreq.copy()[12:] ))  
+    >>> f, m  = ismissing (refreq, freq)
+    >>> f, m  
+    ...array([7.00000000e+07, 6.63157895e+07, 6.26315791e+07, 5.89473686e+07,
+           5.52631581e+07, 5.15789476e+07, 4.78947372e+07,            nan,
+                      nan,            nan,            nan,            nan,
+           2.57894743e+07, 2.21052638e+07, 1.84210534e+07, 1.47368429e+07,
+           1.10526324e+07, 7.36842195e+06, 3.68421147e+06, 1.00000000e+00])
+    >>> m # missing values 
+    ... array([44210526.68421052, 40526316.21052632, 36842105.73684211,
+           33157895.2631579 , 29473684.78947368])
+    >>>  _, m_ix  = ismissing (refreq, freq, return_index =True)
+    >>> m_ix 
+    ... array([ 7,  8,  9, 10, 11], dtype=int64)
+    >>> # assert the missing values from reference values 
+    >>> refreq[m_ix ] # is equal to m 
+    ... array([44210526.68421052, 40526316.21052632, 36842105.73684211,
+           33157895.2631579 , 29473684.78947368]) 
+        
+    """
+    return_index = str(return_index).lower() 
+    fill_value = _assert_all_types(fill_value, float, int)
+    if return_index in ('false', 'value', 'val') :
+        return_index ='values' 
+    elif return_index  in ('true', 'index', 'ix') :
+        return_index = 'index' 
+    else : 
+        return_index = 'mask'
+    
+    ref = refarr.copy() ; mask = np.isin(ref, arr)
+    miss_values = ref [~np.isin(ref, arr)] 
+    miss_val_or_ix  = (ref [:, None] == miss_values).argmax(axis=0
+                         ) if return_index =='index' else ref [~np.isin(ref, arr)] 
+    
+    miss_val_or_ix = mask if return_index =='mask' else miss_val_or_ix 
+    # if return_missing_values: 
+    ref [~np.isin(ref, arr)] = fill_value 
+    #arr= np.hstack ((arr , np.repeat(fill_value, 0 if m <=0 else m  ))) 
+    #refarr[refarr ==arr] if return_index else arr 
+    return  ref , miss_val_or_ix   
+
+def make_arr_consistent (
+        refarr, arr, fill_value = np.nan, return_index = False, 
+        method='naive'): 
+    """
+    Make `arr` to be consistent with the reference array `refarr`. Fill the 
+    missing value with param `fill_value`. 
+    
+    Note that it does care of the position of the value in the array. Use 
+    Numpy digitize to compute the bins. The array caveat here is the bins 
+    must be monotonically decreasing or increasing.
+    
+    If the values in `arr` are present in `refarr`, the position of `arr` 
+    in new consistent array should be located decreasing or increasing order. 
+    
+    Parameters 
+    ------------
+    arr: array-like 1d, 
+        Array to extended with fill value. It should be  shorter than the 
+        `refarr`.
+        
+    refarr: array-like- the reference array. It should have a greater 
+        length than the array `arr`.  
+    fill_value: float, 
+        Value to fill the `arr` to match the length of the `refarr`. 
+    return_index: bool or str, default=True 
+         index of the position of the  elements in `refarr`.
+         Default is ``False``. If ``mask`` should  return the 
+        mask of existing element in reference array
+    method: str, default="naive"
+        Is the method used to find the right position of items in `arr`
+        based on the reference array. 
+        - ``naive``, considers the length of ``arr`` must fit the number of 
+            items that should be visible in the consistent array. This method 
+            erases the remaining bins values out of length of `arr`. 
+        - ``strict` did the same but rather than considering the length, 
+            it considers the maximum values in the `arr`. It assumes that `arr`
+            is sorted in ascending order. This methods is usefull for plotting 
+            a specific stations since the station loactions are sorted in 
+            ascending order. 
+        
+    Returns 
+    ---------
+    non_zero_index , mask or t  
+        index: indices of the position of `arr` items in ``refarr``. 
+        mask: bool of the position `arr` items in ``refarr``
+        t: new consistent array with the same length as ``refarr``
+    
+    Examples 
+    ----------
+    >>> import numpy as np 
+    >>> from watex.utils.funcutils import make_arr_consistent
+    >>> refarr = np.arange (12) 
+    >>> arr = np.arange (7, 10) 
+    >>> make_arr_consistent (refarr, arr ) 
+    Out[84]: array([nan, nan, nan, nan, nan, nan, nan,  7.,  8.,  9., nan, nan])
+    >>> make_arr_consistent (refarr, arr , return_index =True )
+    Out[104]: array([7, 8, 9], dtype=int64)
+    >>> make_arr_consistent (refarr, arr , return_index ="mask" )
+    Out[105]: 
+    array([False, False, False, False, False, False, False,  True,  True,
+            True, False, False])
+    >>> a = np.arange ( 12 ); b = np.linspace (7, 10 , 7) 
+    >>> make_arr_consistent (a, b ) 
+    Out[112]: array([nan, nan, nan, nan, nan, nan, nan,  7.,  8.,  9., 10., 11.])
+    >>> make_arr_consistent (a, b ,method='strict') 
+    Out[114]: array([nan, nan, nan, nan, nan, nan, nan,  7.,  8.,  9., 10., nan])
+    """
+    try : 
+        refarr = reshape( refarr).shape[1] 
+        arr= reshape( arr).shape[1] 
+    except :pass 
+    else: raise TypeError ("Expects one-dimensional arrays for both arrays.")
+
+    t = np.full_like( refarr, fill_value = np.nan, dtype =float )
+    temp_arr = np.digitize( refarr, arr) 
+    non_zero_index = reshape (np.argwhere (temp_arr!=0 ) ) 
+    t[non_zero_index] = refarr [non_zero_index] 
+    # force value to keep only 
+    # value in array 
+    if method=='strict':
+        index = reshape ( np.argwhere (  (max( arr)  - t) < 0 ) ) 
+        t [index ]= np.nan 
+    else: 
+        if len (t[~np.isnan (t)]) > len(arr): 
+            t [ - (len(t[~np.isnan (t)])-len(arr)):]= np.nan 
+    # update the non_zeros index 
+    non_zero_index= reshape ( np.argwhere (~np.isnan (t)))
+    # now replace all NaN value by filled value 
+    t [np.isnan(t)] = fill_value 
+
+    return  refarr == t  if return_index =='mask' else (
+        non_zero_index if return_index else t )
+
+def find_close_position (refarr, arr): 
+    """ Get the close item from `arr` in the reference array `refarr`. 
+    
+    :param arr: array-like 1d, 
+        Array to extended with fill value. It should be  shorter than the 
+        `refarr`.
+        
+    :param refarr: array-like- 
+        the reference array. It should have a greater length than the
+        array `arr`.  
+    :return: generator of index of the closest position in  `refarr`.  
+    """
+    for item in arr : 
+        ix = np.argmin (np.abs (refarr - item)) 
+        yield ix 
+    
+
+def fillNaN(arr, method ='ff'): 
+    """ Most efficient way to back/forward-fill NaN values in numpy array. 
+    
+    Parameters 
+    ---------- 
+    arr : ndarray 
+        Array containing NaN values to be filled 
+    method: str 
+        Method for filling. Can be forward fill ``ff`` or backward fill `bf``. 
+        or ``both`` for the two methods. Default is `ff`. 
+        
+    Returns
+    -------
+    new array filled. 
+    
+    Notes 
+    -----
+    When NaN value is framed between two valid numbers, ``ff`` and `bf` performs 
+    well the filling operations. However, when the array is ended by multiple 
+    NaN values, the ``ff`` is recommended. At the opposite the ``bf`` is  the 
+    method suggested. The ``both``argument does the both tasks at the expense of 
+    the computation cost. 
+    
+    Examples 
+    --------- 
+        
+    >>> import numpy as np 
+    >>> from from watex.utils.funcutils import fillNaN 
+    >>> arr2d = np.random.randn(7, 3)
+    >>> # change some value into NaN 
+    >>> arr2d[[0, 2, 3, 3 ],[0, 2,1, 2]]= np.nan
+    >>> arr2d 
+    ... array([[        nan, -0.74636104,  1.12731613],
+           [ 0.48178017, -0.18593812, -0.67673698],
+           [ 0.17143421, -2.15184895,         nan],
+           [-0.6839212 ,         nan,         nan]])
+    >>> fillNaN (arr2d) 
+    ... array([[        nan, -0.74636104,  1.12731613],
+           [ 0.48178017, -0.18593812, -0.67673698],
+           [ 0.17143421, -2.15184895, -2.15184895],
+           [-0.6839212 , -0.6839212 , -0.6839212 ]])
+    >>> fillNaN(arr2d, 'bf')
+    ... array([[-0.74636104, -0.74636104,  1.12731613],
+           [ 0.48178017, -0.18593812, -0.67673698],
+           [ 0.17143421, -2.15184895,         nan],
+           [-0.6839212 ,         nan,         nan]])
+    >>> fillNaN (arr2d, 'both')
+    ... array([[-0.74636104, -0.74636104,  1.12731613],
+           [ 0.48178017, -0.18593812, -0.67673698],
+           [ 0.17143421, -2.15184895, -2.15184895],
+           [-0.6839212 , -0.6839212 , -0.6839212 ]])
+    
+    References 
+    ----------
+    Some function below are edited by the authors in pyQuestion.com website. 
+    There are other way more efficient to perform this task by calling the module 
+    `Numba` to accelerate the computation time. However, at the time this script 
+    is writen (August 17th, 2022) , `Numba` works with `Numpy` version 1.21. The
+    latter  is older than the one used in for writting this package (1.22.3 ). 
+    
+    For furher details, one can refer to the following link: 
+    https://pyquestions.com/most-efficient-way-to-forward-fill-nan-values-in-numpy-array
+    
+    """
+    
+    if not hasattr(arr, '__array__'): 
+        arr = np.array(arr)
+        
+    def ffill (arr): 
+        """ Forward fill."""
+        idx = np.where (~mask, np.arange(mask.shape[1]), 0)
+        np.maximum.accumulate (idx, axis =1 , out =idx )
+        return arr[np.arange(idx.shape[0])[:, None], idx ]
+    
+    def bfill (arr): 
+        """ Backward fill """
+        idx = np.where (~mask, np.arange(mask.shape[1]) , mask.shape[1]-1)
+        idx = np.minimum.accumulate(idx[:, ::-1], axis =1)[:, ::-1]
+        return arr [np.arange(idx.shape [0])[:, None], idx ]
+    
+    method= str(method).lower().strip() 
+    
+    if arr.ndim ==1: 
+        arr = reshape(arr, axis=1)  
+        
+    if method  in ('backward', 'bf',  'bwd'):
+        method = 'bf' 
+    elif method in ('forward', 'ff', 'fwd'): 
+        method= 'ff' 
+    elif method in ('both', 'ffbf', 'fbwf', 'bff', 'full'): 
+        method ='both'
+    if method not in ('bf', 'ff', 'both'): 
+        raise ValueError ("Expect a backward <'bf'>, forward <'ff'> fill "
+                          f" or both <'bff'> not {method!r}")
+    mask = np.isnan (arr )  
+    if method =='both': 
+        arr = ffill(arr) ;
+        #mask = np.isnan (arr)  
+        arr = bfill(arr) 
+    
+    return (ffill(arr) if method =='ff' else bfill(arr)
+            ) if method in ('bf', 'ff') else arr    
+    
+    
+def get_params (obj: object 
+               ) -> Dict: 
+    """
+    Get object parameters. 
+    
+    Object can be callable or instances 
+    
+    :param obj: object , can be callable or instance 
+    
+    :return: dict of parameters values 
+    
+    :examples: 
+        >>> from sklearn.svm import SVC 
+        >>> from watex.utils.funcutils import get_params 
+        >>> sigmoid= SVC (
+            **{
+                'C': 512.0,
+                'coef0': 0,
+                'degree': 1,
+                'gamma': 0.001953125,
+                'kernel': 'sigmoid',
+                'tol': 1.0 
+                }
+            )
+        >>> pvalues = get_params( sigmoid)
+        >>> {'decision_function_shape': 'ovr',
+             'break_ties': False,
+             'kernel': 'sigmoid',
+             'degree': 1,
+             'gamma': 0.001953125,
+             'coef0': 0,
+             'tol': 1.0,
+             'C': 512.0,
+             'nu': 0.0,
+             'epsilon': 0.0,
+             'shrinking': True,
+             'probability': False,
+             'cache_size': 200,
+             'class_weight': None,
+             'verbose': False,
+             'max_iter': -1,
+             'random_state': None
+         }
+    """
+    if hasattr (obj, '__call__'): 
+        cls_or_func_signature = inspect.signature(obj)
+        PARAMS_VALUES = {k: None if v.default is (inspect.Parameter.empty 
+                         or ...) else v.default 
+                    for k, v in cls_or_func_signature.parameters.items()
+                    # if v.default is not inspect.Parameter.empty
+                    }
+    elif hasattr(obj, '__dict__'): 
+        PARAMS_VALUES = {k:v  for k, v in obj.__dict__.items() 
+                         if not (k.endswith('_') or k.startswith('_'))}
+    
+    return PARAMS_VALUES
+
+
+def fit_by_ll(ediObjs): 
+    """ Fit EDI by location and reorganize EDI according to the site  
+    longitude and latitude coordinates. 
+    
+    EDIs data are mostly reading in an alphabetically order, so the reoganization  
+
+    according to the location(longitude and latitude) is usefull for distance 
+    betwen site computing with a right position at each site.  
+    
+    :param ediObjs: list of EDI object, composed of a collection of 
+        watex.edi.Edi or pycsamt.core.edi.Edi or mtpy.core.edi objects 
+    :type ediObjs: watex.edi.Edi_Collection 
+
+    
+    :returns: array splitted into ediObjs and Edifiles basenames 
+    :rtyple: tuple 
+    
+    :Example: 
+        >>> import numpy as np 
+        >>> from watex.methods.em import EM
+        >>> from watex.utils.funcutils import fit_by_ll
+        >>> edipath ='data/edi_ss' 
+        >>> cediObjs = EM (edipath) 
+        >>> ediObjs = np.random.permutation(cediObjs.ediObjs) # shuffle the  
+        ... # the collection of ediObjs 
+        >>> ediObjs, ediObjbname = fit_by_ll(ediObjs) 
+        ...
+    
+    """
+    #get the ediObjs+ names in ndarray(len(ediObjs), 2) 
+    objnames = np.c_[ediObjs, np.array(
+        list(map(lambda obj: os.path.basename(obj.edifile), ediObjs)))]
+    lataddlon = np.array (list(map(lambda obj: obj.lat + obj.lon , ediObjs)))
+    sort_ix = np.argsort(lataddlon) 
+    objnames = objnames[sort_ix ] 
+    #ediObjs , objbnames = np.hsplit(objnames, 2) 
+    return objnames[:, 0], objnames[:, -1]
+   
+    
+def make_ids(arr, prefix =None, how ='py', skip=False): 
+    """ Generate auto Id according to the number of given sites. 
+    
+    :param arr: Iterable object to generate an id site . For instance it can be 
+        the array-like or list of EDI object that composed a collection of 
+        watex.edi.Edi object. 
+    :type ediObjs: array-like, list or tuple 
+
+    :param prefix: string value to add as prefix of given id. Prefix can be 
+        the site name.
+    :type prefix: str 
+    
+    :param how: Mode to index the station. Default is 'Python indexing' i.e. 
+        the counting starts by 0. Any other mode will start the counting by 1.
+    :type cmode: str 
+    
+    :param skip: skip the strong formatage. the formatage acccording to the 
+        number of collected file. 
+    :type skip: bool 
+    :return: ID number formated 
+    :rtype: list 
+    
+    :Example: 
+        >>> import numpy as np 
+        >>> from watex.utils.func_utils import make_ids 
+        >>> values = ['edi1', 'edi2', 'edi3'] 
+        >>> make_ids (values, 'ix')
+        ... ['ix0', 'ix1', 'ix2']
+        >>> data = np.random.randn(20)
+        >>>  make_ids (data, prefix ='line', how=None)
+        ... ['line01','line02','line03', ... , line20] 
+        >>> make_ids (data, prefix ='line', how=None, skip =True)
+        ... ['line1','line2','line3',..., line20] 
+        
+    """ 
+    fm='{:0' + ('1' if skip else '{}'.format(int(np.log10(len(arr))) + 1)) +'}'
+    id_ =[str(prefix) + fm.format(i if how=='py'else i+ 1 ) if prefix is not 
+          None else fm.format(i if how=='py'else i+ 1) 
+          for i in range(len(arr))] 
+    return id_    
+    
+def show_stats(nedic , nedir, fmtl='~', lenl=77, obj='EDI'): 
+    """ Estimate the file successfully read reading over the unread files
+
+    :param nedic: number of input or collected files 
+    :param nedir: number of files read sucessfully 
+    :param fmt: str to format the stats line 
+    :param lenl: length of line denileation."""
+    
+    def get_obj_len (value):
+        """ Control if obj is iterable then take its length """
+        try : 
+            iter(value)
+        except :pass 
+        else : value =len(value)
+        return value 
+    nedic = get_obj_len(nedic)
+    nedir = get_obj_len(nedir)
+    
+    print(fmtl * lenl )
+    mesg ='|'.join( ['|{0:<15}{1:^2} {2:<7}',
+                     '{3:<15}{4:^2} {5:<7}',
+                     '{6:<9}{7:^2} {8:<7}%|'])
+    print(mesg.format('Data collected','=',  nedic, f'{obj} success. read',
+                      '=', nedir, 'Rate','=', round ((nedir/nedic) *100, 2),
+                      2))
+    print(fmtl * lenl ) 
+    
+def concat_array_from_list (list_of_array , concat_axis = 0) :
+    """ Concat array from list and set the None value in the list as NaN.
+    
+    :param list_of_array: List of array elements 
+    :type list of array: list 
+    
+    :param concat_axis: axis for concatenation ``0`` or ``1``
+    :type concat_axis: int 
+    
+    :returns: Concatenated array with shape np.ndaarry(
+        len(list_of_array[0]), len(list_of_array))
+    :rtype: np.ndarray 
+    
+    :Example: 
+        
+    >>> import numpy as np 
+    >>> from watex.utils.funcutils import concat_array_from_list 
+    >>> np.random.seed(0)
+    >>> ass=np.random.randn(10)
+    >>> ass = ass2=np.linspace(0,15,10)
+    >>> concat_array_from_list ([ass, ass]) 
+    
+    """
+    concat_axis =int(_assert_all_types(concat_axis, int, float))
+    if concat_axis not in (0 , 1): 
+        raise ValueError(f'Unable to understand axis: {str(concat_axis)!r}')
+    
+    list_of_array = list(map(lambda e: np.array([np.nan])
+                             if e is None else np.array(e), list_of_array))
+    # if the list is composed of one element of array, keep it outside
+    # reshape accordingly 
+    if len(list_of_array)==1:
+        ar = (list_of_array[0].reshape ((1,len(list_of_array[0]))
+                 ) if concat_axis==0 else list_of_array[0].reshape(
+                        (len(list_of_array[0]), 1)
+                 )
+             ) if list_of_array[0].ndim ==1 else list_of_array[0]
+                     
+        return ar 
+
+    #if concat_axis ==1: 
+    list_of_array = list(map(
+            lambda e:e.reshape(e.shape[0], 1) if e.ndim ==1 else e ,
+            list_of_array)
+        ) if concat_axis ==1 else list(map(
+            lambda e:e.reshape(1, e.shape[0]) if e.ndim ==1 else e ,
+            list_of_array))
+                
+    return np.concatenate(list_of_array, axis = concat_axis)
+    
+def station_id (id_, is_index= 'index', how=None, **kws): 
+    """ 
+    From id get the station  name as input  and return index `id`. 
+    Index starts at 0.
+    
+    :param id_: str, of list of the name of the station or indexes . 
+    
+    :param is_index: bool 
+        considered the given station as a index. so it remove all the letter and
+        keep digit as index of each stations. 
+        
+    :param how: Mode to index the station. Default is 
+        'Python indexing' i.e.the counting starts by 0. Any other mode will 
+        start the counting by 1. Note that if `is_index` is ``True`` and the 
+        param `how` is set to it default value ``py``, the station index should 
+        be downgraded to 1. 
+        
+    :param kws: additionnal keywords arguments from :func:`~.make_ids`.
+    
+    :return: station index. If the list `id_` is given will return the tuple.
+    
+    :Example:
+        
+    >>> from watex.utils.funcutils import station_id 
+    >>> dat1 = ['S13', 's02', 's85', 'pk20', 'posix1256']
+    >>> station_id (dat1)
+    ... (13, 2, 85, 20, 1256)
+    >>> station_id (dat1, how='py')
+    ... (12, 1, 84, 19, 1255)
+    >>> station_id (dat1, is_index= None, prefix ='site')
+    ... ('site1', 'site2', 'site3', 'site4', 'site5')
+    >>> dat2 = 1 
+    >>> station_id (dat2) # return index like it is
+    ... 1
+    >>> station_id (dat2, how='py') # considering the index starts from 0
+    ... 0
+    
+    """
+    is_iterable =False 
+    is_index = str(is_index).lower().strip() 
+    isix=True if  is_index in ('true', 'index', 'yes', 'ix') else False 
+    
+    regex = re.compile(r'\d+', flags=re.IGNORECASE)
+    try : 
+        iter (id_)
+    except : 
+        id_= [id_]
+    else : is_iterable=True 
+    
+    #remove all the letter 
+    id_= list(map( lambda o: regex.findall(o), list(map(str, id_))))
+    # merge the sequences list and for consistency remove emty list or str 
+    id_=tuple(filter (None, list(itertools.chain(*id_)))) 
+    
+    # if considering as Python index return value -1 other wise return index 
+    
+    id_ = tuple (map(int, np.array(id_, dtype = np.int32)-1)
+                 ) if how =='py' else tuple ( map(int, id_)) 
+    
+    if (np.array(id_) < 0).any(): 
+        warnings.warn('Index contains negative values. Be aware that you are'
+                      " using a Python indexing. Otherwise turn 'how' argumennt"
+                      " to 'None'.")
+    if not isix : 
+        id_= tuple(make_ids(id_, how= how,  **kws))
+        
+    if not is_iterable : 
+        try: id_ = id_[0]
+        except : warnings.warn("The station id is given as a non iterable "
+                          "object, but can keep the same format in return.")
+        if id_==-1: id_= 0 if how=='py' else id_ + 2 
+
+    return id_
+
+def assert_doi(doi): 
+    """
+     assert the depath of investigation Depth of investigation converter 
+
+    :param doi: depth of investigation in meters.  If value is given as string 
+        following by yhe index suffix of kilometers 'km', value should be 
+        converted instead. 
+    :type doi: str|float 
+    
+    :returns doi:value in meter
+    :rtype: float
+           
+    """
+    if isinstance (doi, str):
+        if doi.find('km')>=0 : 
+            try: doi= float(doi.replace('km', '000')) 
+            except :TypeError (" Unrecognized value. Expect value in 'km' "
+                           f"or 'm' not: {doi!r}")
+    try: doi = float(doi)
+    except: TypeError ("Depth of investigation must be a float number "
+                       "not: {str(type(doi).__name__!r)}")
+    return doi
+    
+def strip_item(item_to_clean, item=None, multi_space=12):
+    """
+    Function to strip item around string values.  if the item to clean is None or 
+    item-to clean is "''", function will return None value
+
+    Parameters
+    ----------
+        * item_to_clean : list or np.ndarray of string 
+                 List to strip item.
+        * cleaner : str , optional
+                item to clean , it may change according the use. The default is ''.
+        * multi_space : int, optional
+                degree of repetition may find around the item. The default is 12.
+    Returns
+    -------
+        list or ndarray
+            item_to_clean , cleaned item 
+            
+    :Example: 
+        
+     >>> import numpy as np
+     >>> new_data=_strip_item (item_to_clean=np.array(['      ss_data','    pati   ']))
+     >>>  print(np.array(['      ss_data','    pati   ']))
+     ... print(new_data)
+
+    """
+    if item==None :
+        item = ' '
+    
+    cleaner =[(''+ ii*'{0}'.format(item)) for ii in range(multi_space)]
+    
+    if isinstance (item_to_clean, str) : 
+        item_to_clean=[item_to_clean] 
+        
+    # if type(item_to_clean ) != list :#or type(item_to_clean ) !=np.ndarray:
+    #     if type(item_to_clean ) !=np.ndarray:
+    #         item_to_clean=[item_to_clean]
+    if item_to_clean in cleaner or item_to_clean ==['']:
+        #warnings.warn ('No data found for sanitization; returns None.')
+        return None 
+    try : 
+        multi_space=int(multi_space)
+    except : 
+        raise TypeError('argument <multplier> must be an integer'
+                        'not {0}'.format(type(multi_space)))
+    
+    for jj, ss in enumerate(item_to_clean) : 
+        for space in cleaner:
+            if space in ss :
+                new_ss=ss.strip(space)
+                item_to_clean[jj]=new_ss
+    
+    return item_to_clean  
+ 
+def parse_json(json_fn =None,
+               data=None, 
+               todo='load',
+               savepath=None,
+               verbose:int =0,
+               **jsonkws):
+    """ Parse Java Script Object Notation file and collect data from JSON
+    config file. 
+    
+    :param json_fn: Json filename, URL or output JSON name if `data` is 
+        given and `todo` is set to ``dump``.Otherwise the JSON output filename 
+        should be the `data` or the given variable name.
+    :param data: Data in Python obj to serialize. 
+    :param todo: Action to perform with JSON: 
+        - load: Load data from the JSON file 
+        - dump: serialize data from the Python object and create a JSON file
+    :param savepath: If ``default``  should save the `json_fn` 
+        If path does not exist, should save to the <'_savejson_'>
+        default path .
+    :param verbose: int, control the verbosity. Output messages
+    
+    .. see also:: Read more about JSON doc
+            https://docs.python.org/3/library/json.html
+         or https://www.w3schools.com/python/python_json.asp 
+         or https://www.geeksforgeeks.org/json-load-in-python/
+         ...
+ 
+    :Example: 
+        >>> PATH = 'data/model'
+        >>> k_ =['model', 'iter', 'mesh', 'data']
+        >>> try : 
+            INVERS_KWS = {
+                s +'_fn':os.path.join(PATH, file) 
+                for file in os.listdir(PATH) 
+                          for s in k_ if file.lower().find(s)>=0
+                          }
+        except :
+            INVERS=dict()
+        >>> TRES=[10, 66,  70, 100, 1000, 3000]# 7000]     
+        >>> LNS =['river water','fracture zone', 'MWG', 'LWG', 
+              'granite', 'igneous rocks', 'basement rocks']
+        >>> import watex.utils.funcutils as FU
+        >>> geo_kws ={'oc2d': INVERS_KWS, 
+                      'TRES':TRES, 'LN':LNS}
+        # serialize json data and save to  'jsontest.json' file
+        >>> FU.parse_json(json_fn = 'jsontest.json', 
+                          data=geo_kws, todo='dump', indent=3,
+                          savepath ='data/saveJSON', sort_keys=True)
+        # Load data from 'jsontest.json' file.
+        >>> FU.parse_json(json_fn='data/saveJSON/jsontest.json', todo ='load')
+    
+    """
+    todo, domsg =return_ctask(todo)
+    # read urls by default json_fn can hold a url 
+    try :
+        if json_fn.find('http') >=0 : 
+            todo, json_fn, data = fetch_json_data_from_url(json_fn, todo)
+    except:
+        #'NoneType' object has no attribute 'find' if data is not given
+        pass 
+
+    if todo.find('dump')>=0:
+        json_fn = get_config_fname_from_varname(
+            data, config_fname= json_fn, config='.json')
+        
+    JSON = dict(load=json.load,# use loads rather than load  
+                loads=json.loads, 
+                dump= json.dump, 
+                dumps= json.dumps)
+    try :
+        if todo=='load': # read JSON files 
+            with open(json_fn) as fj: 
+                data =  JSON[todo](fj)  
+        elif todo=='loads': # can be JSON string format 
+            data = JSON[todo](json_fn) 
+        elif todo =='dump': # store data in JSON file.
+            with open(f'{json_fn}.json', 'w') as fw: 
+                data = JSON[todo](data, fw, **jsonkws)
+        elif todo=='dumps': # store data in JSON format not output file.
+            data = JSON[todo](data, **jsonkws)
+
+    except json.JSONDecodeError: 
+        raise json.JSONDecodeError(f"Unable {domsg} JSON {json_fn!r} file. "
+                              "Please check your file.", f'{json_fn!r}', 1)
+    except: 
+        msg =''.join([
+        f"{'Unrecognizable file' if todo.find('load')>=0 else'Unable to serialize'}"
+        ])
+        
+        raise TypeError(f'{msg} {json_fn!r}. Please check your'
+                        f" {'file' if todo.find('load')>=0 else 'data'}.")
+        
+    cparser_manager(f'{json_fn}.json',savepath, todo=todo, dpath='_savejson_', 
+                    verbose=verbose , config='JSON' )
+
+    return data 
+ 
+def fetch_json_data_from_url (url:str , todo:str ='load'): 
+    """ Retrieve JSON data from url 
+    :param url: Universal Resource Locator .
+    :param todo:  Action to perform with JSON:
+        - load: Load data from the JSON file 
+        - dump: serialize data from the Python object and create a JSON file
+    """
+    with urllib.request.urlopen(url) as jresponse :
+        source = jresponse.read()
+    data = json.loads(source)
+    if todo .find('load')>=0:
+        todo , json_fn  ='loads', source 
+        
+    if todo.find('dump')>=0:  # then collect the data and dump it
+        # set json default filename 
+        todo, json_fn = 'dumps',  '_urlsourcejsonf.json'  
+        
+    return todo, json_fn, data 
+    
+def parse_csv(
+        csv_fn:str =None,
+        data=None, 
+        todo='reader', 
+        fieldnames=None, 
+        savepath=None,
+        header: bool=False, 
+        verbose:int=0,
+        **csvkws
+   ) : 
+    """ Parse comma separated file or collect data from CSV.
+    
+    :param csv_fn: csv filename,or output CSV name if `data` is 
+        given and `todo` is set to ``write|dictwriter``.Otherwise the CSV 
+        output filename should be the `c.data` or the given variable name.
+    :param data: Sequence Data in Python obj to write. 
+    :param todo: Action to perform with JSON: 
+        - reader|DictReader: Load data from the JSON file 
+        - writer|DictWriter: Write data from the Python object 
+        and create a CSV file
+    :param savepath: If ``default``  should save the `csv_fn` 
+        If path does not exist, should save to the <'_savecsv_'>
+        default path.
+    :param fieldnames: is a sequence of keys that identify the order
+        in which values in the dictionary passed to the `writerow()`
+            method are written `csv_fn` file.
+    :param savepath: If ``default``  should save the `csv_fn` 
+        If path does not exist, should save to the <'_savecsv_'>
+        default path .
+    :param verbose: int, control the verbosity. Output messages
+    :param csvkws: additional keywords csv class arguments 
+    
+    .. see also:: Read more about CSV module in:
+        https://docs.python.org/3/library/csv.html or find some examples
+        here https://www.programcreek.com/python/example/3190/csv.DictWriter 
+        or find some FAQS here: 
+    https://stackoverflow.com/questions/10373247/how-do-i-write-a-python-dictionary-to-a-csv-file
+        ...
+    :Example:
+        >>> import watex.utils.funcutils as FU
+        >>> PATH = 'data/model'
+        >>> k_ =['model', 'iter', 'mesh', 'data']
+        >>> try : 
+            INVERS_KWS = {
+                s +'_fn':os.path.join(PATH, file) 
+                for file in os.listdir(PATH) 
+                          for s in k_ if file.lower().find(s)>=0
+                          }
+        except :
+            INVERS=dict()
+        >>> TRES=[10, 66,  70, 100, 1000, 3000]# 7000]     
+        >>> LNS =['river water','fracture zone', 'MWG', 'LWG', 
+              'granite', 'igneous rocks', 'basement rocks']
+        >>> geo_kws ={'oc2d': INVERS_KWS, 
+                      'TRES':TRES, 'LN':LNS}
+        >>> # write data and save to  'csvtest.csv' file 
+        >>> # here the `data` is a sequence of dictionary geo_kws
+        >>> FU.parse_csv(csv_fn = 'csvtest.csv',data = [geo_kws], 
+                         fieldnames = geo_kws.keys(),todo= 'dictwriter',
+                         savepath = 'data/saveCSV')
+        # collect csv data from the 'csvtest.csv' file 
+        >>> FU.parse_csv(csv_fn ='data/saveCSV/csvtest.csv',
+                         todo='dictreader',fieldnames = geo_kws.keys()
+                         )
+    
+    """
+    todo, domsg =return_ctask(todo) 
+    
+    if todo.find('write')>=0:
+        csv_fn = get_config_fname_from_varname(
+            data, config_fname= csv_fn, config='.csv')
+    try : 
+        if todo =='reader': 
+            with open (csv_fn, 'r') as csv_f : 
+                csv_reader = csv.reader(csv_f) # iterator 
+                data =[ row for row in csv_reader]
+                
+        elif todo=='writer': 
+            # write without a blank line, --> new_line =''
+            with open(f'{csv_fn}.csv', 'w', newline ='',
+                      encoding ='utf8') as new_csvf:
+                csv_writer = csv.writer(new_csvf, **csvkws)
+                csv_writer.writerows(data) if len(
+                    data ) > 1 else csv_writer.writerow(data)  
+                # for row in data:
+                #     csv_writer.writerow(row) 
+        elif todo=='dictreader':
+            with open (csv_fn, 'r', encoding ='utf8') as csv_f : 
+                # generate an iterator obj 
+                csv_reader= csv.DictReader (csv_f, fieldnames= fieldnames) 
+                # return csvobj as a list of dicts
+                data = list(csv_reader) 
+        
+        elif todo=='dictwriter':
+            with open(f'{csv_fn}.csv', 'w') as new_csvf:
+                csv_writer = csv.DictWriter(new_csvf, **csvkws)
+                if header:
+                    csv_writer.writeheader()
+                # DictWriter.writerows()expect a list of dicts,
+                # while DictWriter.writerow() expect a single row of dict.
+                csv_writer.writerow(data) if isinstance(
+                    data , dict) else csv_writer.writerows(data)  
+                
+    except csv.Error: 
+        raise csv.Error(f"Unable {domsg} CSV {csv_fn!r} file. "
+                      "Please check your file.")
+    except: 
+
+        msg =''.join([
+        f"{'Unrecognizable file' if todo.find('read')>=0 else'Unable to write'}"
+        ])
+        
+        raise TypeError(f'{msg} {csv_fn!r}. Please check your'
+                        f" {'file' if todo.find('read')>=0 else 'data'}.")
+    cparser_manager(f'{csv_fn}.csv',savepath, todo=todo, dpath='_savecsv_', 
+                    verbose=verbose , config='CSV' )
+    
+    return data  
+   
+def return_ctask (todo:Optional[str]=None) -> Tuple [str, str]: 
+    """ Get the convenient task to do if users misinput the `todo` action.
+    
+    :param todo: Action to perform: 
+        - load: Load data from the config [YAML|CSV|JSON] file
+        - dump: serialize data from the Python object and 
+            create a config [YAML|CSV|JSON] file."""
+            
+    def p_csv(v, cond='dict', base='reader'):
+        """ Read csv instead. 
+        :param v: str, value to do 
+        :param cond: str, condition if  found in the value `v`. 
+        :param base: str, base task to do if condition `cond` is not met. 
+        
+        :Example: 
+            
+        >>> todo = 'readingbook' 
+        >>> p_csv(todo) <=> 'dictreader' if todo.find('dict')>=0 else 'reader' 
+        """
+        return  f'{cond}{base}' if v.find(cond) >=0 else base   
+    
+    ltags = ('load', 'recover', True, 'fetch')
+    dtags = ('serialized', 'dump', 'save', 'write','serialize')
+    if todo is None: 
+        raise ValueError('NoneType action can not be perform. Please '
+                         'specify your action: `load` or `dump`?' )
+    
+    todo =str(todo).lower() 
+    ltags = list(ltags) + [todo] if  todo=='loads' else ltags
+    dtags= list(dtags) +[todo] if  todo=='dumps' else dtags 
+
+    if todo in ltags: 
+        todo = 'loads' if todo=='loads' else 'load'
+        domsg= 'to parse'
+    elif todo in dtags: 
+        todo = 'dumps' if todo=='dumps' else 'dump'
+        domsg  ='to serialize'
+    elif todo.find('read')>=0:
+        todo = p_csv(todo)
+        domsg= 'to read'
+    elif todo.find('write')>=0: 
+        todo = p_csv(todo, base ='writer')
+        domsg =' to write'
+        
+    else :
+        raise ValueError(f'Wrong action {todo!r}. Please select'
+                         f' the right action to perform: `load` or `dump`?'
+                        ' for [JSON|YAML] and `read` or `write`? '
+                        'for [CSV].')
+    return todo, domsg  
+
+def parse_yaml (yml_fn:str =None, data=None,
+                todo='load', savepath=None,
+                verbose:int =0, **ymlkws) : 
+    """ Parse yml file and collect data from YAML config file. 
+    
+    :param yml_fn: yaml filename and can be the output YAML name if `data` is 
+        given and `todo` is set to ``dump``.Otherwise the YAML output filename 
+        should be the `data` or the given variable name.
+    :param data: Data in Python obj to serialize. 
+    :param todo: Action to perform with YAML: 
+        - load: Load data from the YAML file 
+        - dump: serialize data from the Python object and create a YAML file
+    :param savepath: If ``default``  should save the `yml_fn` 
+        to the default path otherwise should store to the convenient path.
+        If path does not exist, should set to the default path.
+    :param verbose: int, control the verbosity. Output messages
+    
+    .. see also:: Read more about YAML file https://pynative.com/python-yaml/
+         or https://python.land/data-processing/python-yaml and download YAML 
+         at https://pypi.org/project/PyYAML/
+         ...
+
+    """ 
+    
+    todo, domsg =return_ctask(todo)
+    #in the case user use dumps or loads with 's'at the end 
+    if todo.find('dump')>= 0: 
+        todo='dump'
+    if todo.find('load')>=0:
+        todo='load'
+    if todo=='dump':
+        yml_fn = get_config_fname_from_varname(data, yml_fn)
+    try :
+        if todo=='load':
+            with open(yml_fn) as fy: 
+                data =  yaml.load(fy, Loader=yaml.SafeLoader)  
+                # args =yaml.safe_load(fy)
+        elif todo =='dump':
+        
+            with open(f'{yml_fn}.yml', 'w') as fw: 
+                data = yaml.dump(data, fw, **ymlkws)
+    except yaml.YAMLError: 
+        raise yaml.YAMLError(f"Unable {domsg} YAML {yml_fn!r} file. "
+                             'Please check your file.')
+    except: 
+        msg =''.join([
+        f"{'Unrecognizable file' if todo=='load'else'Unable to serialize'}"
+        ])
+        
+        raise TypeError(f'{msg} {yml_fn!r}. Please check your'
+                        f" {'file' if todo=='load' else 'data'}.")
+        
+    cparser_manager(f'{yml_fn}.yml',savepath, todo=todo, dpath='_saveyaml_', 
+                    verbose=verbose , config='YAML' )
+
+    return data 
+ 
+def cparser_manager (
+    cfile,
+    savepath =None, 
+    todo:str ='load', 
+    dpath=None,
+    verbose =0, 
+    **pkws): 
+    """ Save and output message according to the action. 
+    
+    :param cfile: name of the configuration file
+    :param savepath: Path-like object 
+    :param dpath: default path 
+    :param todo: Action to perform with config file. Can ve 
+        ``load`` or ``dump``
+    :param config: Type of configuration file. Can be ['YAML|CSV|JSON]
+    :param verbose: int, control the verbosity. Output messages
+    
+    """
+    if savepath is not None:
+        if savepath =='default': 
+            savepath = None 
+        yml_fn,_= move_cfile(cfile, savepath, dpath=dpath)
+    if verbose > 0: 
+        print_cmsg(yml_fn, todo, **pkws)
+        
+    
+def get_config_fname_from_varname(data,
+                                  config_fname=None,
+                                  config='.yml') -> str: 
+    """ use the variable name given to data as the config file name.
+    
+    :param data: Given data to retrieve the variable name 
+    :param config_fname: Configurate variable filename. If ``None`` , use 
+        the name of the given varibale data 
+    :param config: Type of file for configuration. Can be ``json``, ``yml`` 
+        or ``csv`` file. default is ``yml``.
+    :return: str, the configuration data.
+    
+    """
+    try:
+        if '.' in config: 
+            config =config.replace('.','')
+    except:pass # in the case None is given
+    
+    if config_fname is None: # get the varname 
+        # try : 
+        #     from varname.helpers import Wrapper 
+        # except ImportError: 
+        #     import_varname=False 
+        #     import_varname = FU.subprocess_module_installation('varname')
+        #     if import_varname: 
+        #         from varname.helpers import Wrapper 
+        # else : import_varname=True 
+        try : 
+            for c, n in zip(['yml', 'yaml', 'json', 'csv'],
+                            ['cy.data', 'cy.data', 'cj.data',
+                             'c.data']):
+                if config ==c:
+                    config_fname= n
+                    break 
+            if config_fname is None:
+                raise # and go to except  
+        except: 
+            #using fstring 
+            config_fname= f'{data}'.split('=')[0]
+            
+    elif config_fname is not None: 
+        config_fname= config_fname.replace(
+            f'.{config}', '').replace(f'.{config}', '').replace('.yaml', '')
+    
+    return config_fname
+
+def pretty_printer(
+        clfs: List[F],  
+        clf_score:List[float]=None, 
+        scoring: Optional[str] =None,
+        **kws
+ )->None: 
+    """ Format and pretty print messages after gridSearch using multiples
+    estimators.
+    
+    Display for each estimator, its name, it best params with higher score 
+    and the mean scores. 
+    
+    Parameters
+    ----------
+    clfs:Callables 
+        classifiers or estimators 
+    
+    clf_scores: array-like
+        for single classifier, usefull to provided the 
+        cross validation score.
+    
+    scoring: str 
+        Scoring used for grid search.
+    """
+    empty =kws.pop('empty', ' ')
+    e_pad =kws.pop('e_pad', 2)
+    p=list()
+
+    if not isinstance(clfs, (list,tuple)): 
+        clfs =(clfs, clf_score)
+
+    for ii, (clf, clf_be, clf_bp, clf_sc) in enumerate(clfs): 
+        s_=[e_pad* empty + '{:<20}:'.format(
+            clf.__class__.__name__) + '{:<20}:'.format(
+                'Best-estimator <{}>'.format(ii+1)) +'{}'.format(clf_be),
+         e_pad* empty +'{:<20}:'.format(' ')+ '{:<20}:'.format(
+            'Best paramaters') + '{}'.format(clf_bp),
+         e_pad* empty  +'{:<20}:'.format(' ') + '{:<20}:'.format(
+            'scores<`{}`>'.format(scoring)) +'{}'.format(clf_sc)]
+        try : 
+            s0= [e_pad* empty +'{:<20}:'.format(' ')+ '{:<20}:'.format(
+            'scores mean')+ '{}'.format(clf_sc.mean())]
+        except AttributeError:
+            s0= [e_pad* empty +'{:<20}:'.format(' ')+ '{:<20}:'.format(
+            'scores mean')+ 'None']
+            s_ +=s0
+        else :
+            s_ +=s0
+
+        p.extend(s_)
+    
+    for i in p: 
+        print(i)
+ 
+def move_cfile (
+    cfile:str , 
+    savepath:Optional[str]=None, 
+    **ckws
+    ) :
+    """ Move file to its savepath and output message. 
+    
+    If path does not exist, should create one to save data.
+    :param cfile: name of the configuration file
+    :param savepath: Path-like object 
+    :param dpath: default path 
+    
+    :returns: 
+        - configuration file 
+        - out message 
+    """
+    savepath = cpath(savepath, **ckws) 
+    try :shutil.move(cfile, savepath)
+    except: warnings.warn("It seems the path already exists!")
+    
+    cfile = os.path.join(savepath, cfile)
+    
+    msg = (f'--> {os.path.basename(cfile)!r} data was successfully' 
+          f' saved to {os.path.realpath(cfile)!r}.')
+ 
+    return cfile, msg
+
+def print_cmsg(cfile:str, todo:str='load', config:str='YAML') -> str: 
+    """ Output configuration message. 
+    
+    :param cfile: name of the configuration file
+    :param todo: Action to perform with config file. Can be 
+        ``load`` or ``dump``
+    :param config: Type of configuration file. Can be [YAML|CSV|JSON]
+    """
+    if todo=='load': 
+        msg = ''.join([
+        f'--> Data was successfully stored to {os.path.basename(cfile)!r}', 
+            f' and saved to {os.path.realpath(cfile)!r}.']
+            )
+    elif todo=='dump': 
+        msg =''.join([ f"--> {config.upper()} {os.path.basename(cfile)!r}", 
+                      " data was sucessfully loaded."])
+    return msg 
+
+
+def random_state_validator(seed):
+    """Turn seed into a np.random.RandomState instance.
+    
+    Parameters
+    ----------
+    seed : None, int or instance of RandomState
+        If seed is None, return the RandomState singleton used by np.random.
+        If seed is an int, return a new RandomState instance seeded with seed.
+        If seed is already a RandomState instance, return it.
+        Otherwise raise ValueError.
+        
+    Returns
+    -------
+    :class:`numpy:numpy.random.RandomState`
+        The random state object based on `seed` parameter.
+    """
+    if seed is None or seed is np.random:
+        return np.random.mtrand._rand
+    if isinstance(seed, numbers.Integral):
+        return np.random.RandomState(seed)
+    if isinstance(seed, np.random.RandomState):
+        return seed
+    raise ValueError(
+        "%r cannot be used to seed a numpy.random.RandomState instance" % seed
+    )
+
+def is_iterable (
+        y, /, exclude_string= False, transform = False , parse_string =False, 
+        )->bool | list: 
+    """ Asserts iterable object and returns 'True' or 'False'
+    
+    Function can also transform a non-iterable object to an iterable if 
+    `transform` is set to ``True``.
+    
+    :param y: any, object to be asserted 
+    :param exclude_string: bool, does not consider string as an iterable 
+        object if `y` is passed as a string object. 
+    :param transform: bool, transform  `y` to an iterable objects. But default 
+        puts `y` in a list object. 
+    :param parse_string: bool, parse string and convert the list of string 
+        into iterable object is the `y` is a string object and containg the 
+        word separator character '[_#&.*@!_,;\s-]'. Refer to the function 
+        :func:`~watex.utils.funcutils.str2columns` documentation.
+        
+    :returns: 
+        - bool, or iterable object if `transform` is set to ``True``. 
+        
+    .. note:: 
+        Parameter `parse_string` expects `transform` to be ``True``, otherwise 
+        a ValueError will raise. Note :func:`.is_iterable` is not dedicated 
+        for string parsing. It parses string using the default behaviour of 
+        :func:`.str2columns`. Use the latter for string parsing instead. 
+        
+    :Examples: 
+    >>> from watex.funcutils.is_iterable 
+    >>> is_iterable ('iterable', exclude_string= True ) 
+    Out[28]: False
+    >>> is_iterable ('iterable', exclude_string= True , transform =True)
+    Out[29]: ['iterable']
+    >>> is_iterable ('iterable', transform =True)
+    Out[30]: 'iterable'
+    >>> is_iterable ('iterable', transform =True, parse_string=True)
+    Out[31]: ['iterable']
+    >>> is_iterable ('iterable', transform =True, exclude_string =True, 
+                     parse_string=True)
+    Out[32]: ['iterable']
+    >>> is_iterable ('parse iterable object', parse_string=True, 
+                     transform =True)
+    Out[40]: ['parse', 'iterable', 'object']
+    """
+    if (parse_string and not transform) and isinstance (y, str): 
+        raise ValueError ("Cannot parse the given string. Set 'transform' to"
+                          " ``True`` otherwise use the 'str2columns' utils"
+                          " from 'watex.utils.funcutils' instead.")
+    y = str2columns(y) if isinstance(y, str) and parse_string else y 
+    
+    isiter = False  if exclude_string and isinstance (
+        y, str) else hasattr (y, '__iter__')
+    
+    return ( y if isiter else [ y ] )  if transform else isiter 
+
+    
+def str2columns (text, /, regex=None , pattern = None): 
+    """Split text from the non-alphanumeric markers using regular expression. 
+    
+    Remove all string non-alphanumeric and some operator indicators,  and 
+    fetch attributes names. 
+    
+    Parameters 
+    -----------
+    text: str, 
+        text litteral containing the columns the names to retrieve
+        
+    regex: `re` object,  
+        Regular expresion object. the default is:: 
+            
+            >>> import re 
+            >>> re.compile (r'[#&*@!_,;\s-]\s*', flags=re.IGNORECASE) 
+    pattern: str, default = '[#&*@!_,;\s-]\s*'
+        The base pattern to split the text into a columns
+        
+    Returns
+    -------
+    attr: List of attributes 
+    
+    Examples
+    ---------
+    >>> from watex.utils.funcutils import str2columns 
+    >>> text = ('this.is the text to split. It is an: example of; splitting str - to text.')
+    >>> str2columns (text )  
+    ... ['this',
+         'is',
+         'the',
+         'text',
+         'to',
+         'split',
+         'It',
+         'is',
+         'an:',
+         'example',
+         'of',
+         'splitting',
+         'str',
+         'to',
+         'text']
+
+    """
+    pattern = pattern or  r'[#&.*@!_,;\s-]\s*'
+    regex = regex or re.compile (pattern, flags=re.IGNORECASE) 
+    text= list(filter (None, regex.split(str(text))))
+    return text 
+    
+    
+def sanitize_frame_cols(
+        d, /, func:F = None , regex=None, pattern:str = None, 
+        fill_pattern:str =None, inplace:bool =False 
+        ):
+    """ Remove an indesirable characters and returns new columns 
+    
+    Use regular expression for columns sanitizing 
+    
+    Parameters 
+    -----------
+    
+    d: list, columns, 
+        columns to sanitize. It might contain a list of items to 
+        to polish. If dataframe or series are given, the dataframe columns  
+        and the name respectively will be polished and returns the same 
+        dataframe.
+        
+    func: F, callable 
+       Universal function used to clean the columns 
+       
+    regex: `re` object,
+        Regular expresion object. the default is:: 
+            
+            >>> import re 
+            >>> re.compile (r'[_#&.)(*@!_,;\s-]\s*', flags=re.IGNORECASE) 
+    pattern: str, default = '[_#&.)(*@!_,;\s-]\s*'
+        The base pattern to sanitize the text in each column names. 
+        
+    fill_pattern: str, default='' 
+        pattern to replace the non-alphabetic character in each item of 
+        columns. 
+    inplace: bool, default=False, 
+        transform the dataframe of series in place. 
+
+    Returns
+    -------
+    columns | pd.Series | dataframe. 
+        return Serie or dataframe if one is given, otherwise it returns a 
+        sanitized columns. 
+        
+    Examples 
+    ---------
+    >>> from watex.utils.funcutils import sanitize_frame_cols 
+    >>> from watex.utils.coreutils import read_data 
+    >>> h502= read_data ('data/boreholes/H502.xlsx') 
+    >>> h502 = sanitize_frame_cols (h502, fill_pattern ='_' ) 
+    >>> h502.columns[:3]
+    ... Index(['depth_top', 'depth_bottom', 'strata_name'], dtype='object') 
+    >>> f = lambda r : r.replace ('_', "'s ") 
+    >>> h502_f= sanitize_frame_cols( h502, func =f )
+    >>> h502_f.columns [:3]
+    ... Index(['depth's top', 'depth's bottom', 'strata's name'], dtype='object')
+               
+    """
+    isf , iss= False , False 
+    pattern = pattern or r'[_#&.)(*@!_,;\s-]\s*'
+    fill_pattern = fill_pattern or '' 
+    fill_pattern = str(fill_pattern)
+    
+    regex = regex or re.compile (pattern, flags=re.IGNORECASE)
+    
+    if isinstance(d, pd.Series): 
+        c = [d.name]  
+        iss =True 
+    elif isinstance (d, pd.DataFrame ) :
+        c = list(d.columns) 
+        isf = True
+        
+    else : 
+        if not is_iterable(d) : c = [d] 
+        else : c = d 
+        
+    if inspect.isfunction(func): 
+        c = list( map (func , c ) ) 
+    
+    else : c =list(map ( 
+        lambda r : regex.sub(fill_pattern, r.strip() ), c ))
+        
+    if isf : 
+        if inplace : d.columns = c
+        else : d =pd.DataFrame(d.values, columns =c )
+        
+    elif iss:
+        if inplace: d.name = c[0]
+        else : d= pd.Series (data =d.values, name =c[0] )
+        
+    else : d = c 
+
+    return d 
+
+def to_hdf5(d, /, fn, objname =None, close =True,  **hdf5_kws): 
+    """
+    Store a frame data in hierachical data format 5 (HDF5) 
+    
+    Note that is `d` is a dataframe, make sure that the dependency 'pytables'
+    is already installed, otherwise and error raises. 
+    
+    Parameters 
+    -----------
+    d: ndarray, 
+        data to store in HDF5 format 
+    fn: str, 
+        File path to HDF5 file.
+    objname: str, 
+        name of the data to store 
+    close: bool, default =True 
+        when data is given as an array, data can still be added if 
+        close is set to ``False``, otherwise, users need to open again in 
+        read mode 'r' before pursuing the process of adding. 
+    hdf5_kws: dict of :class:`pandas.pd.HDFStore`  
+        Additional keywords arguments passed to pd.HDFStore. they could be:
+        *  mode : {'a', 'w', 'r', 'r+'}, default 'a'
+    
+             ``'r'``
+                 Read-only; no data can be modified.
+             ``'w'``
+                 Write; a new file is created (an existing file with the same
+                 name would be deleted).
+             ``'a'``
+                 Append; an existing file is opened for reading and writing,
+                 and if the file does not exist it is created.
+             ``'r+'``
+                 It is similar to ``'a'``, but the file must already exist.
+         * complevel : int, 0-9, default None
+             Specifies a compression level for data.
+             A value of 0 or None disables compression.
+         * complib : {'zlib', 'lzo', 'bzip2', 'blosc'}, default 'zlib'
+             Specifies the compression library to be used.
+             As of v0.20.2 these additional compressors for Blosc are supported
+             (default if no compressor specified: 'blosc:blosclz'):
+             {'blosc:blosclz', 'blosc:lz4', 'blosc:lz4hc', 'blosc:snappy',
+              'blosc:zlib', 'blosc:zstd'}.
+             Specifying a compression library which is not available issues
+             a ValueError.
+         * fletcher32 : bool, default False
+             If applying compression use the fletcher32 checksum.
+    Returns
+    ------- 
+    store : Dict-like IO interface for storing pandas objects.
+    
+    Examples 
+    ------------
+    >>> import os 
+    >>> from watex.utils.funcutils import sanitize_frame_cols, to_hdf5 
+    >>> from watex.utils import read_data 
+    >>> data = read_data('data/boreholes/H502.xlsx') 
+    >>> sanitize_frame_cols (data, fill_pattern='_', inplace =True ) 
+    >>> store_path = os.path.join('watex/datasets/data', 'h') # 'h' is the name of the data 
+    >>> store = to_hdf5 (data, fn =store_path , objname ='h502' ) 
+    >>> store 
+    ... 
+    >>> # fetch the data 
+    >>> h502 = store ['h502'] 
+    >>> h502.columns[:3] 
+    ... Index(['hole_number', 'depth_top', 'depth_bottom'], dtype='object')
+    
+    
+    """
+    store =None 
+    if ( 
+        not hasattr (d, '__array__') 
+        or not hasattr (d, 'columns')
+            ) : 
+        raise TypeError ("Expect an array or dataframe,"
+                         f" not {type (d).__name__!r}")
+        
+    if hasattr (d, '__array__') and hasattr (d, "columns"): 
+        # assert whether pytables is installed 
+        import_optional_dependency ('tables') 
+        # remove extension if exist.
+        fn = str(fn).replace ('.h5', "").replace(".hdf5", "")
+        # then store. 
+        store = pd.HDFStore(fn +'.h5' ,  **hdf5_kws)
+        objname = objname or 'data'
+        store[ str(objname) ] = d 
+
+    
+    elif not hasattr(d, '__array__'): 
+        d = np.asarray(d) 
+ 
+        store= h5py.File(f"{fn}.hdf5", "w") 
+        store.create_dataset("dataset_01", store.shape, 
+                             dtype=store.dtype,
+                             data=store
+                             )
+        
+    if close : store.close () 
+
+    return store 
+    
+
+def find_by_regex (o , /, pattern,  func = re.match, **kws ):
+    """ Find pattern in object whatever an "iterable" or not. 
+    
+    when we talk about iterable, a string value is not included.
+    
+    Parameters 
+    -------------
+    o: str or iterable,  
+        text litteral or an iterable object containing or not the specific 
+        object to match. 
+    pattern: str, default = '[_#&*@!_,;\s-]\s*'
+        The base pattern to split the text into a columns
+    
+    func: re callable , default=re.match
+        regular expression search function. Can be
+        [re.match, re.findall, re.search ],or any other regular expression 
+        function. 
+        
+        * ``re.match()``:  function  searches the regular expression pattern and 
+            return the first occurrence. The Python RegEx Match method checks 
+            for a match only at the beginning of the string. So, if a match is 
+            found in the first line, it returns the match object. But if a match 
+            is found in some other line, the Python RegEx Match function returns 
+            null.
+        * ``re.search()``: function will search the regular expression pattern 
+            and return the first occurrence. Unlike Python re.match(), it will 
+            check all lines of the input string. The Python re.search() function 
+            returns a match object when the pattern is found and “null” if 
+            the pattern is not found
+        * ``re.findall()`` module is used to search for 'all' occurrences that 
+            match a given pattern. In contrast, search() module will only 
+            return the first occurrence that matches the specified pattern. 
+            findall() will iterate over all the lines of the file and will 
+            return all non-overlapping matches of pattern in a single step.
+    kws: dict, 
+        Additional keywords arguments passed to functions :func:`re.match` or 
+        :func:`re.search` or :func:`re.findall`. 
+        
+    Returns 
+    -------
+    om: list 
+        matched object put is the list 
+        
+    Example
+    --------
+    >>> from watex.utils.funcutils import find_by_regex
+    >>> from watex.datasets import load_hlogs 
+    >>> X0, _= load_hlogs (as_frame =True )
+    >>> columns = X0.columns 
+    >>> str_columns =','.join (columns) 
+    >>> find_by_regex (str_columns , pattern='depth', func=re.search)
+    ... ['depth']
+    >>> find_by_regex(columns, pattern ='depth', func=re.search)
+    ... ['depth_top', 'depth_bottom']
+    
+    """
+    om = [] 
+    if isinstance (o, str): 
+        om = func ( pattern=pattern , string = o, **kws)
+        if om: 
+            om= om.group() 
+        om =[om]
+    elif is_iterable(o): 
+        o = list(o) 
+        for s in o : 
+            z = func (pattern =pattern , string = s, **kws)
+            if z : 
+                om.append (s) 
+                
+    if func.__name__=='findall': 
+        om = list(itertools.chain (*om )) 
+    # keep None is nothing 
+    # fit the corresponding pattern 
+    if len(om) ==0 or om[0] is None: 
+        om = None 
+    return  om 
+    
+def is_in_if (o: iter, /, items: str | iter, error = 'raise', 
+               return_diff =False, return_intersect = False): 
+    """ Raise error if item is not  found in the iterable object 'o' 
+    
+    :param o: unhashable type, iterable object,  
+        object for checkin. It assumes to be an iterable from which 'items' 
+        is premused to be in. 
+    :param items: str or list, 
+        Items to assert whether it is in `o` or not. 
+    :param error: str, default='raise'
+        raise or ignore error when none item is found in `o`. 
+    :param return_diff: bool, 
+        returns the difference items which is/are not included in 'items' 
+        if `return_diff` is ``True``, will put error to ``ignore`` 
+        systematically.
+    :param return_intersect:bool,default=False
+        returns items as the intersection between `o` and `items`.
+    :raise: ValueError 
+        raise ValueError if `items` not in `o`. 
+    :return: list,  
+        `s` : object found in ``o` or the difference object i.e the object 
+        that is not in `items` provided that `error` is set to ``ignore``.
+        Note that if None object is found  and `error` is ``ignore`` , it 
+        will return ``None``, otherwise, a `ValueError` raises. 
+        
+    :example: 
+        >>> from watex.datasets import load_hlogs 
+        >>> from watex.utils.funcutils import is_in_if 
+        >>> X0, _= load_hlogs (as_frame =True )
+        >>> is_in_if  (X0 , items= ['depth_top', 'top']) 
+        ... ValueError: Item 'top' is missing in the object 
+        >>> is_in_if (X0, ['depth_top', 'top'] , error ='ignore') 
+        ... ['depth_top']
+        >>> is_in_if (X0, ['depth_top', 'top'] , error ='ignore',
+                       return_diff= True) 
+        ... ['sp',
+         'well_diameter',
+         'layer_thickness',
+         'natural_gamma',
+         'short_distance_gamma',
+         'strata_name',
+         'gamma_gamma',
+         'depth_bottom',
+         'rock_name',
+         'resistivity',
+         'hole_id']
+    """
+    
+    if isinstance (items, str): 
+        items =[items]
+    elif not is_iterable(o): 
+        raise TypeError (f"Expect an iterable object, not {type(o).__name__!r}")
+    # find intersect object 
+    s= set (o).intersection (items) 
+    
+    miss_items = list(s.difference (o)) if len(s) > len(
+        items) else list(set(items).difference (s)) 
+
+    if return_diff or return_intersect: 
+        error ='ignore'
+    
+    if len(miss_items)!=0 :
+        if error =='raise': 
+            v= smart_format(miss_items)
+            verb = f"{ ' '+ v +' is' if len(miss_items)<2 else  's '+ v + 'are'}"
+            raise ValueError (
+                f"Item{verb} missing in the {type(o).__name__.lower()} {o}.")
+            
+       
+    if return_diff : 
+        # get difference 
+        s = list(set(o).difference (s))  if len(o) > len( 
+            s) else list(set(items).difference (s)) 
+        # s = set(o).difference (s)  
+    elif return_intersect: 
+        s = list(set(o).intersection(s))  if len(o) > len( 
+            items) else list(set(items).intersection (s))     
+    
+    s = None if len(s)==0 else list (s) 
+    
+    return s  
+  
+def map_specific_columns ( 
+        X: DataFrame, 
+        ufunc:F , 
+        columns_to_skip:List[str]=None,   
+        pattern:str=None, 
+        inplace:bool= False, 
+        **kws
+        ): 
+    """ Apply function to a specific columns is the dataframe. 
+    
+    It is possible to skip some columns that we want operation to not be 
+    performed.
+    
+    Parameters 
+    -----------
+    X: dataframe, 
+        pandas dataframe with valid columns 
+    ufunc: callable, 
+        Universal function that can be applying to the dataframe. 
+    columns_to_skip: list or str , 
+        List of columns to skip. If given as string and separed by the default
+        pattern items, it should be converted to a list and make sure the 
+        columns name exist in the dataframe. Otherwise an error with 
+        raise.
+        
+    pattern: str, default = '[#&*@!,;\s]\s*'
+        The base pattern to split the text in `column2skip` into a columns
+        For instance, the following string coulb be splitted to:: 
+            
+            'depth_top, thickness, sp, gamma_gamma' -> 
+            ['depth_top', 'thickness', 'sp', 'gamma_gamma']
+        
+        Refer to :func:`~.str2columns` for further details. 
+    inplace: bool, default=True 
+        Modified dataframe in place and return None, otherwise return a 
+        new dataframe 
+    kws: dict, 
+        Keywords argument passed to :func: `pandas.DataFrame.apply` function 
+        
+    Returns 
+    ---------
+    X: Dataframe or None 
+        Dataframe modified inplace with values computed using the given 
+        `func`except the skipped columns, or ``None`` if `inplace` is ``True``. 
+        
+    Examples 
+    ---------
+    >>> from watex.datasets import load_hlogs 
+    >>> from watex.utils.plotutils import map_specific_columns 
+    >>> X0, _= load_hlogs (as_frame =True ) 
+    >>> # let visualize the  first3 values of `sp` and `resistivity` keys 
+    >>> X0['sp'][:3] , X0['resistivity'][:3]  
+    ... (0   -1.580000
+         1   -1.580000
+         2   -1.922632
+         Name: sp, dtype: float64,
+         0    15.919130
+         1    16.000000
+         2    24.422316
+         Name: resistivity, dtype: float64)
+    >>> column2skip = ['hole_id','depth_top', 'depth_bottom', 
+                      'strata_name', 'rock_name', 'well_diameter', 'sp']
+    >>> map_specific_columns (X0, ufunc = np.log10, column2skip)
+    >>> # now let visualize the same keys values 
+    >>> X0['sp'][:3] , X0['resistivity'][:3]
+    ... (0   -1.580000
+         1   -1.580000
+         2   -1.922632
+         Name: sp, dtype: float64,
+         0    1.201919
+         1    1.204120
+         2    1.387787
+         Name: resistivity, dtype: float64)
+    >>> # it is obvious the `resistiviy` values is log10 
+    >>> # while `sp` stil remains the same 
+      
+    """
+    X = _assert_all_types(X, pd.DataFrame)
+    if not callable(ufunc): 
+        raise TypeError ("Expect a function for `ufunc`; "
+                         f"got {type(ufunc).__name__!r}")
+        
+    pattern = pattern or r'[#&*@!,;\s]\s*'
+    if not is_iterable( columns_to_skip): 
+        raise TypeError ("Columns  to skip expect an iterable object;"
+                         f" got {type(columns_to_skip).__name__!r}")
+        
+    if isinstance(columns_to_skip, str):
+        columns_to_skip = str2columns (columns_to_skip, pattern=pattern  )
+    #assert whether column to skip is in 
+    if columns_to_skip:
+        cskip = copy.deepcopy(columns_to_skip)
+        columns_to_skip = is_in_if(X.columns, columns_to_skip, return_diff= True)
+        if len(columns_to_skip) ==len (X.columns): 
+            warnings.warn("Value(s) to skip are not detected.")
+    elif columns_to_skip is None: 
+        columns_to_skip = list(X.columns) 
+        
+    if inplace : 
+        X[columns_to_skip] = X[columns_to_skip].apply (
+            ufunc , **kws)
+        X.drop (columns = cskip , inplace =True )
+        return 
+    if not inplace: 
+        X0 = X.copy() 
+        X0[columns_to_skip] = X0[columns_to_skip].apply (
+            ufunc , **kws)
+    
+        return  X0   
+    
+def is_depth_in (X, name, columns = None, error= 'ignore'): 
+    """ Assert wether depth exists in the data from column attributes.  
+    
+    If name is an integer value, it assumes to be the index in the columns 
+    of the dataframe if not exist , a warming will be show to user. 
+    
+    :param X: dataframe 
+        dataframe containing the data for plotting 
+        
+    :param columns: list,
+        New labels to replace the columns in the dataframe. If given , it 
+        should fit the number of colums of `X`. 
+        
+    :param name: str, int  
+        depth name in the dataframe or index to retreive the name of the depth 
+        in dataframe 
+    :param error: str , default='ignore'
+        Raise or ignore when depth is not found in the dataframe. Whe error is 
+        set to ``ignore``, a pseudo-depth is created using the lenght of the 
+        the dataframe, otherwise a valueError raises.
+        
+    :return: X, depth 
+        Dataframe without the depth columns and depth values.
+    """
+    
+    X= _assert_all_types( X, pd.DataFrame )
+    if columns is not None: 
+        columns = list(columns)
+        if not is_iterable(columns): 
+            raise TypeError("columns expects an iterable object."
+                            f" got {type (columns).__name__!r}")
+        if len(columns ) != len(X.columns): 
+            warnings.warn("Cannot rename columns with new labels. Expect "
+                          "a size to be consistent with the columns X."
+                          f" {len(columns)} and {len(X.columns)} are given."
+                          )
+        else : 
+            X.columns = columns # rename columns
+        
+    else:  columns = list(X.columns) 
+    
+    _assert_all_types(name,str, int, float )
+    
+    # if name is given as indices 
+    # collect the name at that index 
+    if isinstance (name, (int, float) )  :     
+        name = int (name )
+        if name > len(columns): 
+            warnings.warn ("Name index {name} is out of the columns range."
+                           f" Max index of columns is {len(columns)}")
+            name = None 
+        else : 
+            name = columns.pop (name)
+    
+    elif isinstance (name, str): 
+        # find in columns whether a name can be 
+        # found. Note that all name does not need 
+        # to be written completely 
+        # for instance name =depth can retrieved 
+        # ['depth_top, 'depth_bottom'] , in that case 
+        # the first occurence is selected i.e. 'depth_top'
+        n = find_by_regex( 
+            columns, pattern=fr'{name}', func=re.search)
+
+        if n is not None:
+            name = n[0]
+            
+        # for consistency , recheck all and let 
+        # a warning to user 
+        if name not in columns :
+            msg = f"Name {name!r} does not match any column names."
+            if error =='raise': 
+                raise ValueError (msg)
+
+            warnings.warn(msg)
+            name =None  
+            
+    # now create a pseudo-depth 
+    # as a range of len X 
+    if name is None: 
+        if error =='raise':
+            raise ValueError ("Depth column not found in dataframe."
+                              )
+        depth = pd.Series ( np.arange ( len(X)), name ='depth (m)') 
+    else : 
+        # if depth name exists, 
+        # remove it from X  
+        depth = X.pop (name ) 
+        
+    return  X , depth     
+    
+    
+def count_func (path , verbose = 0 ): 
+    """ Count function and method using 'ast' modules 
+    
+    Parameters
+    -----------
+    path: str, Path-like object,    
+        Path to the python module file 
+    verbose: int, default=0 
+        Different to 0 outputs the counting details. 
+        
+    Returns
+    -----------
+    cobj or None: Returns the counter object from module `ast` or nothing if 
+        `verbose` is ``False``. 
+        
+    """
+    
+    cobj ={}
+    import_optional_dependency('ast')
+    import ast 
+    class CountFunc (ast.NodeVisitor): 
+        func_count=0 
+        # def visit_FunctionDef(self, node): 
+        #     self.func_count +=1 
+        # def visit_Lambda(self, node): 
+        #     self.func_count +=1 
+        def visit_ClassDef(self, node): 
+            self.func_count +=1 
+        # def visit_Module(self, node): 
+        #     self.func_count +=1 
+        # def visit_Call(self, node): 
+        #     self.func_count +=1 
+     
+    if os.path.isdir (path): 
+        pyfiles = [ os.path.join (path , f) 
+                   for f in os.listdir (path) if f.endswith ('.py') ] 
+    elif os.path.isfile (path) : 
+        pyfiles = [ path ] 
+    else : 
+        raise TypeError (f"Expects a path-like object, got {path!r}") 
+        
+    val=0
+    
+    if verbose : 
+        print("module = {:^12}".format(os.path.dirname (pyfiles[0])))
+    for mod in pyfiles : 
+
+        p=ast.parse (open(mod, encoding='utf-8').read())
+        f= CountFunc()
+        f.visit(p)
+        cobj[os.path.basename (mod)]= f.func_count 
+        val += f.func_count 
+        if verbose: 
+            print("### {:^7}{:<17} ={:>7}".format (' ', os.path.basename (mod), 
+                                              f.func_count ))
+            
+    print(">>>Total = {:>24}".format(val )) if verbose else print() 
+ 
+    return cobj if not verbose else None 
+
+
+def smart_label_classifier (
+        arr: ArrayLike, /, values: float | List[float]= None , labels =None, 
+        order ='soft', func: F=None, raise_warn=True): 
+    """ map smartly the numeric array into a class labels from a map function 
+    or a given fixed values. 
+    
+    New classes created from the fixed values can be renamed if `labels` 
+    are supplied. 
+    
+    Parameters 
+    -------------
+    arr: Arraylike 1d, 
+        array-like whose items are expected to be categorized. 
+        
+    values: float, list of float, 
+        The threshold item values from which the default categorization must 
+        be fixed. 
+    labels: int |str| or List of [str, int], 
+        The labels values that might be correspond to the fixed values. Note  
+        that the number of `fixed_labels` might be consistent with the fixed 
+        `values` plus one, otherwise a ValueError shall raise if `order` is 
+        set to ``strict``. 
+        
+    order: str, ['soft'|'strict'], default='soft', 
+        If order is ``True``, the argument passed to `values` must be self 
+        contain as item in the `arr`, and raise warning otherwise. 
+        
+    func: callable, optional 
+        Function to map the given array. If given, values dont need to be  
+        supply. 
+        
+    raise_warn: bool, default='True'
+        Raise warning message if `order=soft` and the fixed `values` are not 
+        found in the `arr`. Also raise warnings, if `labels` arguments does 
+        not match the number of class from fixed `values`. 
+        
+    Returns 
+    ----------
+    arr: array-like 1d 
+        categorized array with the same length as the raw 
+        
+    Examples
+    ----------
+    >>> import numpy as np
+    >>> from watex.utils.funcutils import smart_label_classifier
+    >>> sc = np.arange (0, 7, .5 ) 
+    >>> smart_label_classifier (sc, values = [1, 3.2 ]) 
+    array([0, 0, 0, 1, 1, 1, 1, 2, 2, 2, 2, 2, 2, 2], dtype=int64)
+    >>> # rename labels <=1 : 'l1', ]1; 3.2]: 'l2' and >3.2 :'l3'
+    >>> smart_label_classifier (sc, values = [1, 3.2 ], labels =['l1', 'l2', 'l3'])
+    >>> array(['l1', 'l1', 'l1', 'l2', 'l2', 'l2', 'l2', 'l3', 'l3', 'l3', 'l3',
+           'l3', 'l3', 'l3'], dtype=object)
+    >>> def f (v): 
+            if v <=1: return 'l1'
+            elif 1< v<=3.2: return "l2" 
+            else : return "l3"
+    >>> smart_label_classifier (sc, func= f )
+    array(['l1', 'l1', 'l1', 'l2', 'l2', 'l2', 'l2', 'l3', 'l3', 'l3', 'l3',
+           'l3', 'l3', 'l3'], dtype=object)
+    >>> smart_label_classifier (sc, values = 1.)
+    array([0, 0, 0, 1, 1, 1, 1, 1, 1, 1, 1, 1, 1, 1], dtype=int64)
+    >>> smart_label_classifier (sc, values = 1., labels='l1')  
+    array(['l1', 'l1', 'l1', 1, 1, 1, 1, 1, 1, 1, 1, 1, 1, 1], dtype=object)
+    
+    """
+    name =None 
+    from .validator import _is_arraylike_1d 
+    if hasattr(arr, "name") and isinstance (arr, pd.Series): 
+        name = arr.name 
+        
+    arr= np.array (arr)  
+    
+    if not _is_arraylike_1d(arr): 
+        raise TypeError ("Expects a one-dimensional array, got array with"
+                         f" shape {arr.shape }")
+    
+    if isinstance (values, str): 
+        values = str2columns(values )
+    if values is not None: 
+        values = is_iterable(values, parse_string =True, transform = True )
+    # if (values is not None 
+    #     and not is_iterable( values)): 
+    #     values =[values ]
+        
+    if values is not None:
+        approx_vs=list()
+        values_ =np.zeros ((len(values), ), dtype =float )
+        for i, v in enumerate (values ) : 
+            try : v= float (v)
+            except TypeError as type_error : 
+                raise TypeError (
+                    f"Value {v} must be a valid number." + str(type_error))
+            diff_v = np.abs (arr[~np.isnan(arr)] - v ) 
+            
+            ix_v = np.argmin (diff_v)
+            if order =='strict' and diff_v [ix_v]!=0. :
+                raise ValueError (
+                    f" Value {v} is missing the array. {v} must be an item"
+                    " existing in the array or turn order to 'soft' for"
+                    " approximate values selectors. ") 
+                
+            # skip NaN in the case array contains NaN values 
+            values_[i] = arr[~np.isnan(arr)][ix_v] 
+            
+            if diff_v [ix_v]!=0.: 
+                approx_vs.append ((v, arr[~np.isnan(arr)][ix_v]))
+          
+        if len(approx_vs) !=0 and raise_warn: 
+            vv, aa = zip (*approx_vs)
+            verb ="are" if len(vv)>1 else "is"
+            warnings.warn(f"Values {vv} are missing in the array. {aa} {verb}"
+                          f" approximatively used for substituting the {vv}.")
+    arr_ = arr.copy () 
+    
+    #### 
+    if (func is None and values is None ): 
+        raise TypeError ("'ufunc' cannot be None when the values are not given") 
+    
+    dfunc =None 
+
+    if values is not None: 
+        dfunc = lambda k : _smart_mapper (k, kr = values_ )
+    func = func or  dfunc 
+
+    # func_vectorized  =np.vectorize(func ) 
+    # arr_ = func_vectorized( arr ) 
+    arr_ = pd.Series (arr_, name ='temp').map (func).values 
+    
+    d={} 
+    if labels is not None: 
+        labels = is_iterable(labels, parse_string=True, transform =True )
+        # if isinstance (labels, str): 
+        #     labels = str2columns(labels )
+        labels, d = _assert_labels_from_values (
+            arr_, values_ , labels , d, raise_warn= raise_warn , order =order 
+            )
+
+    arr_ = arr_ if labels is None else ( 
+        pd.Series (arr_, name = name or 'tname').map(d))
+    
+    # if name is None: # for consisteny if labels is None 
+    arr_= (arr_.values if labels is not None else arr_
+           ) if name is None else pd.Series (arr_, name = name )
+
+    return arr_ 
+
+def _assert_labels_from_values (ar, values , labels , d={}, 
+                                raise_warn= True , order ='soft'): 
+    """ Isolated part of the :func:`~.smart_label_classifier`"""
+    from .validator import _check_consistency_size 
+
+    nlabels = list(np.unique (ar))
+    if not is_iterable(labels): 
+        labels =[labels]
+    if not _check_consistency_size(nlabels, labels, error ='ignore'): 
+        if order=='strict':
+            verb= "were" if len (labels) > 1 else "was"
+            raise TypeError (
+                "Expect {len(nlabels)} labels for the {len(values)} values"
+                f" renaming. {len(labels)} {verb} given.")
+ 
+        verb ="s are" if len(values)>1 else " is"
+        msg = (f"{len(values)} value{verb} passed. Labels for"
+                " renaming values expect to be composed of"
+                f" {len(values)+1} items i.e. 'number of values"
+                " + 1' for pure categorization.")
+        ur_classes = nlabels [len(labels):] 
+        labels = list(labels ) + ur_classes 
+        labels = labels [:len(nlabels)] 
+        msg += (f" Class{'es' if len(ur_classes)>1 else ''}"
+                f" {smart_format(ur_classes)} cannot be renamed." ) 
+        
+        if raise_warn: 
+            warnings.warn (msg )
+        
+    d = dict (zip (nlabels , labels ))
+    
+    return labels, d 
+
+def _smart_mapper (k, /,  kr , return_dict_map =False ) :
+    """ Default  mapping using dict to validate the continue  value 'k' 
+    :param k: float, 
+        continue value to be framed between `kr`
+    :param kr: Tuple, 
+        range of fixed values  to categorize  
+    :return: int - new categorical class 
+    
+    :Example: 
+    >>> from watex.utils.funcutils import _smart_mapper 
+    >>> _smart_mapper (10000 , ( 500, 1500, 2000, 3500) )
+    Out[158]: 4
+    >>> _smart_mapper (10000 , ( 500, 1500, 2000, 3500) , return_dict_map=True)
+    Out[159]: {0: False, 1: False, 2: False, 3: False, 4: True}
+    
+    """
+    import math 
+    if len(kr )==1 : 
+        d = {0:  k <=kr[0], 1: k > kr[0]}
+    elif len(kr)==2: 
+        d = {0: k <=kr[0], 1: kr[0] < k <= kr[1],  2: k > kr[1]} 
+    else : 
+        d= dict()
+        for ii  in range (len(kr) + 1  ): 
+            if ii ==0: 
+                d[ii]= k <= kr[ii] 
+            elif ii == len(kr):
+                d[ii] = k > kr [-1] 
+            else : 
+                d[ii] = kr[ii-1] < k <= kr[ii]
+
+    if return_dict_map: 
+        return d 
+    
+    for v, value in d.items () :
+        if value: return v if not math.isnan (v) else np.nan 
+        
+def hex_to_rgb (c, /): 
+    """ Convert colors Hexadecimal to RGB """
+    c=c.lstrip('#')
+    return tuple(int(c[i:i+2], 16) for i in (0, 2, 4)) 
+
+def zip_extractor(
+        zip_file ,
+        samples ='*', 
+        ftype=None,  
+        savepath = None,
+        pwd=None,  
+    ): 
+    """ Extract  ZIP archive objects. 
+    
+    Can extract all or a sample objects when the number of object is passed 
+    to the parameter ``samples``. 
+    
+    .. versionadded:: 0.1.5
+    
+    Parameters 
+    -----------
+    zip_file: str
+        Full Path to archive Zip file. 
+    samples: int, str, default ='*'
+       Number of data to retrieve from archive files. This is useful when 
+       the archive file contains many data. ``*`` means extract all. 
+    savepath: str, optional 
+       Path to store the decompressed archived files.
+    ftype: str, 
+       Is the extension of a specific file to decompressed. Indeed, if the 
+       archived files contains many different data formats, specifying the 
+       data type would retrieved this specific files from the whole 
+       files archieved. 
+    pwd: int, optional
+      Password to pass if the zip file is encrypted.
+      
+    Return 
+    --------
+    objnames: list, 
+     List of decompressed objects. 
+     
+    Examples 
+    ----------
+    >>> from watex.utils.funcutils import zip_extractor 
+    >>> zip_extractor ('watex/datasets/data/edis/e.E.zip')
+    
+    """
+    def raise_msg_when ( objn, ft): 
+        """ Raise message when None file is detected when the type of 
+        of file is supplied. Otherwise return the object collected 
+        from this kind of data-types
+        """
+        objn = [ o for o  in objn if o.endswith (ft)]
+        if len(objn)  ==0:
+            get_extension = [s.split('.')[-1] for s in objn if '.'  in s ]
+            if len(get_extension)==0 : get_extension=['']
+            msg = ( "The available file types are {smart_format(get_extension)}"
+                   if len(get_extension)!=0 else ''
+                   ) 
+            raise ValueError (f"None objects in the zip collection of matches"
+                              f"the {ft!r}. Available file types are {msg}")
+        return objn 
+    
+    if not os.path.isfile (zip_file ): 
+        raise FileExistsError( f"File {os.path.basename(zip_file)!r} does"
+                              " not exist. Expect a Path-like object,"
+                              f" got {type(zip_file).__name__!r}")
+        
+    if not os.path.basename(zip_file ).lower().endswith ('.zip'): 
+        raise FileNotFoundError("Unrecognized zip-file.")
+        
+    samples = str(samples) 
+    if samples !='*': 
+        try :samples = int (samples )
+        except: 
+            raise ValueError ("samples must be an integer value"
+                              f" or '*' not {samples}")
+
+    with ZipFile (zip_file, 'r', ) as zip_obj : 
+        objnames = zip_obj.namelist() 
+        if samples =='*':
+                samples = len(objnames )
+            
+        if ftype is not None: 
+            objnames = raise_msg_when(objn=objnames, ft= ftype) 
+
+        if ( samples >= len(objnames) 
+            and ftype is None
+            ) :
+            zip_obj.extractall( path = savepath , pwd=pwd) 
+        else: 
+            for zf in objnames [:samples ]: 
+                zip_obj.extract ( zf, path = savepath, pwd = pwd)        
+    
+    return objnames 
+
+    
+def remove_outliers (
+    ar, 
+    method ='IQR',
+    threshold = 3.,
+    fill_value = None, 
+    axis = 1, 
+    ): 
+    """ Efficient strategy to remove outliers in the data. 
+    
+    Indeed, an outlier is the data point of the given sample, 
+    observation, or distribution that shall lie outside the overall pattern. 
+    A commonly used rule says that one will consider a data point an 
+    outlier if it has more than 1.5 IQR below the first quartile or above 
+    the third. 
+    
+    Two approaches is used to remove the outliers. 
+
+    - Inter Quartile Range (``IQR``)
+      IQR is the most commonly used and most trusted approach used in 
+      the research field. Said differently, low outliers shall 
+      lie below Q1-1.5 IQR, and high outliers shall lie Q3+1.5IQR. 
+      One needs to calculate median, quartiles, including IQR, Q1, 
+      and Q3. 
+      
+      .. math:: 
+          
+        Q1 = 1/4(n + 1)
+        
+        Q3 = 1/4 (n + 1)
+        
+        Q2 = Q3 – Q1
+      
+      To define the outlier base value is defined above and below 
+      datasets normal range namely Upper and Lower bounds, define the 
+      upper and the lower bound (1.5*IQR value is considered) :
+      
+      .. math:: 
+          
+         upper = Q3 +1.5*IQR
+
+         lower = Q1 – 1.5*IQR
+         
+      In the above formula as according to statistics, the 0.5 
+      scale-up of :math:`IQR (new_IQR = IQR + 0.5*IQR)` is taken, to consider 
+      all the data between 2.7 standard deviations in the Gaussian 
+      Distribution
+    
+    - Z-score 
+      Is also called a standard score. This value/score helps to understand 
+      that how far is the data point from the mean. And after setting up 
+      a threshold value one can utilize z score values of data points 
+      to define the outliers.
+      
+      .. math:: 
+          
+          Zscore = (\text{data_point} -\text{mean}) / \text{std. deviation}
+      
+    Now to define an outlier threshold value is chosen which is 
+    generally 3.0. As 99.7% of the data points lie between +/- 3 standard 
+    deviation (using Gaussian Distribution approach). 
+    
+    .. versionadded: 0.1.5 
+    
+    Parameters 
+    -----------
+    ar: Arraylike, 
+       Array containing outliers to remove 
+    method: str, default='IQR'
+      The selected approach to remove the outliers. It can be
+      ['IQR'|'Z-score']. See Above for outlier explanations.  Note that 
+      when selecting ``"z-score"`` the threshold value greatly influence 
+      the quality of data considering as ooutliers. 
+      
+    threshold: float, default=3 
+      Thershold values is useful for ``"z-score"`` as the value for considering 
+      data above as outliers. 
+      
+    fill_value: float, optional
+      Value to replace the outliers. If not given, outliers are suppressed 
+      in the array. 
+    
+    axis: int, default=1 
+      axis from which to remove values. This is useful when two dimensional 
+      array is supplied. Default, delete outlier from the rows. 
+      
+    Returns
+    --------
+    arr: Array_like 
+        New array whith removed outliers. 
+        
+    Examples
+    ---------
+    >>> import numpy as np 
+    >>> np.random.seed (42 )
+    >>> from watex.utils.funcutils import remove_outliers 
+    >>> data = np.random.randn (7, 3 )
+    >>> data_r = remove_outliers ( data )
+    >>> data.shape , data_r.shape 
+    (7, 3) (5, 3)
+    >>> remove_outliers ( data, fill_value =np.nan )
+    array([[ 0.49671415, -0.1382643 ,  0.64768854],
+           [ 1.52302986, -0.23415337, -0.23413696],
+           [ 1.57921282,  0.76743473, -0.46947439],
+           [ 0.54256004, -0.46341769, -0.46572975],
+           [ 0.24196227,         nan,         nan],
+           [-0.56228753, -1.01283112,  0.31424733],
+           [-0.90802408,         nan,  1.46564877]])
+    >>> # for one dimensional 
+    >>> remove_outliers ( data[:, 0] , fill_value =np.nan )
+    array([ 0.49671415,  1.52302986,  1.57921282,  0.54256004,  0.24196227,
+           -0.56228753,         nan]) 
+    """
+    method = str(method).lower()
+
+    arr =np.array (ar, dtype = float)
+    
+    if method =='iqr': 
+        Q1 = np.percentile(arr[~np.isnan(arr)], 25,) 
+        Q3 = np.percentile(arr[~np.isnan(arr)], 75)
+        IQR = Q3 - Q1
+        
+        upper = Q3 + 1.5 * IQR  
+        
+        upper_arr = np.array (arr >= upper) 
+        lower = Q3 - 1.5 * IQR 
+        lower_arr =  np.array ( arr <= lower )
+        # replace the oulier by nan 
+        arr [upper_arr]= fill_value if fill_value else np.nan  
+        arr[ lower_arr]= fill_value if fill_value else np.nan 
+        
+    if method =='z-score': 
+        from scipy import stats
+        z = np.abs(stats.zscore(arr[~np.isnan(arr)]))
+        zmask  = np.array ( z > threshold )
+        arr [zmask]= fill_value if fill_value else np.nan
+        
+    if fill_value is None: 
+        # delete nan if fill value is not provided 
+        arr = arr[ ~np.isnan (arr ).any(axis =1)
+                  ]  if np.ndim (arr) > 1 else arr [~np.isnan(arr)]
+
+    return arr 
+
+def normalizer ( arr, /, method ='naive'): 
+    """ Normalize values to be between 0 and 1. 
+    
+    This normlizer handles NaN values translates data individually such
+    that it is in the given range on the training set, e.g. between
+    zero and one.
+
+    Note that when the transformation is set to the ``method ='MinMax'``,  
+    The transformation is given by::
+
+        X_std = (X - X.min(axis=0)) / (X.max(axis=0) - X.min(axis=0))
+        X_normed = X_std * (max - min) + min
+
+    where min, max = feature_range.
+
+    This transformation is often used as an alternative to zero mean,
+    unit variance scaling.
+
+    Parameters 
+    -----------
+    arr: Arraylike, 
+       Array to normalize, can contain NaN values. 
+    method: str,
+       Can be use 'scikit-learn' :class:`~watex.exlib.MinMaxScaler` for 
+       normalization. Any other values used the naive normalization.
+     
+    Returns
+    --------
+    arr_norm: Normalized array. 
+    
+    Examples
+    ----------
+    >>> import numpy as np 
+    >>> from watex.utils.funcutils import normalizer 
+    >>> np.random.seed (42)
+    >>> arr = np.random.randn (3, 2 ) 
+    array([[ 0.49671415, -0.1382643 ],
+           [ 0.64768854,  1.52302986],
+           [-0.23415337, -0.23413696]])
+    >>> normalizer (arr )
+    array([[4.15931313e-01, 5.45697636e-02],
+           [5.01849720e-01, 1.00000000e+00],
+           [0.00000000e+00, 9.34323403e-06]])
+    >>> normalizer (arr , method ='min-max')  # normalize data along axis=0 
+    array([[0.82879654, 0.05456093],
+           [1.        , 1.        ],
+           [0.        , 0.        ]])
+    >>> arr [0, 1] = np.nan; arr [1, 0] = np.nan 
+    >>> normalizer (arr )
+    array([[4.15931313e-01,            nan],
+           [           nan, 1.00000000e+00],
+           [0.00000000e+00, 9.34323403e-06]])
+    >>> normalizer (arr , method ='min-max')
+    array([[ 1., nan],
+           [nan,  1.],
+           [ 0.,  0.]])
+    
+    """   
+    method = str(method).lower() 
+    arr = np.array(arr )
+    
+    if method in ( 'sklearn', 'scikit-learn', 'minmax', 'min-max'): 
+        from ..exlib import MinMaxScaler 
+        arr = arr.reshape(-1, 1) if arr.ndim ==1 else arr 
+        return  MinMaxScaler().fit_transform(arr ) 
+    
+    arr_norm  = (arr - np.nanmin(arr))/ (np.nanmax (arr) - np.nanmin(arr))
+    
+    return arr_norm 
+
+def _validate_name_in (name, /, defaults = '', expect_name= None, 
+                         exception = None , deep=False ): 
+    """ Assert name in multiples given default names. 
+    
+    Parameters 
+    -----------
+    name: str, 
+      given name to assert 
+    default: list, str, default =''
+      default values used for assertion 
+    expect_name: str, optional 
+      name to return in case assertion is verified ( as ``True``)
+    deep: bool, default=False 
+      Find item in a litteral default string. If set  to ``True``, 
+      `defaults` are joined and check whether an occurence of `name` is in the 
+      defaults 
+      
+    exception: Exception 
+      Error to raise if name is not found in the default values. 
+      
+    Returns
+    -------
+    name: str, 
+      Verified name or boolean if expect name if ``None``. 
+      
+    Examples 
+    -------
+    >>> from watex.utils.funcutils import _validate_name_in 
+    >>> dnames = ('NAME', 'FIST NAME', 'SUrname')
+    >>> _validate_name_in ('name', defaults=dnames )
+    False 
+    >>> _validate_name_in ('name', defaults= dnames, deep =True )
+    True
+    >>> _validate_name_in ('name', defaults=dnames , expect_name ='NAM')
+    False 
+    >>> _validate_name_in ('name', defaults=dnames , expect_name ='NAM', deep=True)
+    'NAM'
+    """
+    
+    name = str(name).lower().strip() 
+    defaults = is_iterable(defaults, 
+            exclude_string= True, parse_string= True, transform=True )
+    if deep : 
+        defaults = ''.join([ str(i) for i in defaults] ) 
+        
+    # if name in defaults: 
+    name = ( True if expect_name is None  else expect_name 
+            ) if name in defaults else False 
+    
+    #name = True if name in defaults else ( expect_name if expect_name else False )
+    
+    if not name and exception: 
+        raise exception 
+        
+    return name 
+
+def get_confidence_ratio (
+        ar, /,
+        axis = 0, 
+        invalid = 'NaN',
+        ):
+    
+    """ Get ratio of confidence in array by counting the number of 
+    invalid values. 
+    
+    Parameters 
+    ------------
+    ar: arraylike 1D or 2D  
+      array for checking the ratio of confidence 
+      
+    axis: int, default=0, 
+       Compute the ratio of confidence alongside the rows by defaults. 
+       
+    invalid: int, foat, default='NaN'
+      The value to consider as invalid in the data might be listed if 
+      applicable. The default is ``NaN``. 
+      
+    Returns 
+    ---------
+    ratio: arraylike 1D 
+      The ratio of confidence array alongside the ``axis``. 
+
+    Examples 
+    ----------
+    >>> import numpy as np 
+    >>> np.random.seed (0) 
+    >>> test = np.random.randint (1, 20 , 10 ).reshape (5, 2 ) 
+    >>> test
+    array([[13, 16],
+           [ 1,  4],
+           [ 4,  8],
+           [10, 19],
+           [ 5,  7]])
+    >>> from watex.utils.funcutils import get_confidence_ratio 
+    >>> get_confidence_ratio (test)
+    >>> array([1., 1.])
+    >>> get_confidence_ratio (test, invalid= ( 13, 19) )
+    array([0.8, 0.8])
+    >>> get_confidence_ratio (test, invalid= ( 13, 19, 4) )
+    array([0.6, 0.6])
+    >>> get_confidence_ratio (test, invalid= ( 13, 19, 4), axis =1 )
+    array([0.5, 0.5, 0.5, 0.5, 1. ])
+    
+    """
+    def gfc ( ar, inv):
+        """ Get ratio in each column or row in the array. """
+        inv = is_iterable(inv, exclude_string=True , transform =True, 
+                              )
+        # if inv!='NaN': 
+        for iv in inv: 
+            if iv in ('NAN', np.nan, 'NaN', 'nan', None): 
+                iv=np.nan  
+            ar [ar ==iv] = np.nan 
+                
+        return len( ar [ ~np.isnan (ar)])  / len(ar )
+    
+    # validate input axis name 
+    axis = _validate_name_in (axis , ('1', 'rows', 'sites', 'stations') ,
+                              expect_name=1 )
+    if not axis:
+        axis =0 
+    
+    ar = np.array(ar).astype ( np.float64) # for consistency
+    ratio = np.zeros(( (ar.shape[0] if axis ==1 else ar.shape [1] )
+                      if ar.ndim ==2 else 1, ), dtype= np.float64) 
+    
+    for i in range (len(ratio)): 
+        ratio[i] = gfc ( (ar [:, i] if axis ==0 else ar [i, :])
+                        if ar.ndim !=1 else ar , inv= invalid 
+                        )
+    
+    return ratio 
+    
+def assert_ratio(
+        v, /, bounds: List[float] = None , 
+        exclude_value:float= None, 
+        in_percent:bool =False , name:str ='rate' 
+        ): 
+    """ Assert rate value between a specific range. 
+    
+    Parameters 
+    -----------
+    v: float, 
+       ratio value to assert 
+    bounds: list ( lower, upper) 
+       The range that value must  be included
+    exclude_value: float 
+       A value that ``v`` must not taken. Exclude it from the ``bounds``. 
+       Raise error otherwise. Note that  any other value will use the 
+       lower bound in `bounds` as exlusion. 
+       
+    in_percent: bool, default=False, 
+       Convert the value into a percentage.
+       
+       .. versionchanged:: 0.2.3 
+          `as_percent` parameter is changed to `in_percent`. 
+          
+    name: str, default='rate' 
+       the name of the value for assertion. 
+       
+    Returns
+    --------
+    v: float 
+       Asserted value. 
+       
+    Examples
+    ---------
+    >>> from watex.utils.funcutils import assert_ratio
+    >>> assert_ratio('2')
+    2.0
+    >>> assert_ratio(2 , bounds =(2, 8))
+    2.0
+    >>> assert_ratio(2 , bounds =(4, 8))
+    ValueError:...
+    >>> assert_ratio(2 , bounds =(1, 8), exclude_value =2 )
+    ValueError: ...
+    >>> assert_ratio(2 , bounds =(1, 8), exclude_value ='use bounds' )
+    2.0
+    >>> assert_ratio(2 , bounds =(0, 1) , in_percent =True )
+    0.02
+    >>> assert_ratio(2 , bounds =(0, 1) )
+    ValueError:
+    >>> assert_ratio(2 , bounds =(0, 1), exclude_value ='use lower bound',
+                         name ='tolerance', in_percent =True )
+    0.02
+    """ 
+    msg =("greater than {} and less than {}" )
+    
+    
+    if isinstance (v, str): 
+        if "%" in v: in_percent=True 
+        v = v.replace('%', '')
+    try : 
+        v = float (v)
+    except TypeError : 
+        raise TypeError (f"Unable to convert {type(v).__name__!r} "
+                         f"to float: {v}")
+    except ValueError: 
+        raise ValueError(f"Expects 'float' not {type(v).__name__!r}: "
+                         f"{(v)!r}")
+    # put value in percentage 
+    # if greater than 1. 
+    if in_percent: 
+        if 1 < v <=100: 
+            v /= 100. 
+          
+    bounds = bounds or []
+    low, up, *_ = list(bounds) + [ None, None]
+    e=("Expects a {} value {}, got: {}".format(
+            name , msg.format(low, up), v)) 
+    err = ValueError (e)
+
+    if len(bounds)!=0:
+        if ( 
+                low is not None  # use is not None since 0. is
+                and up is not None # consider as False value
+            and  (v < low or v > up)
+            ) :
+                raise err 
+        
+    if exclude_value is not None: 
+        try : 
+            low = float (str(exclude_value))
+        except : # use bounds
+            pass 
+        if low is None:
+            warnings.warn("Cannot exclude the lower value in the interval"
+                          " while `bounds` argument is not given.")
+        else:  
+            if v ==low: 
+                raise ValueError (e.replace (", got:", ' excluding') + ".")
+            
+    if in_percent and v > 100: 
+         raise ValueError ("{} value should be {}, got: {}".
+                           format(name.title(), msg.format(low, up), v  ))
+    return v 
+
+def exist_features (df, features, error='raise'): 
+    """Control whether the features exist or not  
+    
+    :param df: a dataframe for features selections 
+    :param features: list of features to select. Lits of features must be in the 
+        dataframe otherwise an error occurs. 
+    :param error: str - raise if the features don't exist in the dataframe. 
+        *default* is ``raise`` and ``ignore`` otherwise. 
+        
+    :return: bool 
+        assert whether the features exists 
+    """
+    isf = False  
+    
+    error= 'raise' if error.lower().strip().find('raise')>= 0  else 'ignore' 
+
+    if isinstance(features, str): 
+        features =[features]
+        
+    features = _assert_all_types(features, list, tuple, np.ndarray)
+    set_f =  set (features).intersection (set(df.columns))
+    if len(set_f)!= len(features): 
+        nfeat= len(features) 
+        msg = f"Feature{'s' if nfeat >1 else ''}"
+        if len(set_f)==0:
+            if error =='raise':
+                raise ValueError (f"{msg} {smart_format(features)} "
+                                  f"{'does not' if nfeat <2 else 'dont'}"
+                                  " exist in the dataframe")
+            isf = False 
+        # get the difference 
+        diff = set (features).difference(set_f) if len(
+            features)> len(set_f) else set_f.difference (set(features))
+        nfeat= len(diff)
+        if error =='raise':
+            raise ValueError(f"{msg} {smart_format(diff)} not found in"
+                             " the dataframe.")
+        isf = False  
+    else : isf = True 
+    
+    return isf    
+    
+def interpolate_grid (
+    arr, / , 
+    method ='cubic', 
+    fill_value='auto', 
+    view = False,
+    ): 
+    """
+    Interpolate data containing missing values. 
+
+    Parameters 
+    -----------
+    arr: ArrayLike2D 
+       Two dimensional array for interpolation 
+    method: str, default='cubic'
+      kind of interpolation. It could be ['nearest'|'linear'|'cubic']. 
+     
+    fill_value: float, str, default='auto' 
+       Fill the interpolated grid at the egdes or surrounding NaN with 
+       a filled value. The ``auto`` fill use the forward and backward 
+       fill stragety. 
+       
+    view: bool, default=False, 
+       Quick visualize the interpolated grid. 
+       
+    Returns 
+    ---------
+    arri: ArrayLike2d 
+       Interpolated 2D grid. 
+       
+    See also 
+    ---------
+    spi.griddata: 
+        Scipy interpolate Grid data 
+    fillNaN: 
+        Fill missing data strategy. 
+        
+    Examples
+    ---------
+    >>> import numpy as np
+    >>> from watex.utils.funcutils import interpolate_grid 
+    >>> x = [28, np.nan, 50, 60] ; y = [np.nan, 1000, 2000, 3000]
+    >>> xy = np.vstack ((x, y)).T
+    >>> xyi = interpolate_grid (xy, view=True ) 
+    >>> xyi 
+    array([[  28.        ,   22.78880936,   50.        ,   60.        ],
+           [1000.        , 1000.        , 2000.        , 3000.        ]])
+
+    """
+
+    if not hasattr(arr, '__array__'): 
+        arr = np.array (arr) 
+    
+    if arr.ndim==1: 
+        raise TypeError(
+            "Expect two dimensional array for grid interpolation.")
+        
+    # make x, y array for mapping 
+    x = np.arange(0, arr.shape[1])
+    y = np.arange(0, arr.shape[0])
+    #mask invalid values
+    arr= np.ma.masked_invalid(arr) 
+    xx, yy = np.meshgrid(x, y)
+    #get only the valid values
+    x1 = xx[~arr.mask]
+    y1 = yy[~arr.mask]
+    newarr = arr[~arr.mask]
+    
+    arri = spi.griddata(
+        (x1, y1),
+        newarr.ravel(),
+        (xx, yy), 
+        method=method
+        )
+    
+    if fill_value =='auto': 
+        arri = fillNaN(arri, method ='both ')
+    else:
+        arri [np.isnan(arri)] = float( _assert_all_types(
+            fill_value, float, int, objname ="'fill_value'" )
+            ) 
+
+    if view : 
+        fig, ax  = plt.subplots (nrows = 1, ncols = 2 , sharey= True, )
+        ax[0].imshow(arr ,interpolation='nearest', label ='Raw Grid')
+        ax[1].imshow (arri, interpolation ='nearest', 
+                      label = 'Interpolate Grid')
+        
+        ax[0].set_title ('Raw Grid') 
+        ax[1].set_title ('Interpolate Grid') 
+        
+        plt.show () 
+        
+    return arri 
+
+    
+def random_selector (
+        arr:ArrayLike, / , value: float | ArrayLike, 
+        seed: int = None, shuffle =False ): 
+    """Randomly select the number of values in array. 
+    
+    Parameters
+    ------------
+    arr: ArrayLike 
+       Array of values 
+    value: float, arraylike 
+        If ``float`` value is passed, it indicates the number of values to 
+        select among the length of `arr`. If array (``value``) is passed, it
+        should be self contain in the given ``arr`. However if ``string`` is 
+        given and contain the ``%``, it calculates the ratio of 
+        number to randomly selected. 
+    seed: int, Optional 
+       Allow retrieving the identical value randomly selected in the given 
+       array. 
+       
+    suffle: bool, False 
+       If  ``True`` , shuffle the selected values. 
+       
+    Returns 
+    --------
+    arr: Array containing the selected values 
+     
+    Examples 
+    ----------
+    >>> import numpy as np 
+    >>> from watex.utils.funcutils import random_selector 
+    >>> dat= np.arange (42 ) 
+    >>> random_selector (dat , 7, seed = 42 ) 
+    array([0, 1, 2, 3, 4, 5, 6])
+    >>> random_selector ( dat, ( 23, 13 , 7))
+    array([ 7, 13, 23])
+    >>> random_selector ( dat , "7%", seed =42 )
+    array([0, 1])
+    >>> random_selector ( dat , "70%", seed =42 , shuffle =True )
+    array([ 0,  5, 20, 25, 13,  7, 22, 10, 12, 27, 23, 21, 16,  3,  1, 17,  8,
+            6,  4,  2, 19, 11, 18, 24, 14, 15,  9, 28, 26])
+    """
+    
+    msg = "Non-numerical is not allowed. Got {!r}."
+    
+    if seed: 
+        seed = _assert_all_types(seed , int, float, objname ='Seed')
+        np.random.seed (seed ) 
+       
+    v = copy.deepcopy(value )
+    
+    if not is_iterable( value, exclude_string= True ):
+        
+        value = str(value )
+        
+        if '%' in  value: 
+            try: 
+               value = float( value.replace ('%', '')) /100 
+            except : 
+                raise TypeError(msg.format(v))
+            # get the number 
+            value *= len(arr )
+                
+        
+        try : 
+            value = int(value )
+            
+        except :
+            raise TypeError (msg.format(v))
+    
+        if value > len(arr): 
+            raise ValueError(f"Number {value} is out of the range."
+                             f" Expect value less than {len(arr)}.")
+            
+        value = np.random.permutation(value ) 
+        
+    arr = np.array ( 
+        is_iterable( arr, exclude_string=True, transform =True )) 
+    
+    arr = arr.ravel() if arr.ndim !=1 else arr 
+
+    mask = _isin (arr, value , return_mask= True )
+    arr = arr [mask ] 
+    
+    if shuffle : np.random.shuffle (arr )
+
+    return arr
+
+def cleaner (
+    data: DataFrame|NDArray,
+    / , 
+    columns:List[str]= None,
+    inplace:bool = False, 
+    labels: List[int|str] =None, 
+    func : F= None, 
+    mode:str ='clean', 
+    **kws
+    )->DataFrame | NDArray | None : 
+    """ Sanitize data in the data or columns by dropping specified labels 
+    from rows or columns. 
+    
+    If data is not a pandas dataframe, should be converted to 
+    dataframe and uses index to drop the labels. 
+    
+    Parameters 
+    -----------
+    data: pd.Dataframe or arraylike2D. 
+       Dataframe pandas or Numpy two dimensional arrays. If 2D array is 
+       passed, it should prior be converted to a daframe by default and 
+       drop row index from index parameters 
+       
+    columns: single label or list-like
+        Alternative to specifying axis (
+            labels, axis=1 is equivalent to columns=labels).
+
+    labels: single label or list-like
+      Index or column labels to drop. A tuple will be used as a single 
+      label and not treated as a list-like.
+
+    func: F, callable 
+        Universal function used to clean the columns. If performs only when 
+        `mode` is on ``clean`` option. 
+        
+    inplace: bool, default False
+        If False, return a copy. Otherwise, do operation 
+        inplace and return None.
+       
+    mode: str, default='clean' 
+       Options or mode of operation to do on the data. It could 
+       be ['clean'|'drop']. If ``drop``, it behaves like ``dataframe.drop`` 
+       of pandas. 
+       
+    Returns
+    --------
+    DataFrame, array2D  or None
+            DataFrame cleaned or without the removed index or column labels 
+            or None if inplace=True or array is data is passed as an array. 
+            
+    """
+    mode = _validate_name_in(mode , defaults =("drop", 'remove' ), 
+                      expect_name ='drop')
+    if not mode: 
+        return sanitize_frame_cols(
+            data, 
+            inplace = inplace, 
+            func = func 
+            ) 
+ 
+    objtype ='ar'
+    if not hasattr (data , '__array__'): 
+        data = np.array (data ) 
+        
+    if hasattr(data , "columns"): 
+        objtype = "pd" 
+    
+    if objtype =='ar': 
+        data = pd.DataFrame(data ) 
+        # block inplace to False and 
+        # return numpy ar 
+        inplace = False 
+    # if isinstance(columns , str): 
+    #     columns = str2columns(columns ) 
+    if columns is not None: 
+        columns = is_iterable(
+            columns, exclude_string=True ,
+            parse_string= True, 
+            transform =True )
+        
+    data = data.drop (labels = labels, 
+                      columns = columns, 
+                      inplace =inplace,  
+                       **kws 
+                       ) 
+    
+    return np.array ( data ) if objtype =='ar' else data 
+ 
+
+def rename_files (
+    src_files:str | List[str], /, 
+    dst_files:str | List[str], 
+    basename:Optional[str]=None, 
+    extension:Optional[str] =None , 
+    how:str ='py', 
+    prefix:bool =True, 
+    keep_copy:bool=True, 
+    trailer:str='_', 
+    sortby: re |F=None, 
+    **kws 
+    ): 
+    """Rename files in directory.
+
+    Parameters 
+    -----------
+    src_files: str, Path-like object 
+       Source files to rename 
+      
+    dst_files: str of PathLike object 
+       Destination files renamed. 
+       
+    extension: str, optional 
+       If a path is given in `src_files`, specifying the `extension` will just 
+       collect only files with this typical extensions. 
+       
+    basename: str, optional 
+       If `dst_files` is passed as Path-object, name should be need 
+       for a change, otherwise, the number is incremented using the Python 
+       index counting defined by the parameter ``how=py` 
+        
+    how: str, default='py' 
+       The way to increment files when `dst_files` is given as a Path object. 
+       For instance, for a  ``name=E_survey`` and ``prefix==True``, the first 
+       file should be ``E_survey_00`` if ``how='py'`` otherwise it should be 
+       ``E_survey_01``.
+     
+    prefix: bool, default=True
+      Prefix is used to position the name before the number incrementation. 
+      If ``False`` and `name` is given, the number is positionning before the 
+      name. If ``True`` and not `prefix` for a ``name=E_survey``, it should be 
+      ``00_E_survey`` and ``01_E_survey``. 
+
+    keep_copy: bool, default=True 
+       Keep a copy of the source files. 
+       
+    trailer: str, default='_', 
+       Item used to separate the basename for counter. 
+       
+    sortby: Regex or Callable, 
+       Key to sort the collection of the items when `src_files` is passed as 
+       a path-like object.  This is usefull to keep order as the origin files 
+       especially  when files includes a specific character.  Furthermore 
+       [int| float |'num'|'digit'] sorted the files according to the
+       number included in the filename if exists. 
+
+    kws: dict 
+       keyword arguments passed to `os.rename`. 
+
+    """ 
+    dest_dir =None ; trailer = str(trailer)
+    extension = str(extension).lower()
+    
+    if os.path.isfile (src_files ): 
+        src_files = [src_files ] 
+        
+    elif os.path.isdir (src_files): 
+        src_path = src_files
+        ldir = os.listdir(src_path) 
+
+        src_files = ldir if extension =='none' else [
+             f for f in ldir  if  f.endswith (extension) ]
+    
+        if sortby: 
+            if sortby in ( int, float, 'num', 'number', 'digit'): 
+                src_files = sorted(ldir, key=lambda s:int( re.search(
+                    '\d+', s).group()) if re.search('\d+', s) else 0 )
+                
+            else: 
+                src_files = sorted(ldir, key=sortby)
+
+        src_files = [  os.path.join(src_path, f )   for f in src_files  ] 
+        # get only the files 
+        src_files = [ f for f in src_files if os.path.isfile (f ) ]
+
+    else : 
+        raise FileNotFoundError(f"{src_files!r} not found.") 
+    
+    if os.path.isdir(dst_files): 
+        dest_dir = dst_files 
+        
+    dst_files = is_iterable(dst_files , exclude_string= True, transform =True ) 
+    
+    # get_extension of the source_files 
+    _, ex = os.path.splitext (src_files[0]) 
+    
+
+    if dest_dir: 
+        if basename is None: 
+            warnings.warn(
+                "Missing basename for renaming file. Should use `None` instead.")
+            basename =''; trailer =''
+            
+        basename= str(basename)
+        if prefix: 
+            dst_files =[ f"{str(basename)}{trailer}" + (
+                f"{i:02}" if how=='py' else f"{i+1:02}") + f"{ex}"
+                        for i in range (len(src_files))]
+        elif not prefix: 
+            dst_files =[ (f"{i:02}" if how=='py' else f"{i+1:02}"
+                        ) +f"{trailer}{str(basename)}" +f"{ex}"
+                        for i in range (len(src_files))]
+        
+        dst_files = [os.path.join(dest_dir , f) for f in dst_files ] 
+        
+   
+    for f, nf in zip (src_files , dst_files): 
+        try: 
+           if keep_copy : shutil.copy (f, nf , **kws )
+           else : os.rename (f, nf , **kws )
+        except FileExistsError: 
+            os.remove(nf)
+            if keep_copy : shutil.copy (f, nf , **kws )
+            else : os.rename (f, nf , **kws )
+
+def get_xy_coordinates (d, / , as_frame = False, drop_xy = False, 
+                        raise_exception = True, verbose=0 ): 
+    """Check whether the coordinate values exists in the data
+    
+    Parameters 
+    ------------
+    d: Dataframe 
+       Frame that is expected to contain the longitude/latitude or 
+       easting/northing coordinates.  Note if all types of coordinates are
+       included in the data frame, the longitude/latitude takes the 
+       priority. 
+    as_frame: bool, default= False, 
+       Returns the coordinates values if included in the data as a frame rather 
+       than computing the middle points of the line 
+    drop_xy: bool, default=False, 
+       Drop the coordinates in the data and return the data transformed inplace 
+       
+    raise_exception: bool, default=True 
+       raise error message if data is not a dataframe. If set to ``False``, 
+       exception is converted to a warning instead. To mute the warning set 
+       `raise_exception` to ``mute``
+       
+    verbose: int, default=0 
+      Send message whether coordinates are detected. 
+         
+    returns 
+    --------
+    xy, d, xynames: Tuple 
+      xy : tuple of float ( longitude, latitude) or (easting/northing ) 
+         if `as_frame` is set to ``True``. 
+      d: Dataframe transformed (coordinated removed )  or not
+      xynames: str, the name of coordinates detected. 
+      
+    Examples 
+    ----------
+    >>> import watex as wx 
+    >>> from watex.utils.funcutils import get_xy_coordinates 
+    >>> testdata = wx.make_erp ( n_stations =7, seed =42 ).frame 
+    >>> xy, d, xynames = get_xy_coordinates ( testdata,  )
+    >>> xy , xynames 
+    ((110.48627946874444, 26.051952363176344), ('longitude', 'latitude'))
+    >>> xy, d, xynames = get_xy_coordinates ( testdata, as_frame =True  )
+    >>> xy.head(2) 
+        longitude   latitude        easting      northing
+    0  110.485833  26.051389  448565.380621  2.881476e+06
+    1  110.485982  26.051577  448580.339199  2.881497e+06
+    >>> # remove longitude and  lat in data 
+    >>> testdata = testdata.drop (columns =['longitude', 'latitude']) 
+    >>> xy, d, xynames = get_xy_coordinates ( testdata, as_frame =True  )
+    >>> xy.head(2) 
+             easting      northing
+    0  448565.380621  2.881476e+06
+    1  448580.339199  2.881497e+06
+    >>> # note testdata should be transformed inplace when drop_xy is set to True
+    >>> xy, d, xynames = get_xy_coordinates ( testdata, drop_xy =True)
+    >>> xy, xynames 
+    ((448610.25612032827, 2881538.4380570543), ('easting', 'northing'))
+    >>> d.head(2)
+       station  resistivity
+    0      0.0          1.0
+    1     20.0        167.5
+    >>> testdata.head(2) # coordinates are henceforth been dropped 
+       station  resistivity
+    0      0.0          1.0
+    1     20.0        167.5
+    >>> xy, d, xynames = get_xy_coordinates ( testdata, drop_xy =True)
+    >>> xy, xynames 
+    (None, ())
+    >>> d.head(2)
+       station  resistivity
+    0      0.0          1.0
+    1     20.0        167.5
+
+    """   
+    
+    def get_value_in ( val, /, col , default): 
+        """ Get the value in the frame columns if `val` exists in """
+        x = list( filter ( lambda x: x.find (val)>=0 , col)
+                   )
+        if len(x) !=0: 
+            # now rename col  
+            d.rename (columns = {x[0]: str(default) }, inplace = True ) 
+            
+        return d
+
+    if not (
+            hasattr ( d, 'columns') and hasattr ( d, '__array__') 
+            ) : 
+        emsg = ("Expect dataframe containing coordinates longitude/latitude"
+                f" or easting/northing. Got {type (d).__name__!r}")
+        
+        raise_exception = str(raise_exception).lower().strip() 
+        if raise_exception=='true': 
+            raise TypeError ( emsg )
+        
+        if raise_exception  not in ('mute', 'silence'):  
+            warnings.warn( emsg )
+       
+        return d 
+    
+    # check whether coordinates exists in the data columns 
+    for name, tname in zip ( ('lat', 'lon', 'east', 'north'), 
+                     ( 'latitude', 'longitude', 'easting', 'northing')
+                     ) : 
+        d = get_value_in(name, col = d.columns , default = tname )
+       
+    # get the exist coodinates 
+    coord_columns  = []
+    for x, y in zip ( ( 'longitude', 'easting' ), ( 'latitude', 'northing')):
+        if ( x  in d.columns and y in d.columns ): 
+            coord_columns.extend  ( [x, y] )
+
+    xy  = d[ coord_columns] if len(coord_columns)!=0 else None 
+
+    if ( not as_frame 
+        and xy is not None ) : 
+        # take the middle of the line and if both types of 
+        # coordinates are supplied , take longitude and latitude 
+        # and drop easting and northing  
+        xy = tuple ( np.nanmean ( np.array ( xy ) , axis =0 )) [:2]
+
+    xynames = tuple ( coord_columns)[:2]
+    if ( 
+            drop_xy  and len( coord_columns) !=0
+            ): 
+        # modifie the data inplace 
+        d.drop ( columns=coord_columns, inplace = True  )
+
+    if verbose: 
+        print("###", "No" if len(xynames)==0 else ( 
+            tuple (xy.columns) if as_frame else xy), "coordinates found.")
+        
+    return  xy , d , xynames 
+       
+
+def twinning(
+    *d: DataFrame,  
+    on:str | List[str] = None, 
+    parse_on:bool=False, 
+    mode: str='strict', 
+    coerce:bool = False, 
+    force:bool =False, 
+    decimals: int = 7, 
+    raise_warn:bool =True 
+)-> DataFrame : 
+    """ Find indentical object in all data and concatenate them using merge 
+     intersection (`cross`) strategy.
+    
+    Parameters 
+    ---------- 
+    d: List of DataFrames 
+       List of pandas DataFrames 
+    on: str, label or list 
+       Column or index level names to join on. These must be found in 
+       all DataFrames. If `on` is ``None`` and not merging on indexes then 
+       a concatenation along columns axis is performed in all DataFrames. 
+       Note that `on` works with `parse_on` if its argument is  a list of 
+       columns names passed into single litteral string. For instance:: 
+           
+        on ='longitude latitude' --[parse_on=True]-> ['longitude' , 'latitude'] 
+        
+    parse_on: bool, default=False 
+       Parse `on` arguments if given as string and return_iterable objects. 
+       
+    mode: str, default='strict' 
+      Mode to the data. Can be ['soft'|'strict']. In ``strict`` mode, all the 
+      data passed must be a DataFrame, otherwise an error raises. in ``soft``
+      mode, ignore the non-DataFrame. Note that any other values should be 
+      in ``strict`` mode. 
+      
+    coerce: bool, default=False 
+       Truncate all DataFrame size to much the shorter one before performing 
+       the ``merge``. 
+        
+    force: bool, default=False, 
+       Force `on` items to be in the all DataFrames, This could be possible 
+       at least, `on` items should be in one DataFrame. If missing in all 
+       data, an error occurs.  
+ 
+    decimals: int, default=5 
+       Decimal is used for comparison between numeric labels in `on` columns 
+       items. If set, it rounds values of `on` items in all data before 
+       performing the merge. 
+       
+     raise_warn: bool, default=False 
+        Warn user to concatenate data along column axis if `on` is ``None``. 
+
+    Returns 
+    --------
+    data: DataFrames 
+      A DataFrame of the merged objects.
+      
+    Examples 
+    ----------
+    >>> import watex as wx 
+    >>> from watex.utils.funcutils import twinning 
+    >>> data = wx.make_erp (seed =42 , n_stations =12, as_frame =True ) 
+    >>> table1 = wx.DCProfiling ().fit(data).summary()
+    >>> table1 
+           dipole   longitude  latitude  ...  shape  type       sfi
+    line1      10  110.486111  26.05174  ...      C    EC  1.141844
+    >>> data_no_xy = wx.make_ves ( seed=0 , as_frame =True) 
+    >>> data_no_xy.head(2) 
+        AB   MN  resistivity
+    0  1.0  0.4   448.860148
+    1  2.0  0.4   449.060335
+    >>> data_xy = wx.make_ves ( seed =0 , as_frame =True , add_xy =True ) 
+    >>> data_xy.head(2) 
+        AB   MN  resistivity   longitude  latitude
+    0  1.0  0.4   448.860148  109.332931  28.41193
+    1  2.0  0.4   449.060335  109.332931  28.41193
+    >>> table = wx.methods.VerticalSounding (
+        xycoords = (110.486111,   26.05174)).fit(data_no_xy).summary() 
+    >>> table.table_
+             AB    MN   arrangememt  ... nareas   longitude  latitude
+    area                             ...                             
+    None  200.0  20.0  schlumberger  ...      1  110.486111  26.05174
+    >>> twinning (table1, table.table_,  ) 
+           dipole   longitude  latitude  ...  nareas   longitude  latitude
+    line1    10.0  110.486111  26.05174  ...     NaN         NaN       NaN
+    None      NaN         NaN       NaN  ...     1.0  110.486111  26.05174
+    >>> twinning (table1, table.table_, on =['longitude', 'latitude'] ) 
+    Empty DataFrame 
+    >>> # comments: Empty dataframe appears because, decimal is too large 
+    >>> # then it considers values longitude and latitude differents 
+    >>> twinning (table1, table.table_, on =['longitude', 'latitude'], decimals =5 ) 
+        dipole  longitude  latitude  ...  max_depth  ohmic_area  nareas
+    0      10  110.48611  26.05174  ...      109.0  690.063003       1
+    >>> # Now is able to find existing dataframe with identical closer coordinates. 
+    
+    """
+    from .validator import _is_numeric_dtype  
+
+    if str(mode).lower()=='soft': 
+        d = [ o for  o in d if hasattr (o, '__array__') and hasattr (o, 'columns') ]
+    
+    is_same = set ( [ hasattr (o, '__array__') 
+                     and hasattr (o, 'columns') for o in d ] ) 
+    
+    if len(is_same)!=1 or not list (is_same) [0]: 
+        types = [ type(o).__name__ for o in d ]
+        raise TypeError (
+            f"Expect DataFrame. Got {smart_format(types)}")
+    
+    same_len = [len(o) for o in d] 
+    
+    if len( set(same_len)) !=1 or not list(set(same_len))[0]: 
+        if not coerce: 
+            raise ValueError(
+                f"Data must be a consistent size. Got {smart_format(same_len)}"
+                " respectively. Set ``coerce=True`` to truncate the data"
+                " to match the shorter data length.")
+        # get the shorthest len 
+        min_index = min (same_len) 
+        d = [ o.iloc [:min_index, :  ]  for o in d ] 
+
+    if on is None:
+        if raise_warn: 
+            warnings.warn("'twin_items' are missing in the data. A simple merge"
+                          " along the columns axis should be performed.") 
+        
+        return pd.concat ( d, axis = 1 )
+    
+    # parse string 
+    on= is_iterable(on, exclude_string= True , 
+                    transform =True, parse_string= parse_on  
+                    )
+    
+    feature_exist = [
+        exist_features(o, on, error = 'ignore'
+                       ) for o in d ]  
+
+    if ( len( set (feature_exist) )!=1 
+        or not list(set(feature_exist)) [0]
+            ): 
+        if not force: 
+            raise ValueError(
+                f"Unable to fit the data. Items {smart_format(on)} are"
+                f" missing in the data columns. {smart_format(on)} must"
+                 " include in the data columns. Please check your data.")
+
+        # seek the value twin_items in the data and use if for all  
+        dtems =[] ;  repl_twd= None 
+        for o in d: 
+            # select one valid data that contain the 
+            # twin items
+            try : 
+                exist_features ( o, on ) 
+            except : 
+                pass 
+            else:
+                repl_twd = o [ on ]
+                break 
+            
+        if repl_twd is None: 
+            raise ValueError("To force data that have not consistent items,"
+                             f" at least {smart_format(on)} items must"
+                             " be included in one DataFrame.")
+        # make add twin_data if 
+        for o in d : 
+            try : exist_features(o, on) 
+            except : 
+                a = o.copy()  
+                a [ on ] = repl_twd 
+            else : a = o.copy () 
+            
+            dtems.append(a)
+        # reinitialize d
+        d = dtems  
+    
+    # check whether values to merge are numerics 
+    # if True, use decimals to round values to consider 
+    # that identic 
+    # round value if value before performed merges 
+    # test single data with on 
+    is_num = _is_numeric_dtype (d[0][on] ) 
+    if is_num: 
+        decimals = int (_assert_all_types(
+            decimals, int, float, objname ='Decimals'))
+        d_ = []
+        for o in d : 
+            a = o.copy()  
+            a[on ] = np.around (o[ on ].values, decimals ) 
+            d_.append (a )
+        # not a numerick values so stop     
+        d =d_
+
+    # select both two  
+    data = pd.merge (* d[:2], on= on ) 
+    
+    if len(d[2:]) !=0: 
+        for ii, o in enumerate ( d[2:]) : 
+            data = pd.merge ( *[data, o] , on = on, suffixes= (
+                f"_x{ii+1}", f"_y{ii+1}")) 
+            
+    return data 
+
+def read_worksheets(*data): 
+    """ Read sheets and returns a list of DataFrames and sheet names. 
+    
+    Parameters 
+    -----------
+    data: list of str 
+      A collection of excel sheets files. Read only `.xlsx` files. Any other 
+      files raises an errors.  
+    
+    Return
+    ------
+    data, sheet_names: Tuple of DataFrames and sheet_names 
+       A collection of DataFrame and sheets names. 
+       
+    Examples 
+    -----------
+    >>> import os 
+    >>> from watex.utils.funcutils import read_worksheets 
+    >>> sheet_file= r'F:\repositories\watex\data\erp\sheets\gbalo.xlsx'
+    >>> data, snames =  read_worksheets (sheet_file )
+    >>> snames 
+    ['l11', 'l10', 'l02'] 
+    >>> data, snames =  read_worksheets (os.path.dirname (sheet_file))
+    >>> snames 
+    ['l11', 'l10', 'l02', 'l12', 'l13']
+    
+    """
+    dtem = []
+    data = [o for o in data if isinstance ( o, str )]
+    
+    for o in data: 
+        if os.path.isdir (o): 
+            dlist = os.listdir (o)
+            # collect only the excell sheets 
+            p = [ os.path.join(o, f) for f in dlist if f.endswith ('.xlsx') ]
+            dtem .extend(p)
+        elif os.path.isfile (o):
+            _, ex = os.path.splitext( o)
+            if ex == '.xlsx': 
+                dtem.append(o)
+            
+    data = copy.deepcopy(dtem)
+    # if no excel sheets is found return None 
+    if len(data) ==0: 
+        return None, None 
+    
+    # make d dict to collect data 
+    ddict = dict() 
+    regex = re.compile (r'[$& #@%^!]', flags=re.IGNORECASE)
+    
+    for d in data : 
+        try: 
+            ddict.update ( **pd.read_excel (d , sheet_name =None))
+        except : pass 
+
+    #collect stations names
+    if len(ddict)==0 : 
+        raise TypeError("Can'find the data to read.")
+
+    sheet_names = list(map(
+        lambda o: regex.sub('_', o).lower(), ddict.keys()))
+
+    data = list(ddict.values ()) 
+
+    return data, sheet_names      
+ 
+def key_checker (
+    keys: str , /,  
+    valid_keys:List[str, ...], 
+    regex:re = None, 
+    pattern:str = None , 
+    deep_search:bool =...
+    ): 
+    """check whether a give key exists in valid_keys and return a list if 
+    many keys are found.
+    
+    Parameters 
+    -----------
+    keys: str, list of str 
+       Key value to find in the valid_keys 
+       
+    valid_keys: list 
+       List of valid keys by default. 
+       
+    regex: `re` object,  
+        Regular expresion object. the default is:: 
+            
+            >>> import re 
+            >>> re.compile (r'[_#&*@!_,;\s-]\s*', flags=re.IGNORECASE)
+            
+    pattern: str, default = '[_#&*@!_,;\s-]\s*'
+        The base pattern to split the text into a columns
+        
+    deep_search: bool, default=False 
+       If deep-search, the key finder is no sensistive to lower/upper case 
+       or whether a numeric data is included. 
+       
+       .. versionadded:: 0.2.5 
+       
+    Returns 
+    --------
+    keys: str, list , 
+      List of keys that exists in the `valid_keys`. 
+      
+    Examples
+    --------
+    
+    >>> from watex.utils.funcutils import key_checker
+    >>> key_checker('h502', valid_keys= ['h502', 'h253','h2601'])  
+    Out[68]: 'h502'
+    >>> key_checker('h502+h2601', valid_keys= ['h502', 'h253','h2601'])
+    Out[69]: ['h502', 'h2601']
+    >>> key_checker('h502 h2601', valid_keys= ['h502', 'h253','h2601'])
+    Out[70]: ['h502', 'h2601']
+    >>> key_checker(['h502',  'h2601'], valid_keys= ['h502', 'h253','h2601'])
+    Out[73]: ['h502', 'h2601']
+    >>> key_checker(['h502',  'h2602'], valid_keys= ['h502', 'h253','h2601'])
+    UserWarning: key 'h2602' is missing in ['h502', 'h2602']
+    Out[82]: 'h502'
+    >>> key_checker(['502',  'H2601'], valid_keys= ['h502', 'h253','h2601'], 
+                    deep_search=True )
+    Out[57]: ['h502', 'h2601']
+    
+    """
+    deep_search, =ellipsis2false(deep_search)
+
+    _keys = copy.deepcopy(keys)
+    valid_keys = is_iterable(valid_keys , exclude_string =True, transform =True )
+    if isinstance ( keys, str): 
+        pattern = pattern or '[_#&@!_+,;\s-]\s*'
+        keys = str2columns (keys, regex = regex , pattern=pattern )
+    # If iterbale object , save obj 
+    # to improve error 
+    kkeys = copy.deepcopy(keys)
+    if deep_search: 
+        keys = key_search(
+            keys, 
+            default_keys= valid_keys,
+            deep=True, 
+            raise_exception= True,
+            regex =regex, 
+            pattern=pattern 
+            )
+        return keys[0] if len(keys)==1 else keys 
+    # for consistency 
+    keys = [ k for k in keys if ''.join(
+        [ str(i) for i in valid_keys] ).find(k)>=0 ]
+    # assertion error if key does not exist. 
+    if len(keys)==0: 
+        verb1, verb2 = ('', 'es') if len(kkeys)==1 else ('s', '') 
+        msg = (f"key{verb1} {_keys!r} do{verb2} not exist."
+               f" Expect {smart_format(valid_keys, 'or')}")
+        raise KeyError ( msg )
+        
+    if len(keys) != len(kkeys):
+        miss_keys = is_in_if ( kkeys, keys , return_diff= True , error ='ignore')
+        miss_keys, verb = (miss_keys[0], 'is') if len( miss_keys) ==1 else ( 
+            miss_keys, 'are')
+        warnings.warn(f"key{'' if verb=='is' else 's'} {miss_keys!r} {verb}"
+                      f" missing in {_keys}")
+    keys = keys[0] if len(keys)==1 else keys 
+    
+    return keys 
+
+def random_sampling (
+    d, / , 
+    samples:int = None  , 
+    replace:bool = False , 
+    random_state:int = None, 
+    shuffle=True, 
+    ): 
+    """ Sampling data. 
+    
+    Parameters 
+    ----------
+    d: {array-like, sparse matrix} of shape (n_samples, n_features)
+      Data for sampling, where `n_samples` is the number of samples and
+      `n_features` is the number of features.
+    samples: int,optional 
+       Ratio or number of items from axis to return. 
+       Default = 1 if `samples` is ``None``.
+       
+    replace: bool, default=False
+       Allow or disallow sampling of the same row more than once. 
+       
+    random_state: int, array-like, BitGenerator, np.random.RandomState, \
+        np.random.Generator, optional
+       If int, array-like, or BitGenerator, seed for random number generator. 
+       If np.random.RandomState or np.random.Generator, use as given.
+       
+    split_Xy: 
+    Returns 
+    ----------
+    d: {array-like, sparse matrix} of shape (n_samples, n_features)
+    samples data based on the given samples. 
+    
+    Examples
+    ---------
+    >>> from watex.utils.funcutils import random_sampling 
+    >>> from watex.datasets import load_hlogs 
+    >>> data= load_hlogs().frame
+    >>> random_sampling( data, samples = 7 ).shape 
+    (7, 27)
+    """
+
+    n= None ; is_percent = False
+    orig= copy.deepcopy(samples )
+    if not hasattr(d, "__iter__"): 
+        d = is_iterable(d, exclude_string= True, transform =True )
+    
+    if ( 
+            samples is None 
+            or str(samples) in ('1', '*')
+            ): 
+        samples =1. 
+        
+    if "%" in str(samples): 
+        samples = samples.replace ("%", '')
+        is_percent=True 
+    # assert value for consistency. 
+    try: 
+        samples = float( samples)
+    except: 
+        raise TypeError("Wrong value for 'samples'. Expect an integer."
+                        f" Got {type (orig).__name__!r}")
+
+    if samples <=1 or is_percent: 
+        samples  = assert_ratio(
+            samples , bounds = (0, 1), exclude_value= 'use lower bound', 
+            in_percent= True )
+        
+        n = int ( samples * ( d.shape[0] if scipy.sparse.issparse(d)
+                 else len(d))) 
+    else: 
+        # data frame 
+        n= int(samples)
+        
+    # reset samples and use number of samples instead    
+    samples =None  
+    # get the total length of d
+    dlen = ( d.shape[0] if scipy.sparse.issparse(d) else len(d))
+    # if number is greater than the length 
+    # block to the length so to retrieve all 
+    # value no matter the arrangement. 
+    if n > dlen: 
+        n = dlen
+    if hasattr (d, 'columns') or hasattr (d, 'name'): 
+        # data frame 
+        return d.sample ( n= n , frac=samples , replace = replace ,
+                         random_state = random_state  
+                     ) if shuffle else d.iloc [ :n , ::] 
+        
+    np.random.seed ( random_state)
+    if scipy.sparse.issparse(d) : 
+        if scipy.sparse.isspmatrix_coo(d): 
+            warnings.warn("coo_matrix does not support indexing. Conversion"
+                          " should be performed in CSR matrix")
+            d = d.tocsr() 
+            
+        return d [ np.random.choice(
+            np.arange(d.shape[0]), n, replace=replace )] if shuffle else d [
+                [ i for i in range (n)]]
+                
+        #d = d[idx ]
+        
+    # manage the data 
+    if not hasattr(d, '__array__'): 
+        d = np.array (d ) 
+        
+    idx = np.random.randint( len(d), size = n ) if shuffle else [ i for i in range(n)]
+    if len(d.shape )==1: d =d[idx ]
+    else: d = d[idx , :]
+        
+    return d 
+
+
+def make_obj_consistent_if ( 
+        item= ... , default = ..., size =None, from_index: bool =True ): 
+    """Combine default values to item to create default consistent iterable 
+    objects. 
+    
+    This is valid if  the size of item does not fit the number of 
+    expected iterable objects.     
+    
+    Parameters 
+    ------------
+    item : Any 
+       Object to construct it default values 
+       
+    default: Any 
+       Value to hold in the case the items does not match the size of given items 
+       
+    size: int, Optional 
+      Number of items to return. 
+      
+    from_index: bool, default=True 
+       make an item size to match the exact size of given items 
+       
+    Returns 
+    -------
+       item: Iterable object that contain default values. 
+       
+    Examples 
+    ----------
+    >>> from watex.utils.funcutils import make_obj_consistent_if
+    >>> from watex.exlib import SVC, LogisticRegression, XGBClassifier 
+    >>> classifiers = ["SVC", "LogisticRegression", "XGBClassifier"] 
+    >>> classifier_names = ['SVC', 'LR'] 
+    >>> make_obj_consistent_if (classifiers, default = classifier_names ) 
+    ['SVC', 'LogisticRegression', 'XGBClassifier']
+    >>> make_obj_consistent_if (classifier_names, from_index =False  )
+    ['SVC', 'LR']
+    >>> >>> make_obj_consistent_if ( classifier_names, 
+                                     default= classifiers, size =3 , 
+                                     from_index =False  )
+    ['SVC', 'LR', 'SVC']
+    
+    """
+    if default==... or None : default =[]
+    # for consistency 
+    default = list( is_iterable (default, exclude_string =True,
+                                 transform =True ) ) 
+    
+    if item not in ( ...,  None) : 
+         item = list( is_iterable( item , exclude_string =True ,
+                                  transform = True ) ) 
+    else: item = [] 
+    
+    item += default[len(item):] if from_index else default 
+    
+    if size is not None: 
+        size = int (_assert_all_types(size, int, float,
+                                      objname = "Item 'size'") )
+        item = item [:size]
+        
+    return item
+    
+    
+def replace_data(
+    X, y =None, 
+    n_times: int  = 1, 
+    axis = 0, 
+    reset_index :bool =...  
+    ): 
+    """ Replace items in data :math:`n` times 
+    
+    Parameters 
+    ----------
+    X: Arraylike 1D or pd.DataFrame 
+      Data to replace. Note Sparse matrices is not allowed. Use 
+      :func:`random_sampling` instead. 
+    y: Arraylike 1d. 
+       Preferably one dimensional data. 
+       
+    n_times: int, 
+      Number of times all items should be replaced in data. 
+      
+    reset_index: bool, default=False. 
+      If ``True`` and dataframe,Index is reset and dropped. 
+      
+    Returns 
+    --------
+    X or (X, y)  : Tuple of data replaced
+       Tuple is returned if y is passed. 
+    
+    Examples
+    ---------
+    >>> import numpy as np 
+    >>> from watex.utils.funcutils import replace_data
+    >>> X, y = np.random.randn ( 7, 2 ), np.arange(7)
+    >>> X.shape, y.shape 
+    ((7, 2), (7,))
+    >>> X_new, y_new = replace_data (X, y, n_times =10 )
+    >>> X_new.shape , y_new.shape
+    Out[158]: ((70, 2), (70,))
+    """
+    
+    n = n_times or 1 
+    n= int (_assert_all_types(n, int, float, objname ='n_times'))
+    
+    def concat_data ( ar ,): 
+        if hasattr ( ar, 'columns') or hasattr ( ar, 'series'): 
+            d = pd.concat (  [ ar for i in range(n)], axis = axis ) 
+            if reset_index: 
+                d.reset_index (drop =True, inplace =True  )
+                
+        else: d = np.concatenate ([ ar for i in range(n)], axis = axis  )
+        return d 
+    
+    X = is_iterable(X, exclude_string =True, transform = True )
+    
+    if y is not None: 
+        y = is_iterable( y, exclude_string= True, transform= True)
+    
+    if not hasattr (X, '__array__'): 
+        X = np.array(X)
+        
+    if not hasattr (y, '__array__') and y is not None : 
+        y = np.array(y)
+
+    return concat_data ( X) if y is None else (
+            concat_data( X) , concat_data(y))
+        
+def convert_value_in (v, /, unit ='m'): 
+    """Convert value based on the reference unit.
+    
+    Parameters 
+    ------------
+    v: str, float, int, 
+      value to convert 
+    unit: str, default='m'
+      Reference unit to convert value in. Default is 'meters'. Could be 
+      'kg' or else. 
+      
+    Returns
+    -------
+    v: float, 
+       Value converted. 
+       
+    Examples 
+    ---------
+    >>> from watex.utils.funcutils import convert_value_in 
+    >>> convert_value_in (20) 
+    20.0
+    >>> convert_value_in ('20mm') 
+    0.02
+    >>> convert_value_in ('20kg', unit='g') 
+    20000.0
+    >>> convert_value_in ('20') 
+    20.0
+    >>> convert_value_in ('20m', unit='g')
+    ValueError: Unknwon unit 'm'...
+    """
+    c= { 'k':1e3 , 
+        'h':1e2 , 
+        'dc':1e1 , 
+        '':1e0 , 
+        'd':1e-1, 
+        'c':1e-2 , 
+        'm':1e-3  
+        }
+    c = {k +str(unit).lower(): v for k, v in c.items() }
+
+    v = str(v).lower()  
+
+    regex = re.findall(r'[a-zA-Z]', v) 
+    
+    if len(regex) !=0: 
+        unit = ''.join( regex ) 
+        v = v.replace (unit, '')
+
+    if unit not in c.keys(): 
+        raise ValueError (
+            f"Unknwon unit {unit!r}. Expect {smart_format(c.keys(), 'or' )}."
+            f" Or rename the `unit` parameter maybe to {unit[-1]!r}.")
+    
+    return float ( v) * (c.get(unit) or 1e0) 
+
+def split_list(lst:List[Any, ...],/,  val:int, fill_value:Any=None ):
+    """Module to extract a slice of elements from the list 
+    
+    Parameters 
+    ------------
+    lst: list, 
+      List composed of item elements 
+    val: int, 
+      Number of item to group by default. 
+      
+    Returns 
+    --------
+    group with slide items 
+    
+    Examples
+    --------
+    >>> from watex.utils.funcutils import split_list
+    >>> lst = [1, 2, 3, 4, 5, 6, 7, 8]
+    >>> val = 3
+    >>> print(split_list(lst, val))
+    [[1, 2, 3], [4, 5, 6], [7, 8]]
+ 
+    """
+
+    lst = is_iterable(lst , exclude_string =True , transform =True ) 
+    val = int ( _assert_all_types(val, int, float )) 
+    try: 
+        sl= [list(group) for key, group in itertools.groupby(
+                lst, lambda x: (x-1)//val)]
+    except: 
+        # when string is given 
+        sl= list(itertools.zip_longest(
+            *(iter(lst),)*val,fillvalue =fill_value),)
+    return sl 
+
+def key_search (
+    keys: str, /, 
+    default_keys: Text | List[str], 
+    parse_keys: bool=True, 
+    regex :re=None, 
+    pattern :str=None, 
+    deep: bool =...,
+    raise_exception:bool=..., 
+    ): 
+    """Find key in a list of default keys and select the best match. 
+    
+    Parameters 
+    -----------
+    keys: str or list 
+       The string or a list of key. When multiple keys is passed as a string, 
+       use the space for key separating. 
+       
+    default_keys: str or list 
+       The likehood key to find. Can be a litteral text. When a litteral text 
+       is passed, it is better to provide the regex in order to skip some 
+       character to parse the text properly. 
+       
+    parse_keys: bool, default=True 
+       Parse litteral string using default `pattern` and `regex`. 
+       
+       .. versionadded:: 0.2.7 
+        
+    regex: `re` object,  
+        Regular expresion object. Regex is important to specify the kind
+        of data to parse. the default is:: 
+            
+            >>> import re 
+            >>> re.compile (r'[_#&*@!_,;\s-]\s*', flags=re.IGNORECASE)
+            
+    pattern: str, default = '[_#&*@!_,;\s-]\s*'
+        The base pattern to split the text into a columns. Pattern is 
+        important especially when some character are considers as a part of 
+        word but they are not a separator. For example a data columns with 
+        a name `'DH_Azimuth'`, if a pattern is not explicitely provided, 
+        the default pattern will parse as two separated word which is far 
+        from the expected results. 
+        
+    deep: bool, default=False 
+       Not sensistive to uppercase. 
+       
+    raise_exception: bool, default=False 
+       raise error when key is not find. 
+       
+    Return 
+    -------
+    list: list of valid keys or None if not find ( default) 
+
+    Examples
+    ---------
+    >>> from watex.utils.funcutils import key_search 
+    >>> key_search('h502-hh2601', default_keys= ['h502', 'h253','HH2601'])
+    Out[44]: ['h502']
+    >>> key_search('h502-hh2601', default_keys= ['h502', 'h253','HH2601'], 
+                   deep=True)
+    Out[46]: ['h502', 'HH2601']
+    >>> key_search('253', default_keys= ("I m here to find key among h502,
+                                             h253 and HH2601"))
+    Out[53]: ['h253'] 
+    >>> key_search ('east', default_keys= ['DH_East', 'DH_North']  , deep =True,)
+    Out[37]: ['East']
+    key_search ('east', default_keys= ['DH_East', 'DH_North'], 
+                deep =True,parse_keys= False)
+    Out[39]: ['DH_East']
+    """
+    deep, raise_exception, parse_keys = ellipsis2false(
+        deep, raise_exception, parse_keys)
+    # make a copy of original keys 
+    
+    kinit = copy.deepcopy(keys)
+    if parse_keys: 
+        if is_iterable(keys , exclude_string= True ): 
+            keys = ' '.join ( [str(k) for k in keys ]) 
+             # for consisteny checker 
+        pattern = pattern or '[#&@!_+,;\s-]\s*'
+        keys = str2columns ( keys , regex = regex , pattern = pattern ) 
+            
+        if is_iterable ( default_keys , exclude_string=True ): 
+            default_keys = ' '. join ( [ str(k) for k in default_keys ])
+            # make a copy
+        default_keys =  str2columns(
+            default_keys, regex =regex , pattern = pattern )
+    else : 
+        keys = is_iterable(
+        keys, exclude_string = True, transform =True )
+        default_keys = is_iterable ( 
+            default_keys, exclude_string=True, transform =True )
+        
+    dk_init = copy.deepcopy(default_keys )
+    # if deep convert all keys to lower 
+    if deep: 
+        keys= [str(it).lower() for it in keys  ]
+        default_keys = [str(it).lower() for it in default_keys  ]
+
+    valid_keys =[] 
+    for key in keys : 
+        for ii, dkey in enumerate (default_keys) : 
+            vk = re.findall(rf'\w*{key}\w*', dkey)
+            # rather than rf'\b\w*{key}\w*\b'
+            # if deep take the real values in defaults keys.
+            if len(vk) !=0: 
+                if deep: valid_keys.append( dk_init[ii] )
+                else:valid_keys.extend( vk)
+                break     
+    if ( raise_exception 
+        and len(valid_keys)==0
+        ): 
+        kverb ='s' if len(kinit)> 1 else ''
+        raise KeyError (f"key{kverb} {kinit!r} not found."
+                       f" Expect {smart_format(dk_init, 'or')}")
+    return None if len(valid_keys)==0 else valid_keys 
+
+def repeat_item_insertion(text, /, pos, item ='', fill_value=''): 
+    """ Insert character in  text according from it position. 
+    
+    Parameters
+    -----------
+    v: text
+       Text 
+    pos: int 
+      position where the item must be insert. 
+    item: str, 
+      Item to insert at each position. 
+    fill_value: str, 
+      Does nothing special; fill the the last position. 
+    Returns
+    --------
+    text: str, 
+      New construct object. 
+      
+    Examples
+    ----------
+    >>> from watex.utils.funcutils import repeat_item_insertion
+    >>> repeat_item_insertion ( '0125356.45', pos=2, item=':' ) 
+    Out[65]: '01:25:35:6.45'
+    >>> repeat_item_insertion ( 'Function inserts car in text.', pos=10, item='TK' )
+    Out[69]: 'Function iTKnserts carTK in text.'
+    """
+    pos= _assert_all_types(pos, int, float, 
+                           objname=f'Position for {item} insertion')
+    # for consistency
+    lst = list( str(text)) 
+    # checher whether there is a decimal then remove it 
+    dec_part=[]
+    ent_part= lst
+    for i, it in enumerate ( lst)  :
+        if it =='.': 
+            ent_part, dec_part  = lst [:i],  lst[i:]
+            break 
+    # now split list
+    value = split_list(ent_part, val= pos , fill_value=fill_value) 
+    #value = split_list ( ent_part, 2)
+    #[[1, 2, 3], [4, 5, 6], [7, 8]]
+    join_lst= list (map ( lambda s : ''.join( s), value))
+    #[123, 456, 78]
+    #join with mark 
+    return f'{str(item)}'.join(join_lst) +''.join(dec_part)
+        
+def numstr2dms (
+    sdigit: str, /, 
+    sanitize: bool=True, 
+    func: F=None, 
+    args: tuple=(),  
+    regex: re=None,   
+    pattern: str=None, 
+    return_values: bool=..., 
+    **kws
+    ): 
+    """ Convert numerical digit string to DD:MM:SS
+    
+    Note that the any string digit for Minutes and seconds must be composed
+    of two values i.e the function accepts at least six digits, otherwise an 
+    error occurs. For instance the value between [0-9] must be prefixed by 0 
+    beforehand. Here is an example for designating 1degree-1min-1seconds::
+        
+        sdigit= 1'1'1" --> 01'01'01 or 010101
+        
+    where ``010101`` is the right arguments for ``111``. 
+    
+    Parameters
+    -----------
+    sdigit: str, 
+      Digit string composing of unique values. 
+    func: Callable, 
+      Function uses to parse digit. Function must return a string values. 
+      Any other values should be convert to str 
+      
+    args: tuple
+      Function `func` positional arguments 
+      
+    regex: `re` object,  
+        Regular expresion object. Regex is important to specify the kind
+        of data to parse. the default is:: 
+            
+            >>> import re 
+            >>> re.compile (r'[_#&@!+,;:"\'\s-]\s*', flags=re.IGNORECASE) 
+            
+    pattern: str, default = '[_#&@!+,;:"\'\s-]\s*'
+      Specific pattern for sanitizing sdigit. For instance remove undesirable 
+      non-character. 
+      
+    sanitize:bool=default=True 
+       Remove undesirable character using the default argument of `pattern`
+       parameter. 
+       
+    return_values: bool, default=False, 
+       return the DD:MM:SS into a tuple of (DD,MM,SS)
+    
+    Returns 
+    -------
+    sdigit/tuple: str, tuple 
+      DD:MM:SS or tuple of ( DD, MM, SS) 
+      
+    Examples
+    --------
+    >>> from watex.utils.funcutils import numstr2dms
+    >>> numstr2dms ("1134132.08")
+    Out[17]: '113:41:32.08
+    >>> numstr2dms ("13'41'32.08")
+    Out[18]: '13:41:32.08'
+    >>> numstr2dms ("11:34:13:2.08", return_values=True)
+    Out[19]: (113.0, 41.0, 32.08)
+            
+    """
+    # remove any character from the string digit
+    if return_values is ...:return_values=False 
+    sdigit= str(sdigit)
+    
+    if sanitize: 
+        pattern = pattern or '[_#&@!+,;:"\'\s-]\s*'
+        sdigit = re.sub(pattern , "", str(sdigit), flags=re.IGNORECASE)
+        
+    try : float (sdigit)
+    except: raise ValueError ("Wrong value. Expects a string-digit or digit."
+                              f" Got {sdigit!r}")
+    if callable (func): 
+        sdigit= func (sdigit, *args, **kws )
+        
+    # In the case there is'
+    decimal ='0'
+    # remove decimal
+    sdigit_list  = str(sdigit).split(".")
+    
+    if len(sdigit_list)==2: 
+        sdigit, decimal =sdigit_list
+        
+    if len(sdigit) < 6: 
+        raise ValueError(f"DMS expects at list six digits(DD:MM:SS)."
+                         f" Got {sdigit!r}")
+        
+    sec , sdigit = sdigit[-2:] , sdigit [:-2]
+    mm , sdigit = sdigit[-2:], sdigit [:-2]
+    deg = sdigit # the remain part 
+    # conca second ecimal 
+    sec +=f".{decimal}" 
+    
+    return tuple (map ( float, [deg, mm, sec]) ) if return_values \
+        else ':'.join([deg, mm, sec]) 
+
+    
+def storeOrwritehdf5 (
+    d, /, 
+    key:str= None, 
+    mode:str='a',  
+    kind: str=None, 
+    path_or_buf:str= None, 
+    encoding:str="utf8", 
+    csv_sep: str=",",
+    index: bool=..., 
+    columns: str |List[Any, ...]=None, 
+    sanitize_columns:bool=...,  
+    func: F= None, 
+    args: tuple=(), 
+    applyto: str|List[Any, ...]=None, 
+    **func_kwds, 
+    )->None|DataFrame: 
+    """ Store data to hdf5 or write data to csv file. 
+    
+    Note that by default, the data is not store nor write and 
+    return data if frame or transform the Path-Like object to data frame. 
+
+    Parameters 
+    -----------
+    d: Dataframe, shape (m_samples, n_features)
+        data to store or write or sanitize.
+    key:str
+       Identifier for the group in the store.
+       
+    mode: {'a', 'w', 'r+'}, default 'a'
+       Mode to open file:
+    
+       - 'w': write, a new file is created (an existing file with the 
+                                          same name would be deleted).
+       - 'a': append, an existing file is opened for reading and writing, 
+         and if the file does not exist it is created.
+       - 'r+': similar to 'a', but the file must already exist.
+       
+    kind: str, {'store', 'write', None} , default=None 
+       Type of task to perform: 
+           
+       - 'store': Store data to hdf5
+       - 'write': export data to csv file.
+       - None: construct a dataframe if array is passed or sanitize it. 
+
+    path_or_buf: str or pandas.HDFStore, or str, path object, file-like \
+        object, or None, default=None 
+       File path or HDFStore object. String, path object
+       (implementing os.PathLike[str]), or file-like object implementing 
+       a write() function. If ``write=True`` and  None, the result is returned 
+       as a string. If a non-binary file object is passed, it should be 
+       opened with newline=" ", disabling universal newlines. If a binary 
+       file object is passed, mode might need to contain a 'b'.
+      
+    encoding: str, default='utf8'
+       A string representing the encoding to use in the output file, 
+       Encoding is not supported if path_or_buf is a non-binary file object. 
+
+    csv_sep: str, default=',', 
+       String of length 1. Field delimiter for the output file.
+       
+    index: bool, index =False, 
+       Write data to csv with index or not. 
+       
+    columns: list of str, optional 
+        Usefull to create a dataframe when array is passed. Be aware to fit 
+        the number of array columns (shape[1])
+        
+    sanitize_columns: bool, default=False, 
+       remove undesirable character in the data columns using the default
+       argument of `regex` parameters and fill pattern to underscore '_'. 
+       The default regex implementation is:: 
+           
+           >>> import re 
+           >>> re.compile (r'[_#&.)(*@!,;\s-]\s*', flags=re.IGNORECASE)
+           
+    func: callable, Optional 
+       A custom sanitizing function and apply to each columns of the dataframe.
+       If provide, the expected columns must be listed to `applyto` parameter.
+       
+    args: tuple, optional 
+       Positional arguments of the sanitizing columns 
+       
+    applyto: str or list of str, Optional 
+       The list of columns to apply the function ``func``. To apply the 
+       function to all columns, use the ``*`` instead. 
+       
+    func_kwds: dict, 
+       Keywords arguments of the sanitizing function ``func``. 
+       
+    Return 
+    -------
+    None or d: None of dataframe. 
+      returns None if `kind` is set to ``write`` or ``store`` otherwise 
+      return the dataframe. 
+  
+    Examples
+    --------
+    >>> from watex.utils.funcutils import storeOrwritehdf5
+    >>> from watex.datasets import load_bagoue 
+    >>> data = load_bagoue().frame 
+    >>> data.geol[:5]
+    0    VOLCANO-SEDIM. SCHISTS
+    1                  GRANITES
+    2                  GRANITES
+    3                  GRANITES
+    4          GEOSYN. GRANITES
+    Name: geol, dtype: object
+    >>> data = storeOrwritehdf5 ( data, sanitize_columns = True)
+    >>> data[['type', 'geol', 'shape']] # put all to lowercase
+      type                    geol shape
+    0   cp  volcano-sedim. schists     w
+    1   ec                granites     v
+    2   ec                granites     v
+    >>> # compute using func 
+    >>> def test_func ( a, times  , to_percent=False ): 
+            return ( a * times / 100)   if to_percent else ( a *times )
+    >>> data.sfi[:5]
+    0    0.388909
+    1    1.340127
+    2    0.446594
+    3    0.763676
+    4    0.068501
+    Name: sfi, dtype: float64
+    >>> d = storeOrwritehdf5 ( data,  func = test_func, args =(7,), applyto='sfi')
+    >>> d.sfi[:5] 
+    0    2.722360
+    1    9.380889
+    2    3.126156
+    3    5.345733
+    4    0.479507
+    Name: sfi, dtype: float64
+    >>> storeOrwritehdf5 ( data,  func = test_func, args =(7,),
+                          applyto='sfi', to_percent=True).sfi[:5]
+    0    0.027224
+    1    0.093809
+    2    0.031262
+    3    0.053457
+    4    0.004795
+    Name: sfi, dtype: float64
+    >>> # write data to hdf5 and outputs to current directory 
+    >>> storeOrwritehdf5 ( d, key='test0', path_or_buf= 'test_data.h5', 
+                          kind ='store')
+    >>> # export data to csv 
+    >>> storeOrwritehdf5 ( d, key='test0', path_or_buf= 'test_data', 
+                          kind ='export')
+    """
+    kind= key_search (str(kind), default_keys=(
+        "none", "store", "write", "export", "tocsv"), 
+        raise_exception=True , deep=True)[0]
+    
+    kind = "export" if kind in ('write', 'tocsv') else kind 
+    
+    if sanitize_columns is ...: 
+        sanitize_columns=False 
+    d = to_numeric_dtypes(d, columns=columns,sanitize_columns=sanitize_columns, 
+                          fill_pattern='_')
+   
+    # get categorical variables 
+    if ( sanitize_columns 
+        or func is not None
+        ): 
+        d, _, cf = to_numeric_dtypes(d, return_feature_types= True )
+        #( strip then pass to lower case all non-numerical data) 
+        # for minimum sanitization  
+        for cat in cf : 
+            d[cat]= d[cat].str.lower()
+            d[cat]= d[cat].str.strip()
+            
+    if func is not None: 
+        if not callable(func): 
+            raise TypeError(
+                f"Expect a callable for `func`. Got {type(func).__name__!r}")
+
+        if applyto is None:
+            raise ValueError("Need to specify the data column to apply"
+                             f"{func.__name__!r} to.")
+        
+        applyto = is_iterable( applyto, exclude_string=True,
+                               transform =True ) if applyto !="*" else d.columns 
+        # check whether the applyto columns are in data columns 
+        exist_features(d, applyto)
+        
+        # map each colum 
+        for col in applyto: 
+            d [col]=d[col].apply( func, args=args, **func_kwds )
+
+    # store in h5 file. 
+    if kind=='store':
+        if path_or_buf is None: 
+            print("Destination file is missing. Use 'data.h5' instead outputs"
+                  f" in the current directory {os.getcwd()}")
+            path_or_buf= 'data.h5'
+ 
+        d.to_hdf ( path_or_buf , key =key, mode =mode )
+    # export to csv file
+    if kind=="export": 
+        d.to_csv(path_or_buf, encoding = encoding  , sep=csv_sep , 
+                 index =False if index is ... else index   )
+        
+    return d if kind not in ("store", "export") else None 
+
+def ellipsis2false( *parameters , default_value: Any=False ): 
+    """ Turn all parameter arguments to False if ellipsis.
+    
+    Note that the output arguments must be in the same order like the 
+    positional arguments. 
+ 
+    :param parameters: tuple 
+       List of parameters 
+    :param default_value: Any, 
+       Value by default that might be take the ellipsis. 
+    :return: tuple, same list of parameters passed ellipsis to 
+       ``default_value``. By default, it returns ``False``. For a single 
+       parameters, uses the trailing comma for collecting the parameters 
+       
+    :example: 
+        >>> from watex.utils.funcutils import ellipsis2false 
+        >>> var, = ellipsis2false (...)
+        >>> var 
+        False
+        >>> data, sep , verbose = ellipsis2false ([2,3, 4], ',', ...)
+        >>> verbose 
+        False 
+    """
+    return tuple ( ( default_value  if param is  ... else param  
+                    for param in parameters) )  
+   
+
+    
+    
+    
+ 
+    
+    
+    
+    
+    
+    
+    
+    
+    
+    
+    
+    
+    
+    
+    
+    
+    
+    
+    
+    
+    
+    
+    
+    
+    
+    
+    
+    
+    
+    
+    
+    
+    
+    
+    
+    
+    
+    
+    
         