# -*- coding: utf-8 -*-
#   License: BSD-3-Clause
#   Author: LKouadio alias @Daniel <etanoyau@gmail.com>

from __future__ import print_function 
import functools
import inspect
import os
import sys
import copy 
import shutil
import warnings
import datetime 
from contextlib import contextmanager
import numpy as np
import pandas as pd
import  matplotlib.pyplot as plt 
import matplotlib as mpl 
import matplotlib.cm as cm 
import matplotlib.colorbar as mplcb

from ._typing import (
    Iterable,
    Optional,
    Callable,
    T,
    F
)
from ._watexlog import watexlog
_logger = watexlog.get_watex_logger(__name__)

__docformat__='restructuredtext'

class export_data: 
    def __init__(
        self, 
        type ='frame',  
        encoding:str='utf8',  
        **kws  
        ): 
        self.type = type 
        self.encoding=encoding  
        for key in list(kws.keys()): 
            setattr(self, key, kws[key])

    def __call__(self, func ): 
        self._func = func 
        
        @functools.wraps(self._func)
        def wrapper_func ( *args, **kwds): 
            """ Decorated function for writting data."""
            from .utils.funcutils import move_cfile 
            dfs,fname, kind, savepath, kws = self._func (*args, **kwds)
            #if format is None 
            # export to csv 
            kind = kind or '.csv'
            # check wether extension is included in the  
            # filename then update the file_format: 
            name, ex = os.path.splitext ( fname )
            if ex !="" and "." in str(ex).lower(): 
                kind = str(ex).lower() 
                fname = name 
         
            if str(self.type).lower() =='frame': 
                writerfunc = self.out_frame 
            else: writerfunc= self.out_others 
   
            fnames = writerfunc (
                dfs, 
                fname, 
                kind, 
                savepath , 
                **kws  
                )
            for  fname in fnames: 
                move_cfile (fname, savepath , dpath ='_out')

        return wrapper_func 
        
    def out_frame (
        self, 
        dfs , 
        fname, 
        kind, 
        savepath , 
        **kwds 
        ): 
        """Export dataframes.
        
        Parameters 
        -----------
        dfs: dp.DataFrame or list  
           Dataframe or list of dataframes 
        fname: str, 
          name of the file to  exported 
        kind: str, 
          format to write.
        savepath: str, 
        Path to directory to save file. Default is current directory 
        """
        from .property import Config
        from .utils.funcutils import key_search
        
        # check whether data is on list or tuples 
        if not isinstance ( dfs, ( list, tuple)): 
            dfs =[dfs]
        # check whether all data are on frame. 
        # If not remove then
        dfs = list( filter ( lambda df: hasattr (df, "__array__") 
                            and hasattr(df, 'columns'), dfs ))
        if len(dfs)==0: 
            raise TypeError("NoneType cannot be written.")
            
        valid_formats = list( Config.writers(pd.DataFrame ).keys()) 
<<<<<<< HEAD
        kind = key_search([kind], default_keys= valid_formats, 
                          parse_keys=False, 
                          raise_exception= True ) [0]
=======
        kind = key_search(kind, default_keys= valid_formats, 
                          parse_keys=False, raise_exception= True )[0]
>>>>>>> a00d0163
        # if multiple formats are given
        fnames=[]
        for kk, df in enumerate (dfs): 
            if kind =='.xlsx': 
                with pd.ExcelWriter( fname +'.xlsx') as writer :
                        df.to_excel(writer, **kwds)
            else:
                # append iteration number to 
                # differentiate file  
                fname +=f"{kk}{kind}" if len(dfs)> 1 else f"{kind}"
                Config.writers(df ).get(kind )(fname, **kwds) 
            fnames.append (fname)

        return fnames 

    def out_others (
        self, 
        dfs, 
        fname, 
        kind, 
        savepath ,  
        **kwds
        ): 
        """Export others files. Can be text or any other types of sequences
        format.
        """
        fnames=[]
        kind = str(kind).replace (".", "") 
        with open(fname, fname + f'.{kind}', mode ='w' ,
                  encoding=self.encoding) as f:
            for df in dfs:
                if hasattr ('__array__'): 
                    f.writelines(df) 
                else:  f.write ( df)
                
                fnames.append(fname + f".{kind}")
             
        return fnames 
    
export_data.__doc__="""\
Decorator to export data into different kind of format. 

When the type is set to ``frame`` the file format should be mentionned 
into the wrapper function so to export accordingly. 

Parameters 
--------------
type: str, {"frame", "text"}
   kind of data to export 

encoding: str, optional
  A string representing the encoding to use in the output file, 
  defaults to "utf-8". encoding is not supported if path_or_buf 
  is a non-binary file object.
  
"""        

class temp2d: 
    """ Two dimensional plot template 
    
    Parameters 
    ----------
    reason: str, Any 
        Does nothing. But if supplied, it should be the purpose of the 
        plot. 
    
    Note
    ------
    For customizing the plot, `_temp2d` uses at the last parameter of 
    the function to be decorated, the plotting arguments from 
    :class:`watex.property.BasePlot` parameters. If not given, an 
    atttribute errors will raise.

    """
    def __init__(self, reason =None, **kws):
        self.reason=reason 
    def __call__(self, func) : 
        self._func =func 
        
        @functools.wraps(self._func ) 
        def new_func (*args, **kwargs ):
            
            _args = self. _func (*args, **kwargs) 
            base_plot_kws = _args[-1]
            for key in base_plot_kws.keys () :
                # if attribute exist arase it 
                # if ( key in self.__dict__.keys() 
                #     and base_plot_kws[key] is not None
                #     ): 
                #     self.__dict__[key] = base_plot_kws[key] 
                # else:
                setattr (self, key , base_plot_kws[key] )
            return self.plot2d(*_args[:-1] )
        
        return new_func  
    
    def __getattr__(self, name): 
        msg = ("{0!r} has no attribute {1!r}. Note that {0!r} uses the"
               " plot arguments from `watex.property.BasePlot`. Plot arguments"
               " must be supplied as a keyword argument at the last parameters"
               " i.e the last value of return (output) of the function to be"
               " decorated."
               )
        raise AttributeError (msg.format(self.__class__.__name__, name))
        
    def plot2d (self, arr2d, y=None , x=None,posix =None) :
        """ Template for 2D plot. Basically if use the stations and positions 
        as `xlabel` and `positions` i explicitly both are not supplied. 
        
        Parameters 
        ------------
        arr2d : ndarray , shape (N, M) 
            2D array for plotting. For instance, it can be a 2D resistivity 
            collected at all stations (N) and all frequency (M) 
        y: array-like 
            Y-coordinates. It should have the length N, the same of the ``arr2d``.
            the rows of the ``arr2d``.
        x: array-like 
            X-coordinates. It should have the length M, the same of the ``arr2d``; 
            the columns of the 2D dimensional array.  Note that if `x` is 
            given, the `distance is not needed. 
            
        posix: list of str 
            List of stations names. If given,  it should have the same length of 
            the columns M, of `arr2d`` 
        
        Returns 
        -------
        axe: Matplotllib axis 
        
        """
        def _format_ticks (value, tick_number, fmt ='S{:02}', nskip =3 ):
            """ Format thick parameter with 'FuncFormatter(func)'
            rather than using `axi.xaxis.set_major_locator (plt.MaxNLocator(3))`
            ax.xaxis.set_major_formatter (plt.FuncFormatter(format_thicks))
            
            :param value: tick range values for formatting 
            :param tick_number: number of ticks to format 
            :param fmt: str, default='S{:02}', kind of tick formatage 
            :param nskip: int, default =7, number of tick to skip 
            
            """
            if value % nskip==0: 
                return fmt.format(int(value)+ 1)
            else: None
            
        fig, axe = plt.subplots(
            1, 
            figsize = self.fig_size, 
            num = self.fig_num,
            dpi = self.fig_dpi, 
                    )
        cmap = plt.get_cmap( self.cmap)
        
        if self.plt_style =='pcolormesh': 
            X, Y = np.meshgrid (x, y)
            axr = axe.pcolormesh ( X, Y, arr2d,
                            # for consistency check whether array does not 
                            # contain any NaN values 
                            vmax = arr2d[ ~np.isnan(arr2d)].max(), 
                            vmin = arr2d[ ~np.isnan(arr2d)].min(), 
                            shading= 'gouraud', 
                            cmap =cmap, 
                                  )

        if  self.plt_style =='imshow': 
            axr= axe.imshow (arr2d,
                            interpolation = self.imshow_interp, 
                            cmap =cmap,
                            aspect = self.fig_aspect ,
                            origin= 'upper', 
                            extent=( x[~np.isnan(x)].min(),
                                      x[~np.isnan(x)].max(), 
                                      y[~np.isnan(y)].min(), 
                                      y[~np.isnan(y)].max())
                                              )
            axe.set_ylim(y[~np.isnan(y)].min(), y[~np.isnan(y)].max())
        
        axe.set_xlabel(self.xlabel or 'Distance(m)', 
                     fontdict ={
                      'size': self.font_size ,
                      'weight': self.font_weight} )
      
        axe.set_ylabel(self.ylabel or 'log10(Frequency)[Hz]',
                 fontdict ={'size': self.font_size ,
                                  'weight': self.font_weight})

        axe.tick_params (axis ='both', labelsize = self.font_size 
                         )
        
        if self.show_grid: 
            axe.minorticks_on()
            # axe.grid(color='k', ls=':', lw =0.25, alpha=0.7, 
            #              which ='major')
            axe.grid(
                color= self.gc, 
                ls=self.gls, 
                lw =self.glw, 
                alpha=self.galpha,  
                which =self.gwhich
          )
            
        labex , cf = self.cb_label or '$log10(App.Res)[Ω.m]$', axr
    
        cb = fig.colorbar(cf , ax= axe)
        cb.ax.yaxis.tick_left()
        cb.ax.tick_params(axis='y', direction='in', pad=2.,
                          labelsize = self.font_size 
                          )
        
        cb.set_label(labex,fontdict={'size': 1.5 * self.font_size ,
                                  'style':self.font_style})
        #--> set second axis 
        axe2 = axe.twiny() 
        axe2.set_xticks(range(len(x)), minor=False, 
                        fontsize = self.font_size 
                        )
        #axe2.set_xticks(range(len(x)),minor=False )

        if len(x ) >= 12 : 
            axe2.xaxis.set_major_formatter (plt.FuncFormatter(_format_ticks))
        else : 
            axe2.set_xticklabels(posix, rotation=self.rotate_xlabel, 
                             fontsize = self.font_size )
     
        axe2.set_xlabel('Stations', 
                        fontdict ={'style': self.font_style, 
                                   'size': 1.5 * self.font_size ,
                                   'weight': self.font_weight},
                        )
        fig.suptitle(self.fig_title,
                     ha='left',
                     fontsize= 15* self.fs, 
                     verticalalignment='center', 
                    style =self.font_style,
                    bbox =dict(boxstyle='round',
                               facecolor ='moccasin'))

        plt.tight_layout()  
        if self.savefig is not None :
            fig.savefig(self.savefig, dpi = self.fig_dpi,
                        orientation =self.orient)
        plt.show() if self.savefig is None else plt.close(fig=fig) 
        
        return axe 


class donothing : 
    """ Decorator to do nothing. Just return the func as it was. 
    The `param` reason is just used to specify the skipping reason. """
    def __init__(self, reason = None ):
        self.reason = reason 
        
    def __call__(self, cls_or_func) :
        @functools.wraps (cls_or_func)
        def new_func (*args, **kwargs): 
            return cls_or_func (*args, **kwargs)
        return new_func 
    
class refAppender (object): 
    """ Append the module docstring with reStructured Text references. 
    
    Indeed, when a `func` is decorated, it will add the reStructured Text 
    references as an appender to its reference docstring. So, sphinx 
    can auto-retrieve some replacing values found inline  from the 
    :doc:`watex.documentation`. 

    Parameters
    ----------
    docref: str 
        Reference of the documentation for appending.
        
    .. |VES| replace:: Vertical Electrical Sounding 
    .. |ERP| replace:: Electrical Resistivity Profiling          
    
    Examples
    ---------
    >>> from watex.documentation import __doc__ 
    >>> from watex.tools import decorators
    >>> def donothing (): 
            ''' Im here to just replace the `|VES|` and `|RES|` values by their
            real meanings.'''
            pass 
    >>> decorated_donothing = decorators.refAppender(__doc__)(donothing) 
    >>> decorated_donothing.__doc__ 
    ... #new doctring appended and `|VES|` and `|ERP|` are replaced by 
    ... #Vertical Electrical Sounding and Electrical resistivity profiling 
    ... #during compilation in ReadTheDocs.

    """
    
    def __init__(self, docref= None ): 
        self.docref = docref 

    def __call__(self, cls_or_func): 
        return self.nfunc (cls_or_func)
    def nfunc (self, f):
        f.__doc__ += "\n" + self.docref or '' 
        setattr(f , '__doc__', f.__doc__)
        return  f 
  
class deprecated(object):
    """
    Used to mark functions, methods and classes deprecated, and prints 
    warning message when it called
    decorators based on https://stackoverflow.com/a/40301488 .

    Author: YingzhiGou
    Date: 20/06/2017
    """
    def __init__(self, reason):  # pragma: no cover
        if inspect.isclass(reason) or inspect.isfunction(reason):
            raise TypeError("Reason for deprecation must be supplied")
        self.reason = reason

    def __call__(self, cls_or_func):  # pragma: no cover
        if inspect.isfunction(cls_or_func):
            if hasattr(cls_or_func, 'func_code'):
                _code = cls_or_func.__code__
            else:
                _code = cls_or_func.__code__
            fmt = "Call to deprecated function or method {name} ({reason})."
            filename = _code.co_filename
            lineno = _code.co_firstlineno + 1

        elif inspect.isclass(cls_or_func):
            fmt = "Call to deprecated class {name} ({reason})."
            filename = cls_or_func.__module__
            lineno = 1

        else:
            raise TypeError(type(cls_or_func))

        msg = fmt.format(name=cls_or_func.__name__, reason=self.reason)

        @functools.wraps(cls_or_func)
        def new_func(*args, **kwargs):  # pragma: no cover
            import warnings
            warnings.simplefilter('always', DeprecationWarning)  # turn off filter
            warnings.warn_explicit(msg, category=DeprecationWarning, 
                                   filename=filename, lineno=lineno)
            warnings.simplefilter('default', DeprecationWarning)  # reset filter
            return cls_or_func(*args, **kwargs)

        return new_func


class gdal_data_check(object):
  
    _has_checked = False
    _gdal_data_found = False
    _gdal_data_variable_resources = 'https://trac.osgeo.org/gdal/wiki/FAQInstallationAndBuilding#HowtosetGDAL_DATAvariable '
    _gdal_wheel_resources ='https://www.lfd.uci.edu/~gohlke/pythonlibs/#gdal'
    _gdal_installation_guide = 'https://opensourceoptions.com/blog/how-to-install-gdal-for-python-with-pip-on-windows/'


    def __init__(self, func, raise_error=False, verbose = 0):
        """
        The decorator should only be used for the function that requires 
        gdal and gdal-data correctly.

        GDAL standas for Geospatial Data Abstraction Library. 
        It is a translator library for raster geospatial data formats.
        Its distribution includes a complete GDAL installation
        It will check whether the GDAL_DATA is set and the path
         in GDAL_DATA exists. If GDAL_DATA is not set, then try to
         use external program "gdal-config --datadir" to
        findout where the data files are installed.

        If failed to find the data file, then ImportError will be raised.

        :param func: function to be decorated
        
        """
  
        self._func = func
        self.verbose= verbose 
        if not self._has_checked:
            self._gdal_data_found = self._check_gdal_data()
            self._has_checked = True
        if not self._gdal_data_found:
            if(raise_error):
                raise ImportError(
                    "GDAL  is NOT installed correctly. "
                    f"GDAL wheel can be downloaded from {self._gdal_wheel_resources}"
                    " and use `pip install <path-to-wheel-file.whl>`"
                    "for installing. Get more details here: "
                    f" {self._gdal_installation_guide}."
                                  )
            else:
                pass 
            
    def __call__(self, *args, **kwargs):  # pragma: no cover
        return self._func(*args, **kwargs)

    def _check_gdal_data(self):
        if 'GDAL_DATA' not in os.environ:
            # gdal data not defined, try to define
            from subprocess import Popen, PIPE 
            if self.verbose : 
                _logger.warning("GDAL_DATA environment variable is not set "
                                f" Please see {self._gdal_data_variable_resources}")
            try:
                # try to find out gdal_data path using gdal-config
                if self.verbose: 
                    _logger.info("Trying to find gdal-data path ...")
                process = Popen(['gdal-config', '--datadir'], stdout=PIPE)
                (output, err) = process.communicate()
                exit_code = process.wait()
                output = output.strip()
                if exit_code == 0 and os.path.exists(output):
                    os.environ['GDAL_DATA'] = output
                    _logger.info("Found gdal-data path: {}".format(output))
                    return True
                else:
                    _logger.error(
                        "\tCannot find gdal-data path. Please find the"
                        " gdal-data path of your installation and set it to"
                        "\"GDAL_DATA\" environment variable. Please see "
                        f"{self._gdal_data_variable_resources} for "
                        "more information.")
                    return False
            except Exception:
                return False
        else:
            if os.path.exists(os.environ['GDAL_DATA']):
                if self.verbose: 
                    _logger.info("GDAL_DATA is set to: {}".
                                      format(os.environ['GDAL_DATA']))

                try:
                    from .utils._dependency import import_optional_dependency
                    import_optional_dependency ('osgeo')
                    # from osgeo import osr
                    # from osgeo.ogr import OGRERR_NONE
                except: # if failed to import GDAl 
                    return False
                return True
            else:
                if self.verbose: _logger.error("GDAL_DATA is set to: {},"
                                   " but the path does not exist.".
                                   format(os.environ['GDAL_DATA']))
                return False

class redirect_cls_or_func(object) :
    """Used to redirected functions or classes. Deprecated functions  or class 
    can call others use functions or classes.
    
    Use new function or class to replace old function method or class with 
    multiple parameters.

    Author: LKouadio~@Daniel03
    Date: 18/10/2020
    
    """
    def __init__(self, *args, **kwargs) :
        """
        self.new_func_or_cls is just a message of deprecating 
        warning . It could be a name of new function  to let user 
        tracking its code everytime he needs . 

        """
        
        self._reason=[func_or_reason for func_or_reason in args
                      if type(func_or_reason)==str][0]
        if self._reason is None :
            
            raise TypeError(" Redirected reason must be supplied")
        

        self._new_func_or_cls = [func_or_reason for func_or_reason in 
                                 args if type(func_or_reason)!=str][0]

        if self._new_func_or_cls is None:
            raise Exception(
                " At least one argument must be a func_method_or class."
                            "\but it's %s."%type(self._new_func_or_cls))
            _logger.warn("\t first input argument argument must"
                              " be a func_method_or class."
                            "\but it's %s."%type(self._new_func_or_cls))
            

    def __call__(self, cls_or_func)  : #pragma :no cover

        if inspect.isfunction(self._new_func_or_cls) : 
            if hasattr(self._new_func_or_cls, 'func_code'):
                _code =self._new_func_or_cls.__code__
                lineno=_code.co_firstlineno+1
            else :
                # do it once the method is decorated method like staticmethods
                try:
                    _code =self._new_func_or_cls.__code__ 
                except : 
                    pass

            lineno=self._new_func_or_cls.__code__.co_firstlineno
            
            fmt="redirected decorated func/methods .<{reason}> "\
                "see line {lineno}."
            
        elif inspect.isclass(self._new_func_or_cls): 
            _code=self._new_func_or_cls.__module__
            # filename=os.path.basename(_code.co_filename)
            lineno= 1
            
            fmt="redirected decorated class :<{reason}> "\
                "see line {lineno}."
        else :
            # lineno=cls_or_func.__code__.co_firstlineno
            lineno= inspect.getframeinfo(inspect.currentframe())[1]
            fmt="redirected decorated method :<{reason}> "\
                "see line {lineno}."
        
        msg=fmt.format(reason = self._reason, lineno=lineno)
        # print(msg)
        _logger.info(msg)
            #count variables : func.__code__.co_argscounts
            #find variables in function : func.__code__.co_varnames
        @functools.wraps(cls_or_func)
        def new_func (*args, **kwargs):
            
            return cls_or_func(*args, **kwargs)
        return self._new_func_or_cls
        
class writef2(object): 
    """
    Used to redirected functions or classes. Deprecated functions  or class can
    call others use functions or classes.
             
    Decorate function or class to replace old function method or class with 
    multiple parameters and export files into many other format. `.xlsx` ,
    `.csv` or regular format. Decorator mainly focus to export data to other
    files. Exported file can `regular` file or excel sheets. 
    
    :param reason: 
        Explain the "What to do?". Can be `write` or `convert`.
        
    :param from_: 
        Can be ``df`` or ``regular``. If ``df``, `func` is called and collect 
        its input arguments and write to appropriate extension. If `from_`is 
        ``regular``, Can be a simple data put on list of string ready 
        to output file into other format. 
    :type from_: str ``df`` or ``regular`` 
    
    :param to_: 
        Exported file extension. Can be excel sheeet (`.xlsx`, `csv`)
        or other kind of format. 
            
    :param savepath: 
        Give the path to save the new file written.
        
    *Author: LKouadio ~ @Daniel03*
    *Date: 09/07/2021*
        
    """
    
    def __init__(
        self, 
        reason:Optional[str]=None,  
        from_:Optional[str]=None,
        to:Optional[str]=None, 
        savepath:Optional[str] =None, 
        **kws
        ): 
        self._logging =watexlog().get_watex_logger(self.__class__.__name__)
        
        self.reason = reason 
        self.from_=from_ 
        self.to= to
        
        self.refout =kws.pop('refout', None)
        self.writedfIndex =kws.pop('writeindex', False)
        
        self.savepath =savepath 
        
        
        for key in list(kws.keys()): 
            setattr(self, key, kws[key])

    def __call__(self, func):
        """ Call function and return new function decorated"""
        
        @functools.wraps(func)
        def decorated_func(*args, **kwargs): 
            """
            New decorated function and holds `func` args and kwargs arguments.
            :params args: positional arguments of `func`
            :param kwargs: keywords arguments of `func`. 
            
            """
            self._logging.info('Func <{}> decorated !'.format(func.__name__))
            
            cfw = 0     # write file type 
            
            for addf in ['savepath', 'filename']: 
                if not hasattr(self, addf): 
                    setattr(self, addf, None)
                    
            erp_time = '{0}_{1}'.format(datetime.datetime.now().date(), 
                            datetime.datetime.now().time())
            
            if self.refout is None : 
               self.refout = 'w-{0}'.format(
                   erp_time )
               
            if self.reason is None : 
                print('--> No reason is set. What do you want to do?'
                      ' `write` file or `convert` file into other format?')
                return func(*args, **kwargs)
            
            if self.reason is not None : 
                if self.reason.lower().find('write')>=0 : 
                    cfw = 1 
                    if self.from_=='df': 
                        self.df , to_, refout_, savepath_, windex = func(*args,
                                                                 **kwargs)
                        fromdf =True
                        self.writedfIndex = windex
                         
            if fromdf  and cfw ==1 : 
                if to_ is not None : 
                    self.to= '.'+ to_.replace('.','')
     
                else: 
                    self.to = '.csv'
                if refout_ is not None : 
                    self.refout =refout_
            
                self.refout = self.refout.replace(':','-') + self.to
                
                if savepath_ is not None: 
                    self.savepath =savepath_
                if self.to =='.csv': 
                    self.df.to_csv(self.refout, header=True,
                          index =self.writedfIndex)
                elif self.to =='.xlsx':
    
                    self.df.to_excel(self.refout , sheet_name='{0}'.format(
                        self.refout[: int(len(self.refout)/2)]),
                            index=self.writedfIndex) 
            # savepath 
            generatedfile = '_watex{}_'.format(
                    datetime.datetime.now().time()).replace(':', '.')
            if self.savepath is None :
                self.savepath = savepath_(generatedfile)
            if self.savepath is not None :
                if not os.path.isdir(self.savepath): 
                    self.savepath = savepath_(generatedfile)
                try : 
                    shutil.move(os.path.join(os.getcwd(),self.refout) ,
                            os.path.join(self.savepath , self.refout))
                except : 
                    self.logging.debug("We don't find any path to save file.")
                else: 
                    print(
                    '--> reference output  file <{0}> is well exported to {1}'.
                          format(self.refout, self.savepath))
                    
            return func(*args, **kwargs)
        
        return decorated_func 
        
class writef(object): 
    """
    Used to redirected functions or classes. Deprecated functions  or class can
    call others use functions or classes.
             
    Decorate function or class to replace old function method or class with 
    multiple parameters and export files into many other format. `.xlsx` ,
    `.csv` or regular format. Decorator mainly focus to export data to other
    files. Exported file can `regular` file or excel sheets. 
    
    :param reason: 
        Explain the "What to do?". Can be `write` or `convert`.
        
    :param from_: 
        Can be ``df`` or ``regular``. If ``df``, `func` is called and collect 
        its input argguments and write to appropriate extension. If `from_`is 
        ``regular``, Can be a simple data put on list of string ready 
        to output file into other format. 
    :type from_: str ``df`` or ``regular`` 
    
    :param to_: 
        Exported file extension. Can be excel sheeet (`.xlsx`, `csv`)
        or other kind of format. 
            
    :param savepath: 
        Give the path to save the new file written.
        
    *Author: LKouadio ~ @Daniel03*
    *Date: 09/07/2021*
        
    """
    
    def __init__(
        self, 
        reason:Optional[str]=None,  
        from_:Optional[str]=None,
        to:Optional[str]=None, 
        savepath:Optional[str] =None, 
        **kws
        ): 
        self._logging =watexlog().get_watex_logger(self.__class__.__name__)
        
        self.reason = reason 
        self.from_=from_ 
        self.to= to
        
        self.refout =kws.pop('refout', None)
        self.writedfIndex =kws.pop('writeindex', False)
        
        self.savepath =savepath 
        
        
        for key in list(kws.keys()): 
            setattr(self, key, kws[key])

    def __call__(self, func):
        """ Call function and return new function decorated"""
        
        @functools.wraps(func)
        def decorated_func(*args, **kwargs): 
            """
            New decorated function and holds `func` args and kwargs arguments.
            :params args: positional arguments of `func`
            :param kwargs: keywords arguments of `func`. 
            
            """
            self._logging.info('Func <{}> decorated !'.format(func.__name__))
            
            cfw = 0     # write file type 
            
            for addf in ['savepath', 'filename']: 
                if not hasattr(self, addf): 
                    setattr(self, addf, None)
                    
            erp_time = '{0}_{1}'.format(datetime.datetime.now().date(), 
                            datetime.datetime.now().time())
            
            if self.refout is None : 
               self.refout = 'w-{0}'.format(
                   erp_time )
               
            if self.reason is None : 
                print('--> No reason is set. What do you want to do?'
                      ' `write` file or `convert` file into other format?')
                return func(*args, **kwargs)
            
            if self.reason is not None : 
                if self.reason.lower().find('write')>=0 : 
                    cfw = 1 
                    if self.from_=='df': 
                        self.df , to_, refout_, savepath_, windex = func(*args,
                                                                 **kwargs)
                        fromdf =True
                        self.writedfIndex = windex
                         
            if fromdf  and cfw ==1 : 
                if to_ is not None : 
                    self.to= '.'+ to_.replace('.','')
     
                else: 
                    self.to = '.csv'
                if refout_ is not None : 
                    self.refout =refout_
            
                self.refout = self.refout.replace(':','-') + self.to
                
                if savepath_ is not None: 
                    self.savepath =savepath_
                if self.to =='.csv': 
                    self.df.to_csv(self.refout, header=True,
                          index =self.writedfIndex)
                elif self.to =='.xlsx':
    
                    self.df.to_excel(self.refout , sheet_name='{0}'.format(
                        self.refout[: int(len(self.refout)/2)]),
                            index=self.writedfIndex) 
                             
                         
            # savepath 
            generatedfile = '_watex{}_'.format(
                    datetime.datetime.now().time()).replace(':', '.')
            if self.savepath is None :
                self.savepath = savepath_(generatedfile)
            if self.savepath is not None :
                if not os.path.isdir(self.savepath): 
                    self.savepath = savepath_(generatedfile)
                try : 
                    shutil.move(os.path.join(os.getcwd(),self.refout) ,
                            os.path.join(self.savepath , self.refout))
                except : 
                    self.logging.debug("We don't find any path to save file.")
                else: 
                    print(
                    '--> reference output  file <{0}> is well exported to {1}'.
                          format(self.refout, self.savepath))
                    
            return func(*args, **kwargs)
        return decorated_func 
        
@deprecated('Replaced by :class:`watex.utils.decorators.catmapflow2`')   
def catmapflow(cat_classes: Iterable[str]=['FR0', 'FR1', 'FR2', 'FR3', 'FR4']): 
    """
    Decorator function  collected  from the `func`the `target_values` to be 
    categorized and the `cat_range_values` to change 
    into `cat_classes` like:: 
          
          cat_range_values= [0.0, [0.0, 3.0], [3.0, 6.0], [6.0, 10.0], 10.0]
          target_values =[1, 2., 3., 6., 7., 9., 15., 25, ...]
          
    Decorated Fonction returns the  new function decorated holding  
    values  categorized into categorial `cat_classes`.
    For instance in groundwater exploration::
        
        - FR0 --> `flow` is equal to ``0.``m3/h
        - FR1 --> `flow` is ``0 < FR ≤ 3`` m3/h
        - FR2 --> `flow` is ``3 < FR ≤ 6`` m3/h 
        - FR3 --> `flow` is ``6 < FR ≤ 10`` m3/h
        - FR4 --> `flow` is ``10.+`` in m3/h

    :return: Iterable object with new categorized values converted 
    into `cat_classes`. 
    
    Author: LKouadio ~ @Daniel03
    Date: 13/07/2021
    """

    def categorized_dec(func):
        """
        Decorator can be adapted  to other categorized problem by changing the 
        `cat_classes` arguments to another categorized classes 
        for other purposes like ::
            
         cat_classes=['dry', 'HV', 'IHV', 'IVH+', 'UH']   
            
        Where ``IVHU`` means I:improved V:village H:hydraulic and U:urban. 
        
        :Note: 
            If `func` to be decorated contains ` cat_classes` arguments, 
            the `cat_classes` argument should be erased by the given
            from `func`. 
        
        """
        @functools.wraps(func)
        def  wrapper(*args, **kwargs): 
            """
            Function deals with the categorized flow values. 
            
            :param args: positional argumnent of `func`
            :param kwargs: Optional argument of `func`
    
            :return `new_target_array`: Iterable object categorized.
            """
            cat_range_values, target_array, catfc = func(*args, **kwargs)
            
            if catfc is not None : 
                cat_classes = catfc
            # else:
            #     cat_classes: Iterable[str]=['FR0', 'FR1', 'FR2', 'FR3', 'FR4']
            
            def mapf(crval,  nfval=cat_range_values , fc=cat_classes):
                """
                Categorizing loop to hold the convenient classes according 
                to the `cat_range_value` provided. Come as supplement 
                tools when ``maping`` object doesnt work properly.
                
                :param crval: value to be categorized 
                :param nfval: array of `cat_range_values`
                :param fc: Object to replace the`crval` belonging 
                    to `cat_classes`
                """
                for ii, val in enumerate(nfval):
                    try : 
                        if isinstance(val, (float, int)): 
                            if crval ==nfval[0]: 
                                return fc[0]
                            elif crval>= nfval[-1] : 
                                return fc[-1]
                        elif isinstance(val, (list, tuple)):
                            if len(val)>1: 
                                if  val[0] < crval <= val[-1] : 
                                    return fc[ii]
                    except : 
                        
                        if crval ==0.: 
                            return fc[0]
                        elif crval>= nfval[-1] : 
                            return fc[-1]
       
            if len(cat_range_values) != len(cat_classes): 
                
                _logger.error(
                    'Length of `cat_range_values` and `cat_classes` provided '
                    'must be the same length not ``{0}`` and'
                    ' ``{1}`` respectively.'.format(len(cat_range_values),
                                                    len(cat_classes)))
            try : 

                new_target_array = np.array(list(map( mapf, target_array)))
                # new_target_array = np.apply_along_axis(
                #     lambda if_: mapf(crval= if_),0, target_array)
            except : 
                new_target_array = np.zeros_like(target_array)
                for ii, ff in enumerate(target_array) : 
                    new_target_array[ii] = mapf(crval=ff, 
                                            nfval=cat_range_values, 
                                            fc=cat_classes)
            return new_target_array
        return wrapper  
    return  categorized_dec
    

class visualize_valearn_curve : 
    """
    Decorator to visualize the validation curve and learning curve 
    Once called, will  quick plot the `validation curve`.
            
    Quick plot the validation curve 
        
    :param reason: what_going_there? validation cure or learning curve.
        - ``val`` for validation curve 
        -``learn`` for learning curve 
    :param turn:  Continue the plotting or switch off the plot and return 
        the function. default is `off` else `on`.
    :param kwargs: 
        Could be the keywords arguments for `matplotlib.pyplot` library:: 
            
            train_kws={c:'r', s:10, marker:'s', alpha :0.5}
            val_kws= {c:'blue', s:10, marker:'h', alpha :1}

    """
    
    def __init__(self, reason ='valcurve', turn ='off', **kwargs): 
        self.reason =reason
        self.turn =turn 
        self.fig_size =kwargs.pop('fig_size', (8,6))
        self.font_size =kwargs.pop('font_size', 18.)
        self.plotStyle =kwargs.pop('plot_style', 'scatter')
        self.train_kws=kwargs.pop('train_kws',{'c':'r',  'marker':'s', 
                                               'alpha' :0.5,
                                               'label':'Training curve'})
        self.val_kws= kwargs.pop('val_kws', {'c':'blue', 'marker':'h','alpha' :1,
                   'label':'Validation curve' })
        self.k = kwargs.pop('k', np.arange(1, 220, 20))
        self.xlabel =kwargs.pop('xlabel', {'xlabel':'Evaluation of parameter', 
                                           'fontsize': self.font_size}
                                )
        self.ylabel =kwargs.pop('ylabel', {'ylabel':'Performance in %', 
                                           'fontsize': self.font_size}
                                )
        self.savefig =kwargs.pop('savefig', None)
        self.grid_kws = kwargs.pop('grid_kws', {
                       'galpha' :0.2,              # grid alpha 
                       'glw':.5,                   # grid line width 
                       'gwhich' :'major',          # minor ticks
                        })
        self.show_grid = kwargs.pop('show_grid', False)
        self.error_plot =False 
        self.scatterplot = True 
        self.lineplot =False

        if self.plotStyle.lower()=='both': 
            self.lineplot = True 
        elif self.plotStyle.lower().find('line')>=0 : 
            self.lineplot = True 
            self.scatterplot =False
        elif self.plotStyle =='scatter': 
            self.scatterplot =True 
        
        for key in kwargs.keys(): 
            setattr(self, key, kwargs[key])
            
    def __call__(self, func): 
        """ Call function and decorate `validation curve`"""
        
        @functools.wraps(func) 
        def viz_val_decorated(*args, **kwargs): 
            """ Decorated function for vizualization """

            if self.reason.lower().find('val')>=0: 
                self.reason ='val'
                train_score , val_score, switch, param_range,\
                     pname, val_kws, train_kws =func(*args, **kwargs)
                    
            elif self.reason.lower().find('learn')>=0: 
                self.reason ='learn'
                param_range,  train_score , val_score, switch,\
                         pname, val_kws, train_kws=func(*args, **kwargs)
                    
            if val_kws is not None : 
                self.val_kws =val_kws 
            if train_kws is not None: 
                self.train_kws = train_kws
                
            # add the name of parameters.
            if pname  !='': 
                self.xlabel = {'xlabel':'Evaluation of parameter %s'%pname , 
                                'fontsize': self.font_size}

            if switch  is not None :
                self.turn =switch 
                
            # if param_range is not None :
            #     k= param_range 
                
            plt.figure(figsize=self.fig_size)

            if self.turn in ['on', 1, True]: 
                # if not isinstance(param_range, bool): 
                self._plot_train_val_score(train_score, val_score, k=param_range )
      
                if self.savefig is not None: 
                    if isinstance(self.savefig, dict):
                        plt.savefig(**self.savefig)
                    else : 
                        plt.savefig(self.savefig)
                        
            # initialize the trainscore_dict  
            train_score=dict()  
            return func(*args, **kwargs)
        
        return viz_val_decorated
    
    def _plot_train_val_score (self, train_score, val_score, k): 
        """ loop to plot the train val score""" 
        if not isinstance(train_score, dict):
            train_score={'_':train_score}
            val_score = {'_': val_score}

        for trainkey, trainval in train_score.items(): 
            if self.reason !='learn':
                trainval*=100
                val_score[trainkey] *=100 
            try: 
                if self.scatterplot: 
                    plt.scatter(k,
                                val_score[trainkey].mean(axis=1),
                                **self.val_kws 
                                )
                    plt.scatter(k,
                                trainval.mean(axis=1) ,
                                **self.train_kws
                           )
            except : 
                # if exception occurs maybe from matplotlib properties 
                # then run the line plot 
                plt.plot(k, 
                         val_score[trainkey].mean(axis=1),
                         **self.val_kws
                         )

                plt.plot(k,
                         trainval.mean(axis=1),
                         **self.train_kws
                         )
            try : 
                if self.lineplot : 
                    plt.plot(k, 
                             val_score[trainkey].mean(axis=1),
                             **self.val_kws
                             )

                    plt.plot(k, 
                             trainval.mean(axis=1),
                             **self.train_kws
                             )
            except : 
            
                plt.scatter(k, val_score[trainkey].mean(axis=1),
                            **self.val_kws 
                            )
                plt.scatter(k,
                            trainval.mean(axis=1) ,
                       **self.train_kws
                       )
                
            
        if isinstance(self.xlabel, dict):
            plt.xlabel(**self.xlabel)
        else :  plt.xlabel(self.xlabel)
        
        if isinstance(self.ylabel, dict):
            plt.ylabel(**self.ylabel)
        else :  plt.ylabel(self.ylabel)
        
        plt.tick_params(axis='both', 
              labelsize= self.font_size )
        
        if self.show_grid is True:
            plt.grid(self.show_grid, **self.grid_kws
                    )
        
        plt.legend()
        plt.show()
                
        
                
class predplot: 
    """ 
    Decorator to plot the prediction.
     
    Once called, will  quick plot the `prediction`. Quick plot the prediction 
    model. Can be customize using the multiples keywargs arguments.
         
    :param turn:  Continue the plotting or switch off the plot and return 
        the function. default is `off` else `on`.
    :param kws: 
        Could be the keywords arguments for `matplotlib.pyplot`
        library 
                
    Author: LKouadio alias @Daniel
    Date: 23/07/2021
    """
    def __init__(self, turn='off', **kws): 

        self.turn =turn 
        self.fig_size =kws.pop('fig_size', (16,8))
        self.yPred_kws = kws.pop('ypred_kws',{'c':'r', 's':200, 'alpha' :1,
                                        'label':'Predicted flow:y_pred'})
        self.yObs_kws = kws.pop('ypred_kws',{'c':'blue', 's':100, 'alpha' :0.8,
                                        'label':'Observed flow:y_true'})
        self.tick_params =kws.pop('tick_params', {'axis':'x','labelsize':10, 
                                                  'labelrotation':90})
        self.xlab = kws.pop('xlabel', {'xlabel':'Boreholes tested'})
        self.ylab= kws.pop('ylabel', {'ylabel':'Flow rates(FR) classes'})
        self.obs_line=kws.pop('ObsLine', None)
        self.l_kws=kws.pop('l_', {'c':'blue', 'ls':'--', 'lw':1, 'alpha':0.5})
        self.savefig =kws.pop('savefig', None)
        if self.obs_line is None : 
            self.obs_line = ('off', 'Obs')
            
    
    def __call__(self, func:Callable[..., T]):
        """ Call the function to be decorated """
        
        @functools.wraps(func)
        def pred_decorated(*args, **kwargs): 
            """Function to be decorated"""
    
            y_true,  y_pred, switch = func(*args, **kwargs)
  
            if switch is None : self.turn ='off'
            if switch is not None : self.turn =switch
            
            if self.turn == ('on' or True or 1):
                
                plt.figure(figsize=self.fig_size)
                
                plt.scatter(y_pred.index, y_pred,**self.yPred_kws )
                plt.scatter(y_true.index,y_true, **self.yObs_kws )
                
                if self.obs_line[0] == ('on' or True or 1): 
                    if self.obs_line[1].lower().find('true') >=0 or\
                        self.obs_line[1].lower()=='obs': 
                        plt.plot(y_true, **self.l_kws)
                    elif self.obs_line[1].lower().find('pred') >=0:
                        plt.plot(y_pred, **self.l_kws)
                        
                # plt.xticks(rotation = 'vertical')
                plt.tick_params(**self.tick_params)
                plt.xlabel(**self.xlab)
                plt.ylabel(**self.ylab)
                plt.legend()
                
                if self.savefig is not None: 
                        if isinstance(self.savefig, dict):
                            plt.savefig(**self.savefig)
                        else : 
                            plt.savefig(self.savefig)
                            
            return func(*args, **kwargs)
        return pred_decorated


class pfi: 
    """ 
    Decorator to plot Permutation future importance. 
    
    Can also plot dendrogram figure by setting `reason` to 'dendro`.  Quick 
    plot the permutation  importance diagram. Can be customize using the 
    multiples keywargs arguments.
                    
    :param reason: what_going_there? validation curve or learning curve.
                    - ``pfi`` for permutation feature importance before
                        and after sguffling trees  
                    -``dendro`` for dendrogram plot  
    :param turn:  Continue the plotting or switch off the plot and return 
                the function. default is `off` else `on`.
    :param kws: 
        Could be the keywords arguments for `matplotlib.pyplot`
        library.
        
    :param barh_kws: matplotlib.pyplot.barh keywords arguments. 
        Refer to https://matplotlib.org/stable/api/_as_gen/matplotlib.pyplot.barh.html
        
    :param box_kws: :ref:`plt.boxplot` keyword arguments.
        Refer to <https://matplotlib.org/stable/api/_as_gen/matplotlib.pyplot.boxplot.html>` 
    :param dendro_kws: scipy.cluster.hierarchy.dendrogram diagram 
    
    .. see also:: `<https://docs.scipy.org/doc/scipy/reference/generated/scipy.cluster.hierarchy.dendrogram.html>`
   
    """
    def __init__(self, reason ='pfi', turn ='off', **kwargs): 
        self._logging=watexlog().get_watex_logger(self.__class__.__name__)
        
        self.reason = reason 
        self.turn = turn 
        
        self.fig_size = kwargs.pop('fig_size',(9, 3) )
        self.savefig = kwargs.pop('savefig', None)
        
        self.xlab = kwargs.pop('xlabel', {'xlabel':'Importance'})
        self.ylab= kwargs.pop('ylabel', {'ylabel':'Features'})
        self.barh_kws=kwargs.pop('barh_kws', {'color':'blue',
                                              'edgecolor':'k', 'linewidth':2})
        self.box_kws=kwargs.pop('box_kws', {'vert':False, 'patch_artist':False})
        self.dendro_kws=kwargs.pop('dendro_kws',{'leaf_rotation':90,
                                                 # 'orientation':'right'
                                                 } )
        self.fig_title =kwargs.pop('fig_title', 'matplotlib.axes.Axes.barh Example')
        
    def __call__(self, func:Callable[..., T]): 
 
        @functools.wraps(func)
        def feat_importance_dec (*args, **kwargs): 
            """ Decorated pfi and dendrogram diagram """
            
            X, result, tree_indices, clf, tree_importance_sorted_idx,\
            data_columns, perm_sorted_idx, pfi_type, switch, savefig =func(
                *args, **kwargs)
            
            if pfi_type is not None : self.reason = pfi_type
            if switch is not None : self.turn = switch 
            if savefig is not None: self.savefig = savefig 
            
            if self.turn ==('on' or True or 1): 
                fig, axes = plt.subplots(1, 2,figsize=self.fig_size)
                    
                self._plot_barh_or_spearman(
                    X, clf, func, fig, axes, self.reason,
                    tree_indices, tree_importance_sorted_idx, data_columns, \
                        result , perm_sorted_idx, **kwargs)   

                plt.show()   
                    
                if self.savefig is not None: 
                    if isinstance(self.savefig, dict):
                        plt.savefig(**self.savefig)
                    else : 
                        plt.savefig(self.savefig)

            return func(*args, **kwargs)
        
        return  feat_importance_dec
    
    
    def _plot_barh_or_spearman (self, X, clf, func,  fig, axes , reason,
                                *args, **kwargs): 
        """ Plot bar histogram and spearmean """
        
        ax1, ax2 = axes 
        
        tree_indices, tree_importance_sorted_idx, data_columns, \
            result , perm_sorted_idx = args 
        
        if reason == 'pfi': 
            
            ax1.barh(tree_indices,
                     clf.feature_importances_[tree_importance_sorted_idx] *100,
                     height=0.7, **self.barh_kws)
            ax1.set_yticklabels(data_columns[tree_importance_sorted_idx])
            ax1.set_yticks(tree_indices)
            ax1.set_ylim((0, len(clf.feature_importances_)))
            ax2.boxplot(result.importances[perm_sorted_idx].T *100,
                        labels=data_columns[perm_sorted_idx], **self.box_kws)
            
            ax1.set_xlabel(**{k:v +' before shuffling (%)' 
                              for k, v in self.xlab.items()} )
            ax1.set_ylabel(**self.ylab)
            ax2.set_xlabel(**{k:v +' after shuffling (%)' 
                              for k, v in self.xlab.items()} )
            try : 
                
                ax1.set_title(self.fig_title + ' using '+\
                              clf.__class__.__name__)
            except : 
                ax1.set_title(self.fig_title)

            fig.tight_layout()
            
        if reason == 'dendro': 
            from scipy.stats import spearmanr
            from scipy.cluster import hierarchy
            
            if X is None : 
                self._logging.debug('Please provide the train features !')
                warnings.warn(
                    ' Parameter `X` is missing. '
                    ' Could not plot the dendromarc diagram')
                return func(*args, **kwargs)
            
            elif X is not None: 

                corr = spearmanr(X).correlation *100
                corr_linkage = hierarchy.ward(corr)
                dendro = hierarchy.dendrogram(corr_linkage,
                                        labels=data_columns, ax=ax1,
                                        **self.dendro_kws)
                dendro_idx = np.arange(0, len(dendro['ivl']))
                
                ax2.imshow(corr[dendro['leaves'], :][:, dendro['leaves']])
                ax2.set_xticks(dendro_idx)
                ax2.set_yticks(dendro_idx)
                ax2.set_xticklabels(dendro['ivl'], rotation='vertical')
                ax2.set_yticklabels(dendro['ivl'])
                ax1.set_ylabel(**{k:v +' linkage matrix' 
                                    for k, v in self.ylab.items()} )
                fig.tight_layout()

class catmapflow2: 
    """
    Decorator function  collected  from the `func`the `target_values` to be 
    categorized and the `cat_range_values` to change 
    into `cat_classes` like::
          
          cat_range_values= [0.0, [0.0, 3.0], [3.0, 6.0], [6.0, 10.0], 10.0]
          target_values =[1, 2., 3., 6., 7., 9., 15., 25, ...]
          
    Decorated Fonction returns the  new function decorated holding  
    values  categorized into categorial `cat_classes`.
    For instance in groundwater exploration:
        
        - FR0 --> `flow` is equal to ``0.``m3/h
        - FR1 --> `flow` is ``0 < FR ≤ 3`` m3/h
        - FR2 --> `flow` is ``3 < FR ≤ 6`` m3/h 
        - FR3 --> `flow` is ``6 < FR ≤ 10`` m3/h
        - FR4 --> `flow` is ``10.+`` in m3/h

    :return: Iterable object with new categorized values converted 
        into `cat_classes`. 
    
    Author: @Daniel03
    Date: 13/07/2021
    """
    
    def __init__(self, cat_classes: Iterable[str]=['FR0', 'FR1', 'FR2', 'FR3', 'FR4']):
        self._logging= watexlog().get_watex_logger(self.__class__.__name__)
        self.cat_classes = cat_classes 

    def __call__(self, func): 
        self._func = func 
        
        return  self.categorized_dec(self._func)
    
    def categorized_dec(self, func):
        """
        Decorator can be adapted  to other categorized problem by changing the 
        `cat_classes` arguments to another categorized classes 
        for other purposes like ::
            
         cat_classes=['dry', 'HV', 'IHV', 'IVH+', 'UH']   
            
        Where ``IVHU`` means I:improved V:village H:hydraulic and U:urban. 
        
        :Note: 
            If `func` to be decorated contains ` cat_classes` arguments, 
            the `cat_classes` argument should be erased by the given
            from `func`. 
        
        """
        @functools.wraps(func)
        def  wrapper(*args, **kwargs): 
            """
            Function deals with the categorized flow values. 
            
            :param args: positional argumnent of `func`
            :param kwargs: Optional argument of `func`
    
            :return `new_target_array`: Iterable object categorized.
            """
            self.cat_range_values, target_array, catfc = func(*args, **kwargs)
            if catfc is not None : 
                self.cat_classes = catfc

            if len(self.cat_range_values) != len(self.cat_classes): 
            
                self._logging.error(
                    "Length of  categorical `values` and `classes` provided"
                    " must be consistent; '{0}' and '{1}' are given "
                    "respectively.".format(len(self.cat_range_values),
                                                    len(self.cat_classes)))
            try : 

                new_target_array = np.array(list(map( self.mapf, target_array)))
   
            except : 
                new_target_array = np.zeros_like(target_array)
                for ii, ff in enumerate(target_array) : 
                    new_target_array[ii] = self.mapf(crval=ff)
                    
            return new_target_array
        return wrapper  

    def mapf(self, crval):
        """
        Categorizing loop to hold the convenient classes according 
        to the `cat_range_value` provided. Come as supplement 
        tools when ``maping`` object doesnt work properly.
        
        :param crval: value to be categorized 
        :param nfval: array of `cat_range_values`
        :param fc: Object to replace the`crval` belonging 
            to `cat_classes`
        """
        nfval = self.cat_range_values.copy()  
        for ii, val in enumerate(nfval):
            try : 
                if isinstance(val, (float, int)): 
                    if crval ==nfval[0]: 
                        return self.cat_classes[0]
                    elif crval>= nfval[-1] : 
                        return self.cat_classes[-1]
                elif isinstance(val, (list, tuple)):
                    if len(val)>1: 
                        if  val[0] < crval <= val[-1] : 
                            return self.cat_classes[ii]
            except : 
                
                if crval ==0.: 
                    return self.cat_classes[0]
                elif crval>= nfval[-1] : 
                    return self.cat_classes[-1]

class docstring:
    """ Generate new doctring of a function or class by appending the doctring 
    of another function from the words considered as the startpoint `start` 
    to endpoint `end`.
    
    Sometimes two functions inherit the same parameters. Repeat the writing 
    of the same parameters is redundancy. So the most easier part is to 
    collect the doctring of the inherited function and paste to the new 
    function from the `startpoint`. 
    
    Parameters
    -----------
    func0: callable, 
        function to use its doctring 
    
    start: str 
        Value from which the new docstring should be start. 
    
    end: str 
        endpoint Value of the doctring. Stop considering point.
    

    Examples
    --------
    
    .. In the followings examples let try to append the `writedf` function
       from ``param reason`` (start) to `param to_` (end) to the 
       dostring to `predPlot` class. `predPlot` class class will holds new 
       doctring with writedf.__doc__ appended from `param reason` to 
       `param to_`.
        
    >>> from watex.decorators import writedf , predPlot, docstring 
    >>> docs = doctring(writedf, start ='param reason', end='param to_')(predPlot)
    >>> docs.__doc__
    >>> predPlot.__doc__ # doc modified and holds the writedf docstring too.
    
    *Author: @Daniel03*
    *Date: 18/09/2021*
    """
    def __init__(self, func0, start='Parameters', end=None ):
        
        self.func0 = func0
        self.start =start 
        self.end =end 
        
    def __call__(self, func): 
        self._func =func 
        return self._decorator(self._func )
    
    def _decorator(self, func): 
        """ Collect the doctring of `func0` from `start` to `end` and 
        add to a new doctring of wrapper`.
        """
        func0_dstr = self.func0.__doc__ 
        # keet the only part you need
        if self.start is None: 
            start_ix =0
        else: 
            start_ix = func0_dstr.find(self.start) # index of start point
            
        if self.end is not None: 
            end_ix = func0_dstr.find(self.end)
            # remain_end_substring = func0_dstr[end_ix:]
            substring = func0_dstr[start_ix :end_ix]
        else : 
            substring = func0_dstr[start_ix :]
            end_ix = -1 
            
        if start_ix <0 : 
            warnings.warn(f'`{self.start}` not find in the given '
                          f'{self.func0.__name__!r} doctring` function will '
                          f'append all the doctring of {self.func0.__name__!r}'
                          ' by default.')
            start_ix =0 

        if end_ix <0 : 
            warnings.warn(f'`{self.end} not found in the given'
                      f' {self.func0.__name__!r} doctring` function will '
                      f'append all the doctring of {self.func0.__name__!r}'
                      ' thin the end by default.')
        
        if self.start is not None: 
            try:
                param_ix = func.__doc__.find(self.start)
            except AttributeError: 
                if inspect.isclass(func): 
                    fname = func.__class__.__name__
                else: fname = func.__name__
                # mean there is no doctrings.
                # but silent the warnings  
                with warnings.catch_warnings():
                    warnings.simplefilter("ignore")
                    warnings.warn(" Object `%s` has none doctrings!`NoneType`"
                                  " object has no attribute `find`."%fname)
                return func
            # find end _ix and remove 
            if func.__doc__.find(self.end)>=0: 
                example_ix = func.__doc__.find(self.end)
   
                str_betw_param_example = func.__doc__[
                    param_ix:example_ix]
            else : 
                str_betw_param_example= func.__doc__[param_ix:]
                example_ix =None
             # remove --- `start`value and `\n` at the end of 
             # in func substring      
            str_betw_param_example = str_betw_param_example.replace(
                self.start +'\n', '').replace('-\n', '').replace('-', '')
            # now remove start point in 
            for i, item in enumerate(str_betw_param_example): 
                if item !=' ': 
                    str_betw_param_example= str_betw_param_example[i:]
                    break 
            # in the concat string to new docstring of func.
            func.__doc__ = func.__doc__[:param_ix] + f'{substring}'+\
                str_betw_param_example 
                
            if example_ix is not None: 
                func.__doc__+=  func.__doc__[example_ix:]
            # set new_attributes 
            setattr(func, '__doc__', func.__doc__)

        return func
            

class docAppender: 
    """
    Decorator to generate a new doctring from appending the other class docstrings. 
    
    Indeed from the startpoint <`from_`> and  the endpoint<`to`>, one can select 
    the part of the any function or class doctrings to append to the existing 
    doctring for a new doctring creation. This trip is useful to avoid 
    redundancing parameters definitions everywhere in the scripts.
    
    Parameters 
    -----------
    func0: callable, 
        Function or class to collect the doctring from. 
    from_: str 
        Reference word or expression to start the collection of the 
        necessary doctring from the `func0`. It is the startpoint. The 
        *default* is ``Parameters``. 
        
    to: str 
        Reference word to end the collection of the necessary part of the 
        docstring  of `func0`. It is the endpoint. The *default* is ``Returns``.
        
    insert: str, 
        Reference word or expression to insert the collected doctring from 
        the `func0` and append of the index of the `insert` word in `func`. 
        If not found in the `func` doctring, it should retun None so nothing 
        should be appended.  The *default* is ``Parameters``. 
    
    Examples
    ---------
    >>> from watex.decorators import docAppender 
    >>> def func0 (*args, **kwargs): 
    ...        '''Im here so share my doctring. 
    ...        
    ...        Parameters 
    ...        -----------
    ...        * args: list, 
    ...            Collection of the positional arguments 
    ...        ** kwargs: dict 
    ...            Collection of keywords arguments 
    ...        Returns 
    ...        -------
    ...             None: nothing 
    ...        '''
    ...        pass 
    >>> def func(s, k=0): 
    ...        ''' Im here to append the docstring from func0
    ...        Parameters 
    ...        ----------
    ...        s: str , 
    ...            Any string value 
    ...        k: dict, 
    ...            first keyword arguments 
    ...            
    ...        Returns 
    ...        --------
    ...            None, I return nothing 
    ...        '''
    >>> deco = docAppender(func0 , from_='Parameters',
    ...                        to='Returns', insert ='---\\n')(func)
    >>> deco.__doc__
    ...
    
    Warnings 
    --------
    Be sure to append two doctrings with the same format. One may choose 
    either the sphinx or the numpy  doc formats. Not Mixing the both.  
    
    """
    insert_=('parameters',
            'returns',
            'raises', 
            'examples',
            'notes',
            'references', 
            'see also', 
            'warnings'
            )
    
    def __init__ (self,
                  func0: Callable[[F], F] ,
                  from_: str ='Parameters',
                 to: str ='Returns',
                 insertfrom: str = 'Parameters',
                 remove =True ): 
        self.func0 = func0 
        self.from_=from_ 
        self.to=to 
        self.remove= remove
        self.insert = insertfrom 
        
    def __call__(self, func): 
        self._func = copy.deepcopy(func )
        return self.make_newdoc (self._func)
    
    def  make_newdoc(self, func): 
        """ make a new docs from the given class of function """
 
        def sanitize_docstring ( strv): 
            """Sanitize string values and force the string to be 
            on the same level for parameters and the arguments of the 
            parameters. 
            :param strv: str 
            
            return a new string sanitized that match the correct spaces for 
            the sphinx documentation.
            
            """
            if isinstance(strv, str): 
                strv = strv.split('\n')
            # remove the ''  in the first string
            if strv[0].strip() =='':strv=strv[1:] 
            # get the first occurence for parameters definitions 
            ix_ = 0 ; 
            for ix , value in enumerate (strv): 
                if (value.lower().find(':param') >=0) or (value.lower(
                        ).find('parameters')>=0): 
                    ix_ = ix ; break 
            # Put all explanations in the same level 
            # before the parameters 
            for k in range(ix_ +1): 
                strv[k]= strv[k].strip() 
        
            for ii, initem in enumerate (strv): 
                for v in self.insert_: 
                    if initem.lower().find(v)>=0: 
                        initem= initem.strip() 
                        strv[ii]= initem
                        break 
    
                if '--' in initem or (':' in initem and len(initem) < 50) : 
                    strv[ii]= initem.strip() 
                elif (initem.lower() not in self.insert_) and ii > ix_:  
                    strv[ii]='    ' + initem.strip() 
            
            return '\n'.join(strv)  
 
        # get the doctring from the main func0 
        func0_dstr = self.func0.__doc__ 
        # select the first occurence and remove '----' if exists 
        if self.from_ is None: 
            warnings.warn('Argument `from_` is missing. Should be the first'
                          f' word of {self.func0.__name__!r} doctring.')
            self.from_ = func0_dstr.split()[0]
            
        from_ix = func0_dstr.find(self.from_)
        func0_dstr = func0_dstr [from_ix:]
        # remove the first occurence of the from_ value and --- under if exists. 
        # in the case where from =':param' remove can be set to False 
        if self.remove: 
            func0_dstr = func0_dstr.replace(self.from_, '', 1).replace('-', '')
        # get the index of 'to' or set None if not given   
        # now we are selected the part and append to the 
        # existing doc func where do you want to insert 
        to_ix = func0_dstr.find (self.to ) if self.to is not None else None 
        func0_dstr= func0_dstr [:to_ix if to_ix >=0 else None]
       
        if self.insert.lower() not in (self.insert_): 
            warnings.warn(f"It's seems the given  {self.insert!r} for docstring"
                          f" insertion is missing to {self.insert_} list")
        
        in_ix =  self._func.__doc__.lower().find(self.insert.lower())
        # assert  whether the given value insert from exists . 
        if in_ix < 0 : 
            warnings.warn(f"Insert {self.insert!r} value is not found in the "
                          "{'class' if inspect.isclass(self._func) else 'function'")
        # split the string with `\n` 
        # and loop to find the first occurence 
        # by default skip the next item which could be '----' 
        # and insert to the list next point 
        func0_dstr = func0_dstr.split('\n')
        finalstr = self._func.__doc__.split('\n') 
        
        rpop(func0_dstr) 
        func0_dstr =  '\n'.join(func0_dstr)    
        for ii, oc in enumerate(finalstr) : 
            if oc.lower().find(self.insert.lower()) >=0 : 
                finalstr.insert (ii+2, func0_dstr)
                finalstr = '\n'.join(finalstr);break 
        
        setattr(func, '__doc__', sanitize_docstring (finalstr))
        
        return func 
    
class docSanitizer: 
    """Decorator to clean the doctring and  set all values of sections to 
    the same level. 
    
    It sanitizes the doctring for the use of sphinx documentation. 
    
    Examples
    --------
    >>> from watex.decorators import docSanitizer 
    >>> def messdocfunc(): 
    ...        '''My doctring is mess. I need to be polished and well arranged.
    ...        
    ...        Im here to sanitize the mess doctring. 
    ...        
    ...        Parameters
    ...        ----------
    ...                * args: list, 
    ...                    Collection of the positional arguments 
    ...                ** kwargs: dict 
    ...                    Collection of keywords arguments 
    ...
    ...        * kwargs: list,
    ...        Collection of the keyword arguments
    ...        
    ...        Warnings
    ...        --------
    ...        Let check for warnings string ... 
    ...        
    ...       '''
    ...       pass
    >>> cleandocfunc = docSanitizer()(messfocfunc)
    >>> print(cleandocfunc.__doc__)
    ... '''
    ...    My doctring is mess. I need to be polished and well arranged.
    ...
    ...    Parameters
    ...    ----------
    ...    * args: list,
    ...       Collection of the positional arguments
    ...    ** kwargs: dict
    ...        Collection of keywords arguments
    ...    * kwargs: list,
    ...        Collection of the keyword arguments
    ...    '''
    
    """
    
    insert_= ('parameters','returns','raises', 'examples','notes',
            'references', 'see also', 'warnings', ':param', ':rtype', 
            )
    
    def __call__(self, func): 
        
        func =copy.deepcopy(func)
        docstring = copy.deepcopy(func.__doc__) 
        
        if isinstance(docstring , str): 
            docstring = docstring .split('\n')
        # remove the ''  in the first string
        if docstring [0].strip() =='':docstring =docstring [1:] 
        # get the first occurence for parameters definitions 
        # and separate the doctring into two parts: descriptions 
        #and corpus doctring as the remainings 
        
        ix_ = 0  
        for ix , value in enumerate (docstring ): 
            if (value.lower().find(':param') >=0) or (value.lower(
                    ).find('parameters')>=0): 
                ix_ = ix ; break 
            
        #-->  sanitize the descriptions part 
        description =docstring [: ix_] ; 
        # before the parameters 
        for k in range(len(description)): 
            description [k]= description [k].strip() 
         # remove at the end of description the blanck space '\n' 
        description = description[:-1] if  description[-1].strip(
            )== ''  else description
      
        # --> work with the corpus docstrings 
        # get indexes for other sections and removes spaces 
        docstring = docstring [ix_:]
        rpop (docstring)
        ixb = len(docstring)
        for ind , values in enumerate (docstring): 
            if values.lower().strip() in (
                    'examples', 'see also', 'warnings', 
                     'notes', 'references'): 
                ixb = ind ; break 
        # all values in same level 
        for k in range(ixb, len(docstring)): 
            docstring [k]= docstring [k].strip() 
        for ii, initem in enumerate (docstring ): 
            for v in self.insert_: 
                if initem.lower().find(v)>=0: 
                    initem= initem.strip() 
                    docstring [ii]= initem
                    break 
            if '--' in initem or (
                    ':' in initem and len(initem) < 50
                    ) or ix_>=ixb : 
                docstring [ii]= initem.strip() 
            elif (initem.lower() not in self.insert_
                  ) and ix_< ii < ixb:  
                docstring [ii]='    ' + initem.strip() 
        # add  blanck line from indexes list ixs 
        ixs=list()
        for k, item in enumerate (docstring): 
            for param in self.insert_[:-2]: 
                if item.lower().strip() == param:  
                    ixs.append(k)
                    break   
        ki =0  
        for k in ixs : 
            docstring.insert (k+ki, '')  
            ki+=1 # add number of insertions 
            
        # --> combine the descriptions and docstring and set attributes 
        setattr(func, '__doc__' , '\n'.join(description + docstring ))  
          
        return  func

class gplot2d(object): 
    """
    Decorator class to plot geological models. 
    
    Arguments
    ----------
    
    **reason**: type of plot, can be `misfit` or `model`. If `` None``, 
        will plot `model`.
    reason: str
        related to the kind of plot 
    
    kws: Matplotlib properties and model properties

    Additional keywords attributes and descriptions
    
    ======================  ===============================================
    keywords                Description
    ======================  ===============================================
    cb_pad                  padding between axes edge and color bar 
    cb_shrink               percentage to shrink the color bar
    climits                 limits of the color scale for resistivity
                            in log scale (min, max)
    cmap                    name of color map for resistivity values
    fig_aspect              aspect ratio between width and height of 
                            resistivity image. 1 for equal axes
    fig_dpi                 resolution of figure in dots-per-inch
    fig_num                 number of figure instance
    fig_size                size of figure in inches (width, height)
    font_size               size of axes tick labels, axes labels is +2
    grid                    [ 'both' | 'major' |'minor' | None ] string 
                            to tell the program to make a grid on the 
                            specified axes.
    ms                      size of station marker 
    plot_yn                 [ 'y' | 'n']
                            'y' --> to plot on instantiation
                            'n' --> to not plot on instantiation
    station_color           color of station marker
    station_font_color      color station label
    station_font_pad        padding between station label and marker
    station_font_rotation   angle of station label in degrees 0 is 
                            horizontal
    station_font_size       font size of station label
    station_font_weight     font weight of station label
    station_id              index to take station label from station name
    station_marker          station marker.  if inputing a LaTex marker
                            be sure to input as r"LaTexMarker" otherwise
                            might not plot properly
    title                   title of plot.  If None then the name of the
                            iteration file and containing folder will be
                            the title with RMS and Roughness.
    xlimits                 limits of plot in x-direction in (km) 
    xminorticks             increment of minor ticks in x direction
    xpad                    padding in x-direction in km
    ylimits                 depth limits of plot positive down (km)
    yminorticks             increment of minor ticks in y-direction
    ypad                    padding in negative y-direction (km)
    yscale                  [ 'km' | 'm' ] scale of plot, if 'm' everything
                            will be scaled accordingly.
    ======================  ===============================================
    
    """
    def __init__(self, reason =None , **kws):
        self._logging= watexlog().get_watex_logger(self.__class__.__name__)
        self.reason =reason 
        self.fs =kws.pop('fs', 0.7)
        self.fig_num = kws.pop('fig_num', 1)
        self.fig_size = kws.pop('fig_size', [7,7])
        self.fig_aspect = kws.pop('fig_aspect','auto')
        self.fig_dpi =kws.pop('fig_dpi', 300)
        self.font_size = kws.pop('font_size', 7)
        self.aspect = kws.pop('aspect', 'auto')
        self.font_style =kws.pop('font_style', 'italic')
        self.orient=kws.pop('orientation', 'landscape')
        self.cb_pad = kws.pop('cb_pad', .0375)
        self.cb_orientation = kws.pop('cb_orientation', 'vertical')
        self.cb_shrink = kws.pop('cb_shrink', .75)
        self.cb_position = kws.pop('cb_position', None)
        self.climits = kws.pop('climits', (0, 4))
        self.station_label_rotation = kws.pop('station_label_rotation',45)
        self.imshow_interp = kws.pop('imshow_interp', 'bicubic')
        self.ms = kws.pop('ms', 2)
        self.lw =kws.pop('lw', 2)
        self.fw =kws.pop('font_weight', 'bold')
        self.station_font_color = kws.pop('station_font_color', 'k')
        self.station_marker = kws.pop('station_marker',r"$\blacktriangledown$")
        self.station_color = kws.pop('station_color', 'k')
        self.xpad = kws.pop('xpad', 1.0)
        self.ypad = kws.pop('ypad', 1.0)
        self.cmap = kws.pop('cmap', 'jet_r')
        self.depth_scale =kws.pop('depth_scale', None)
        self.doi = kws.pop('doi', 1000)
        self.savefig =kws.pop('savefig', None)
        self.model_rms =kws.pop('model_rms', None)
        self.model_roughness =kws.pop('model_roughness', None)
        self.plot_style =kws.pop( 'plot_style', 'pcolormesh') 
        self.grid_alpha =kws.pop('alpha', 0.5)
        self.show_grid = kws.pop('show_grid',True)
        self.set_station_label=kws.pop('show_station_id', True)
        
        for keys in list(kws.keys()): 
            setattr(self, keys, kws[keys])
            

    def __call__(self, func):  
        """
        Model decorator to hold the input function with arguments 
        :param func: function to be decorated 
        :type func: object 
        """

        return self.plot2DModel(func)
        
    def plot2DModel(self, func):
        @functools.wraps(func)
        def new_func (*args, **kwargs): 
            """
            new decorated function . Plot model data and misfit data 
            
            :args: arguments of  function  to be decorated 
            :type args: list 
        
            :param kwargs: positional arguments of decorated function
            :type kwargs: dict 
            :return: function decorated after visualisation
      
            """
            self._logging.info(
                ' Plot decorated {0}.'.format(func.__name__))
    
            _f=0 # flag to separated strata model misfit and occam model misfit
                #   from occamResponse file 
                
            if self.depth_scale is not None :
                self.depth_scale= str(self.depth_scale).lower() 

            if self.depth_scale not in ("km", "m"): 
                mess = ("Depth scale expects 'm' or 'km'. By default 'm'"
                    " is used instead. Got {}").format(self.depth_scale)
                # warnings.warn(mess)
                self.depth_scale= "m"
                self._logging.debug (mess)
            
            if self.depth_scale == 'km':
                dz  = 1000.
            elif self.depth_scale == 'm': 
                dz = 1.
    
            # figure configuration 
            
            self.fig = plt.figure(self.fig_num, self.fig_size, dpi=self.fig_dpi)
            plt.clf()
            self.fig_aspect ='auto'
            axm = self.fig.add_subplot(1, 1, 1, aspect=self.fig_aspect)
    
            # get geomodel data 
            if self.reason is None: 
                self.reason = 'model'# by default
                
            # ----populate special attributes from model or misfit ------------
            if self.reason =='model': 
                
                # (data, self.model_stations, self.model_station_locations,
                #     self.model_depth, self.doi, depth_scale, self.model_rms, 
                #     self.model_roughness, misfit_G )
                ( occam_model_resistiviy_obj, occam_data_station_names, 
                 occam_data_station_offsets, occam_model_depth_offsets, 
                 self.doi, self.depth_scale, self.model_rms, 
                 self.model_roughness, plot_misfit ) = func(
                     *args, **kwargs)
                    
                self.doi = occam_model_depth_offsets.max()
                #     self.doi = occam_model_depth_offsets.max()
                # --> check doi value provided, and convert to default unit {meters}  
                self.doi =assert_doi(doi=self.doi)
                
                # set boundaries of stations offsets and depth 
                spec_f = -(self.doi/5)/dz  # assume that depth will  start by 
                #0 then substract add value so 
                # to get space for station names text
                if self.climits is None :
                    self.climits =(0,4)  
                if plot_misfit is True : 
                    _f=2
                self.ylimits =(spec_f, self.doi/dz)  
                
            if self.reason =='misfit': 
                occam_model_resistiviy_obj, occam_data_station_names, *m = func(
                    *args, **kwargs)     
                occam_data_station_offsets, occam_model_depth_offsets, *rg=m
                self.model_rms, self.model_roughness= rg
                
                # check if "plotmisfit refers to 'geoStrata model 'geodrill
                # module then keep the doi and set `spec_f
                if 'geodtype' in list(kwargs.keys()): 
                    # means plot `misfit` from geostrata model
                    spec_f = -(self.doi/5)/dz 
                    self.ylimits =(spec_f, self.doi/dz) 
                    
                else :
                    # frequency are in log10 new doi is set according to 
                    self.doi =occam_model_depth_offsets.max()
                    #spec_f = (self.doi/5)/dz # o.8
                    spec_f = - 0.
                    _f=1 
       
                    self.ylimits = (self.doi, occam_model_depth_offsets.min())
            
            #------------- manage stations and climits ------------------------  
            occam_data_station_offsets =np.array(occam_data_station_offsets)
            # station separation and get xpad . ex dl=50 then xpad =25 
            dl = occam_data_station_offsets.max()/ (len(
                occam_data_station_offsets)-1)
            self.xpad = (dl/2)/dz 

                                   
            self.xlimits=(occam_data_station_offsets.min()/dz -self.xpad  , 
                      occam_data_station_offsets.max()/dz + self.xpad )
            
            # configure climits 
            if self.reason =='misfit':
                if self.climits is None : 
                        self.climits =(-3, 3)
                        
                elif 'min' in self.climits or 'max' in self.climits : 
                            self.climits = (occam_model_resistiviy_obj.min(), 
                                            occam_model_resistiviy_obj.max())
    
             
            if _f==2 : 
                self.reason = 'misfit' 
            self._logging.info ('Ready to plot {0}'
                                ' with matplotlib "{1}" style.'.
                                format(self.reason, self.plot_style))  
            
            # -------------- check dimensionnality ---------------------------
            occam_model_resistiviy_obj, *dm= self._check_dimensionality (
                        occam_model_resistiviy_obj,
                        occam_model_depth_offsets,
                          occam_data_station_offsets
                          )
            occam_model_depth_offsets, occam_data_station_offsets = dm

            
            if self.plot_style.lower() =='pcolormesh':
                mesh_x  , mesh_z= np.meshgrid(occam_data_station_offsets,
                                              occam_model_depth_offsets )
     
                vmin = self.climits[0]
                vmax = self.climits[1] 
    
                axm.pcolormesh (mesh_x/dz  , 
                                mesh_z/dz ,
                                  occam_model_resistiviy_obj,
                                      vmin = vmin,
                                      vmax = vmax,  
                                      shading= 'auto', 
                                      cmap =self.cmap, 
                                      alpha = None, 
                                     
                                      )
         

            if self.plot_style.lower() =='imshow': 
    
                mesh_x  , mesh_z= np.meshgrid(occam_data_station_offsets,
                                              occam_model_depth_offsets  )
    
                axm.imshow (occam_model_resistiviy_obj,
                                    vmax = self.climits[1], 
                                    vmin =self.climits[0], 
                                    interpolation = self.imshow_interp, 
                                    cmap =self.cmap,
                                    aspect = self.fig_aspect,
                                    origin= 'upper', 
                                    extent=( self.xlimits[0],
                                            self.xlimits[1],
                                            self.ylimits[1], 
                                            self.ylimits[0] - spec_f),
                                        )
    
                
            # get colormap for making a colorbar 
            if type(self.cmap) == str:
                self.cmap = cm.get_cmap(self.cmap)
            
            axm.set_xlim( [self.xlimits[0],  self.xlimits[1]])
            axm.set_ylim ([self.ylimits[1], self.ylimits[0]]) 
    
            # create twin axis to set ticks to the top station
            axe2=axm.twiny()
            axe2.xaxis.set_visible(False) # let keep only the axe lines 
            #set axis and set boundaries 
            if self.reason =='model' or _f==2 : 
                ydown_stiteslbls = self.ylimits[0]/5 
                ydown_stationlbls = self.ylimits[0] -(self.ylimits[0]/3)
                xhorizontal_lbs = (occam_data_station_offsets.max()/dz)/2
    
            elif self.reason =='misfit': 
                ydown_stiteslbls = self.ylimits[0] + 0.1 * self.ylimits[1]
                ydown_stationlbls= self.ylimits[0] +\
                    self.ylimits[1]/self.ylimits[0]
                xhorizontal_lbs = (occam_data_station_offsets.max()- 
                                   occam_data_station_offsets.min())/2
               
            for offset , names in zip (occam_data_station_offsets,
                                       occam_data_station_names):
                # plot the station marker ' black triangle down ' 
                # always plots at the surface.
                axm.text(offset/dz  ,
                        self.ylimits[0] - spec_f,  
                        s= self.station_marker,
                        horizontalalignment='center',
                        verticalalignment='baseline',
                        fontdict={'size': self.ms*5, 
                                  'color': self.station_color},
                        )
                
                if self.set_station_label is True :  # then plot label id 
                    axm.text(offset/dz ,
                            ydown_stiteslbls,  
                            s= names,
                            horizontalalignment='center',
                            verticalalignment='baseline',
                            fontdict={'size': self.ms*3, 
                                      'color': self.station_color},
                            rotation = self.station_label_rotation,
                                )
         
               
            if self.set_station_label is True : 
                axm.text (xhorizontal_lbs, 
                            ydown_stationlbls,  
                            s= 'Stations',
                            horizontalalignment='center',
                            verticalalignment='baseline',
                            fontdict={'size': self.ms*5, 
                                      'color':'k', 
                                      'style': self.font_style,
                                      'weight': self.fw},
                            )
    
            #-------------------- manage grid and colorbar -------------------- 
            self.g2dgridandcbManager(axm, _f)
            #------------------------------------------------------------------
            # initialize the reason to keep the default reason  
            self.reason = None
            
            if self.savefig is not None : 
                plt.savefig(self.savefig, dpi = self.fig_dpi)
            
            plt.show()
            
            return func(*args, **kwargs)
        
        return new_func
    
    def _check_dimensionality(self, data, z, x):
        """ Check dimensionality of data and fix it"""

        def reduce_shape(Xshape, x, axis_name =None): 
            """ Reduce shape to keep the same shape"""
            mess ="`{0}` shape({1}) {2} than the data shape `{0}` = ({3})."
            ox = len(x) 
            dsh = Xshape 
            if len(x) > Xshape : 
                x = x[: int (Xshape)]
                self._logging.debug(''.join([
                    f"Resize {axis_name!r}={ox!r} to {Xshape!r}.", 
                    mess.format(axis_name, len(x),'more',Xshape)])) 
                                        
            elif len(x) < Xshape: 
                Xshape = len(x)
                self._logging.debug(''.join([
                    f"Resize {axis_name!r}={dsh!r} to {Xshape!r}.",
                    mess.format(axis_name, len(x),'less', Xshape)]))
                
            return int(Xshape), x 
        
        sz0, z = reduce_shape(data.shape[0],
                              x=z, axis_name ='Z')
        sx0, x =reduce_shape (data.shape[1], 
                              x=x, axis_name ='X')
        # resize theshape 
        # data  = np.resize(data, (sz0, sx0))
        data = data [:sz0, :sx0]
        
        return data , z, x 
                
                
    def g2dgridandcbManager(self, axm, _f=None) :
        """ Plot2d model by configure grid and colorbar. 
        :param axm: 2d axis plot 
        :param _f: resize flag; misfit =2 and model =1 """
        # put a grid on if set to True 
        if self.show_grid is True:
            axm.minorticks_on()
            axm.grid(color='k', ls=':', lw =0.5, 
                      alpha=self.grid_alpha, which ='major')
        

          #set color bar properties 
        cbx = mplcb.make_axes(axm,  shrink=self.cb_shrink,
                              pad=self.cb_pad , location ='right' )
        cb = mplcb.ColorbarBase(cbx[0],
                        cmap=self.cmap,
                        norm=mpl.colors.Normalize(vmin=self.climits[0],
                                        vmax=self.climits[1]))
        
        cb.set_label('Resistivity ($\Omega \cdot$m)',
                  fontdict={'size': self.font_size + 1, 
                            'weight': 'bold'})
        
        if self.reason == 'model' : 
            cb.set_ticks(np.arange(int(self.climits[0]), 
                                   int(self.climits[1]) + 1))
            cb.set_ticklabels(['10$^{0}$'.format('{' + str(nn) + '}') 
                               for nn in np.arange(int(self.climits[0]),
                                          int(self.climits[1]) + 1)])
            
                                
        else : 
            cb.set_ticks(np.linspace(self.climits[0], self.climits[1],5))
            cb.set_ticklabels(['{0}'.format(str(round(nn,2))) for nn in
                                np.linspace(self.climits[0],
                                          self.climits[1],5)])
            cb.set_label('misfitvalue(%)',
                  fontdict={'size': self.font_size + 1, 
                            'weight': 'bold'})
       
        # set axes labels
        axm.set_xlabel('Distance ({0})'.format(self.depth_scale),
                      fontdict={'size': self.font_size + 2,
                                'weight': 'bold'})
        
        if self.reason =='misfit':
            if _f ==2: ylabel = 'Depth ({0})'.format(self.depth_scale)
            else : ylabel= 'Log10Frequency(Hz)'
            mesT ='Plot Misfit'
            
        elif self.reason =='model':
            ylabel = 'Depth ({0})'.format(self.depth_scale)
            mesT = 'Plot strata model' 
        
        axm.set_ylabel(ylabel,fontdict={
            'size': self.font_size + 2, 'weight': 'bold'})
       
       
        self.fig.suptitle('{0}- DataType = {1} :RMS={2}, Roughness={3}'.\
                          format(mesT, self.reason, self.model_rms, 
                                self.model_roughness),
                  ha='center',
          fontsize= 7* self.fs, 
          verticalalignment='center', 
          style =self.font_style,
          bbox =dict(boxstyle='round',facecolor ='moccasin'), 
          y=0.95 if self.reason =='model' else 0.98)
      
        return self 
    
class _M:
    def _m(self): pass
MethodType = type(_M()._m)

class _AvailableIfDescriptor:
    """Implements a conditional property using the descriptor protocol.

    Using this class to create a decorator will raise an ``AttributeError``
    if check(self) returns a falsey value. Note that if check raises an error
    this will also result in hasattr returning false.

    See https://docs.python.org/3/howto/descriptor.html for an explanation of
    descriptors.
    """

    def __init__(self, fn, check, attribute_name):
        self.fn = fn
        self.check = check
        self.attribute_name = attribute_name

        # update the docstring of the descriptor
        functools.update_wrapper(self, fn)

    def __get__(self, obj, owner=None):
        attr_err = AttributeError(
            f"This {repr(owner.__name__)} has no attribute {repr(self.attribute_name)}"
        )
        if obj is not None:
            # delegate only on instances, not the classes.
            # this is to allow access to the docstrings.
            if not self.check(obj):
                raise attr_err
            out = MethodType(self.fn, obj)

        else:
            # This makes it possible to use the decorated method as an unbound method,
            # for instance when monkeypatching.
            @functools.wraps(self.fn)
            def out(*args, **kwargs):
                if not self.check(args[0]):
                    raise attr_err
                return self.fn(*args, **kwargs)

        return out
    
@contextmanager
def nullify_output(suppress_stdout=True, suppress_stderr=True):
    """
    suppress stdout and stderr messages using context manager. 
    https://www.codeforests.com/2020/11/05/python-suppress-stdout-and-stderr/ 
    """
    stdout = sys.stdout
    stderr = sys.stderr
    devnull = open(os.devnull, "w")
    try:
        if suppress_stdout:
            sys.stdout = devnull
        if suppress_stderr:
            sys.stderr = devnull
        yield
    finally:
        if suppress_stdout:
            sys.stdout = stdout
        if suppress_stderr:
            sys.stderr = stderr
            
class suppress_output:
    """ 
    Python recipes- suppress stdout and stderr messages
    
    If you have worked on some projects that requires API calls to the 
    external parties or uses 3rd party libraries, you may sometimes run 
    into the problem that you are able to get the correct return results 
    but it also comes back with a lot of noises in the stdout and stderr. 
    For instance, the developer may leave a lot of “for your info” messages 
    in the standard output or some warning or error messages due to the 
    version differences in some of the dependency libraries.

    All these messages would flood your console and you have no control on 
    the source code, hence you cannot change its behavior. To reduce these 
    noises, one option is to suppress stdout and stderr messages during 
    making the function call. In this article, we will discuss about some 
    recipes to suppress the messages for such scenarios.
    
    """
    def __init__(self, suppress_stdout=False, suppress_stderr=False):
        self.suppress_stdout = suppress_stdout
        self.suppress_stderr = suppress_stderr
        self._stdout = None
        self._stderr = None

    def __enter__(self):
        devnull = open(os.devnull, "w")
        if self.suppress_stdout:
            self._stdout = sys.stdout
            sys.stdout = devnull

        if self.suppress_stderr:
            self._stderr = sys.stderr
            sys.stderr = devnull

    def __exit__(self, *args):
        if self.suppress_stdout:
            sys.stdout = self._stdout
        if self.suppress_stderr:
            sys.stderr = self._stderr
            
@contextmanager
def suppress_stdout():
    with open(os.devnull, "w") as devnull:
        old_stdout = sys.stdout
        sys.stdout = devnull
        try:  
            yield
        finally:
            sys.stdout = old_stdout
            
def available_if(check):
    """An attribute that is available only if check returns a truthy value

    Parameters
    ----------
    check : callable
        When passed the object with the decorated method, this should return
        a truthy value if the attribute is available, and either return False
        or raise an AttributeError if not available.

    Examples
    --------
    >>> from sklearn.utils.metaestimators import available_if
    >>> class HelloIfEven:
    ...    def __init__(self, x):
    ...        self.x = x
    ...
    ...    def _x_is_even(self):
    ...        return self.x % 2 == 0
    ...
    ...    @available_if(_x_is_even)
    ...    def say_hello(self):
    ...        print("Hello")
    ...
    >>> obj = HelloIfEven(1)
    >>> hasattr(obj, "say_hello")
    False
    >>> obj.x = 2
    >>> hasattr(obj, "say_hello")
    True
    >>> obj.say_hello()
    Hello
    """
    return lambda fn: _AvailableIfDescriptor(fn, check, attribute_name=fn.__name__)


# decorators utilities 
def rpop(listitem): 
    """ remove all blank line in the item list. 
    :param listitem: list- list of the items and pop all 
    the existing blanck lines. """
    # now pop all the index for blanck line 
    isblanck = False 
    for ii, item  in enumerate (listitem) : 
        if item.strip()=='': 
            listitem.pop(ii)
            isblanck =True 
    return rpop(listitem) if isblanck else False  

def assert_doi(doi): 
    """
     assert the depth of investigation Depth of investigation converter 

    :param doi: depth of investigation in meters.  If value is given as string 
        following by yhe index suffix of kilometers 'km', value should be 
        converted instead. 
    :type doi: str|float 
    
    :returns doi:value in meter
    :rtype: float
           
    """
    if isinstance (doi, str):
        if doi.find('km')>=0 : 
            try: doi= float(doi.replace('km', '000')) 
            except :TypeError (" Unrecognized value. Expect value in 'km' "
                           f"or 'm' not: {doi!r}")
    try: doi = float(doi)
    except: TypeError ("Depth of investigation must be a float number "
                       "not: {str(type(doi).__name__!r)}")
    return doi
    


    <|MERGE_RESOLUTION|>--- conflicted
+++ resolved
@@ -1,2639 +1,2633 @@
-# -*- coding: utf-8 -*-
-#   License: BSD-3-Clause
-#   Author: LKouadio alias @Daniel <etanoyau@gmail.com>
-
-from __future__ import print_function 
-import functools
-import inspect
-import os
-import sys
-import copy 
-import shutil
-import warnings
-import datetime 
-from contextlib import contextmanager
-import numpy as np
-import pandas as pd
-import  matplotlib.pyplot as plt 
-import matplotlib as mpl 
-import matplotlib.cm as cm 
-import matplotlib.colorbar as mplcb
-
-from ._typing import (
-    Iterable,
-    Optional,
-    Callable,
-    T,
-    F
-)
-from ._watexlog import watexlog
-_logger = watexlog.get_watex_logger(__name__)
-
-__docformat__='restructuredtext'
-
-class export_data: 
-    def __init__(
-        self, 
-        type ='frame',  
-        encoding:str='utf8',  
-        **kws  
-        ): 
-        self.type = type 
-        self.encoding=encoding  
-        for key in list(kws.keys()): 
-            setattr(self, key, kws[key])
-
-    def __call__(self, func ): 
-        self._func = func 
-        
-        @functools.wraps(self._func)
-        def wrapper_func ( *args, **kwds): 
-            """ Decorated function for writting data."""
-            from .utils.funcutils import move_cfile 
-            dfs,fname, kind, savepath, kws = self._func (*args, **kwds)
-            #if format is None 
-            # export to csv 
-            kind = kind or '.csv'
-            # check wether extension is included in the  
-            # filename then update the file_format: 
-            name, ex = os.path.splitext ( fname )
-            if ex !="" and "." in str(ex).lower(): 
-                kind = str(ex).lower() 
-                fname = name 
-         
-            if str(self.type).lower() =='frame': 
-                writerfunc = self.out_frame 
-            else: writerfunc= self.out_others 
-   
-            fnames = writerfunc (
-                dfs, 
-                fname, 
-                kind, 
-                savepath , 
-                **kws  
-                )
-            for  fname in fnames: 
-                move_cfile (fname, savepath , dpath ='_out')
-
-        return wrapper_func 
-        
-    def out_frame (
-        self, 
-        dfs , 
-        fname, 
-        kind, 
-        savepath , 
-        **kwds 
-        ): 
-        """Export dataframes.
-        
-        Parameters 
-        -----------
-        dfs: dp.DataFrame or list  
-           Dataframe or list of dataframes 
-        fname: str, 
-          name of the file to  exported 
-        kind: str, 
-          format to write.
-        savepath: str, 
-        Path to directory to save file. Default is current directory 
-        """
-        from .property import Config
-        from .utils.funcutils import key_search
-        
-        # check whether data is on list or tuples 
-        if not isinstance ( dfs, ( list, tuple)): 
-            dfs =[dfs]
-        # check whether all data are on frame. 
-        # If not remove then
-        dfs = list( filter ( lambda df: hasattr (df, "__array__") 
-                            and hasattr(df, 'columns'), dfs ))
-        if len(dfs)==0: 
-            raise TypeError("NoneType cannot be written.")
-            
-        valid_formats = list( Config.writers(pd.DataFrame ).keys()) 
-<<<<<<< HEAD
-        kind = key_search([kind], default_keys= valid_formats, 
-                          parse_keys=False, 
-                          raise_exception= True ) [0]
-=======
-        kind = key_search(kind, default_keys= valid_formats, 
-                          parse_keys=False, raise_exception= True )[0]
->>>>>>> a00d0163
-        # if multiple formats are given
-        fnames=[]
-        for kk, df in enumerate (dfs): 
-            if kind =='.xlsx': 
-                with pd.ExcelWriter( fname +'.xlsx') as writer :
-                        df.to_excel(writer, **kwds)
-            else:
-                # append iteration number to 
-                # differentiate file  
-                fname +=f"{kk}{kind}" if len(dfs)> 1 else f"{kind}"
-                Config.writers(df ).get(kind )(fname, **kwds) 
-            fnames.append (fname)
-
-        return fnames 
-
-    def out_others (
-        self, 
-        dfs, 
-        fname, 
-        kind, 
-        savepath ,  
-        **kwds
-        ): 
-        """Export others files. Can be text or any other types of sequences
-        format.
-        """
-        fnames=[]
-        kind = str(kind).replace (".", "") 
-        with open(fname, fname + f'.{kind}', mode ='w' ,
-                  encoding=self.encoding) as f:
-            for df in dfs:
-                if hasattr ('__array__'): 
-                    f.writelines(df) 
-                else:  f.write ( df)
-                
-                fnames.append(fname + f".{kind}")
-             
-        return fnames 
-    
-export_data.__doc__="""\
-Decorator to export data into different kind of format. 
-
-When the type is set to ``frame`` the file format should be mentionned 
-into the wrapper function so to export accordingly. 
-
-Parameters 
---------------
-type: str, {"frame", "text"}
-   kind of data to export 
-
-encoding: str, optional
-  A string representing the encoding to use in the output file, 
-  defaults to "utf-8". encoding is not supported if path_or_buf 
-  is a non-binary file object.
-  
-"""        
-
-class temp2d: 
-    """ Two dimensional plot template 
-    
-    Parameters 
-    ----------
-    reason: str, Any 
-        Does nothing. But if supplied, it should be the purpose of the 
-        plot. 
-    
-    Note
-    ------
-    For customizing the plot, `_temp2d` uses at the last parameter of 
-    the function to be decorated, the plotting arguments from 
-    :class:`watex.property.BasePlot` parameters. If not given, an 
-    atttribute errors will raise.
-
-    """
-    def __init__(self, reason =None, **kws):
-        self.reason=reason 
-    def __call__(self, func) : 
-        self._func =func 
-        
-        @functools.wraps(self._func ) 
-        def new_func (*args, **kwargs ):
-            
-            _args = self. _func (*args, **kwargs) 
-            base_plot_kws = _args[-1]
-            for key in base_plot_kws.keys () :
-                # if attribute exist arase it 
-                # if ( key in self.__dict__.keys() 
-                #     and base_plot_kws[key] is not None
-                #     ): 
-                #     self.__dict__[key] = base_plot_kws[key] 
-                # else:
-                setattr (self, key , base_plot_kws[key] )
-            return self.plot2d(*_args[:-1] )
-        
-        return new_func  
-    
-    def __getattr__(self, name): 
-        msg = ("{0!r} has no attribute {1!r}. Note that {0!r} uses the"
-               " plot arguments from `watex.property.BasePlot`. Plot arguments"
-               " must be supplied as a keyword argument at the last parameters"
-               " i.e the last value of return (output) of the function to be"
-               " decorated."
-               )
-        raise AttributeError (msg.format(self.__class__.__name__, name))
-        
-    def plot2d (self, arr2d, y=None , x=None,posix =None) :
-        """ Template for 2D plot. Basically if use the stations and positions 
-        as `xlabel` and `positions` i explicitly both are not supplied. 
-        
-        Parameters 
-        ------------
-        arr2d : ndarray , shape (N, M) 
-            2D array for plotting. For instance, it can be a 2D resistivity 
-            collected at all stations (N) and all frequency (M) 
-        y: array-like 
-            Y-coordinates. It should have the length N, the same of the ``arr2d``.
-            the rows of the ``arr2d``.
-        x: array-like 
-            X-coordinates. It should have the length M, the same of the ``arr2d``; 
-            the columns of the 2D dimensional array.  Note that if `x` is 
-            given, the `distance is not needed. 
-            
-        posix: list of str 
-            List of stations names. If given,  it should have the same length of 
-            the columns M, of `arr2d`` 
-        
-        Returns 
-        -------
-        axe: Matplotllib axis 
-        
-        """
-        def _format_ticks (value, tick_number, fmt ='S{:02}', nskip =3 ):
-            """ Format thick parameter with 'FuncFormatter(func)'
-            rather than using `axi.xaxis.set_major_locator (plt.MaxNLocator(3))`
-            ax.xaxis.set_major_formatter (plt.FuncFormatter(format_thicks))
-            
-            :param value: tick range values for formatting 
-            :param tick_number: number of ticks to format 
-            :param fmt: str, default='S{:02}', kind of tick formatage 
-            :param nskip: int, default =7, number of tick to skip 
-            
-            """
-            if value % nskip==0: 
-                return fmt.format(int(value)+ 1)
-            else: None
-            
-        fig, axe = plt.subplots(
-            1, 
-            figsize = self.fig_size, 
-            num = self.fig_num,
-            dpi = self.fig_dpi, 
-                    )
-        cmap = plt.get_cmap( self.cmap)
-        
-        if self.plt_style =='pcolormesh': 
-            X, Y = np.meshgrid (x, y)
-            axr = axe.pcolormesh ( X, Y, arr2d,
-                            # for consistency check whether array does not 
-                            # contain any NaN values 
-                            vmax = arr2d[ ~np.isnan(arr2d)].max(), 
-                            vmin = arr2d[ ~np.isnan(arr2d)].min(), 
-                            shading= 'gouraud', 
-                            cmap =cmap, 
-                                  )
-
-        if  self.plt_style =='imshow': 
-            axr= axe.imshow (arr2d,
-                            interpolation = self.imshow_interp, 
-                            cmap =cmap,
-                            aspect = self.fig_aspect ,
-                            origin= 'upper', 
-                            extent=( x[~np.isnan(x)].min(),
-                                      x[~np.isnan(x)].max(), 
-                                      y[~np.isnan(y)].min(), 
-                                      y[~np.isnan(y)].max())
-                                              )
-            axe.set_ylim(y[~np.isnan(y)].min(), y[~np.isnan(y)].max())
-        
-        axe.set_xlabel(self.xlabel or 'Distance(m)', 
-                     fontdict ={
-                      'size': self.font_size ,
-                      'weight': self.font_weight} )
-      
-        axe.set_ylabel(self.ylabel or 'log10(Frequency)[Hz]',
-                 fontdict ={'size': self.font_size ,
-                                  'weight': self.font_weight})
-
-        axe.tick_params (axis ='both', labelsize = self.font_size 
-                         )
-        
-        if self.show_grid: 
-            axe.minorticks_on()
-            # axe.grid(color='k', ls=':', lw =0.25, alpha=0.7, 
-            #              which ='major')
-            axe.grid(
-                color= self.gc, 
-                ls=self.gls, 
-                lw =self.glw, 
-                alpha=self.galpha,  
-                which =self.gwhich
-          )
-            
-        labex , cf = self.cb_label or '$log10(App.Res)[Ω.m]$', axr
-    
-        cb = fig.colorbar(cf , ax= axe)
-        cb.ax.yaxis.tick_left()
-        cb.ax.tick_params(axis='y', direction='in', pad=2.,
-                          labelsize = self.font_size 
-                          )
-        
-        cb.set_label(labex,fontdict={'size': 1.5 * self.font_size ,
-                                  'style':self.font_style})
-        #--> set second axis 
-        axe2 = axe.twiny() 
-        axe2.set_xticks(range(len(x)), minor=False, 
-                        fontsize = self.font_size 
-                        )
-        #axe2.set_xticks(range(len(x)),minor=False )
-
-        if len(x ) >= 12 : 
-            axe2.xaxis.set_major_formatter (plt.FuncFormatter(_format_ticks))
-        else : 
-            axe2.set_xticklabels(posix, rotation=self.rotate_xlabel, 
-                             fontsize = self.font_size )
-     
-        axe2.set_xlabel('Stations', 
-                        fontdict ={'style': self.font_style, 
-                                   'size': 1.5 * self.font_size ,
-                                   'weight': self.font_weight},
-                        )
-        fig.suptitle(self.fig_title,
-                     ha='left',
-                     fontsize= 15* self.fs, 
-                     verticalalignment='center', 
-                    style =self.font_style,
-                    bbox =dict(boxstyle='round',
-                               facecolor ='moccasin'))
-
-        plt.tight_layout()  
-        if self.savefig is not None :
-            fig.savefig(self.savefig, dpi = self.fig_dpi,
-                        orientation =self.orient)
-        plt.show() if self.savefig is None else plt.close(fig=fig) 
-        
-        return axe 
-
-
-class donothing : 
-    """ Decorator to do nothing. Just return the func as it was. 
-    The `param` reason is just used to specify the skipping reason. """
-    def __init__(self, reason = None ):
-        self.reason = reason 
-        
-    def __call__(self, cls_or_func) :
-        @functools.wraps (cls_or_func)
-        def new_func (*args, **kwargs): 
-            return cls_or_func (*args, **kwargs)
-        return new_func 
-    
-class refAppender (object): 
-    """ Append the module docstring with reStructured Text references. 
-    
-    Indeed, when a `func` is decorated, it will add the reStructured Text 
-    references as an appender to its reference docstring. So, sphinx 
-    can auto-retrieve some replacing values found inline  from the 
-    :doc:`watex.documentation`. 
-
-    Parameters
-    ----------
-    docref: str 
-        Reference of the documentation for appending.
-        
-    .. |VES| replace:: Vertical Electrical Sounding 
-    .. |ERP| replace:: Electrical Resistivity Profiling          
-    
-    Examples
-    ---------
-    >>> from watex.documentation import __doc__ 
-    >>> from watex.tools import decorators
-    >>> def donothing (): 
-            ''' Im here to just replace the `|VES|` and `|RES|` values by their
-            real meanings.'''
-            pass 
-    >>> decorated_donothing = decorators.refAppender(__doc__)(donothing) 
-    >>> decorated_donothing.__doc__ 
-    ... #new doctring appended and `|VES|` and `|ERP|` are replaced by 
-    ... #Vertical Electrical Sounding and Electrical resistivity profiling 
-    ... #during compilation in ReadTheDocs.
-
-    """
-    
-    def __init__(self, docref= None ): 
-        self.docref = docref 
-
-    def __call__(self, cls_or_func): 
-        return self.nfunc (cls_or_func)
-    def nfunc (self, f):
-        f.__doc__ += "\n" + self.docref or '' 
-        setattr(f , '__doc__', f.__doc__)
-        return  f 
-  
-class deprecated(object):
-    """
-    Used to mark functions, methods and classes deprecated, and prints 
-    warning message when it called
-    decorators based on https://stackoverflow.com/a/40301488 .
-
-    Author: YingzhiGou
-    Date: 20/06/2017
-    """
-    def __init__(self, reason):  # pragma: no cover
-        if inspect.isclass(reason) or inspect.isfunction(reason):
-            raise TypeError("Reason for deprecation must be supplied")
-        self.reason = reason
-
-    def __call__(self, cls_or_func):  # pragma: no cover
-        if inspect.isfunction(cls_or_func):
-            if hasattr(cls_or_func, 'func_code'):
-                _code = cls_or_func.__code__
-            else:
-                _code = cls_or_func.__code__
-            fmt = "Call to deprecated function or method {name} ({reason})."
-            filename = _code.co_filename
-            lineno = _code.co_firstlineno + 1
-
-        elif inspect.isclass(cls_or_func):
-            fmt = "Call to deprecated class {name} ({reason})."
-            filename = cls_or_func.__module__
-            lineno = 1
-
-        else:
-            raise TypeError(type(cls_or_func))
-
-        msg = fmt.format(name=cls_or_func.__name__, reason=self.reason)
-
-        @functools.wraps(cls_or_func)
-        def new_func(*args, **kwargs):  # pragma: no cover
-            import warnings
-            warnings.simplefilter('always', DeprecationWarning)  # turn off filter
-            warnings.warn_explicit(msg, category=DeprecationWarning, 
-                                   filename=filename, lineno=lineno)
-            warnings.simplefilter('default', DeprecationWarning)  # reset filter
-            return cls_or_func(*args, **kwargs)
-
-        return new_func
-
-
-class gdal_data_check(object):
-  
-    _has_checked = False
-    _gdal_data_found = False
-    _gdal_data_variable_resources = 'https://trac.osgeo.org/gdal/wiki/FAQInstallationAndBuilding#HowtosetGDAL_DATAvariable '
-    _gdal_wheel_resources ='https://www.lfd.uci.edu/~gohlke/pythonlibs/#gdal'
-    _gdal_installation_guide = 'https://opensourceoptions.com/blog/how-to-install-gdal-for-python-with-pip-on-windows/'
-
-
-    def __init__(self, func, raise_error=False, verbose = 0):
-        """
-        The decorator should only be used for the function that requires 
-        gdal and gdal-data correctly.
-
-        GDAL standas for Geospatial Data Abstraction Library. 
-        It is a translator library for raster geospatial data formats.
-        Its distribution includes a complete GDAL installation
-        It will check whether the GDAL_DATA is set and the path
-         in GDAL_DATA exists. If GDAL_DATA is not set, then try to
-         use external program "gdal-config --datadir" to
-        findout where the data files are installed.
-
-        If failed to find the data file, then ImportError will be raised.
-
-        :param func: function to be decorated
-        
-        """
-  
-        self._func = func
-        self.verbose= verbose 
-        if not self._has_checked:
-            self._gdal_data_found = self._check_gdal_data()
-            self._has_checked = True
-        if not self._gdal_data_found:
-            if(raise_error):
-                raise ImportError(
-                    "GDAL  is NOT installed correctly. "
-                    f"GDAL wheel can be downloaded from {self._gdal_wheel_resources}"
-                    " and use `pip install <path-to-wheel-file.whl>`"
-                    "for installing. Get more details here: "
-                    f" {self._gdal_installation_guide}."
-                                  )
-            else:
-                pass 
-            
-    def __call__(self, *args, **kwargs):  # pragma: no cover
-        return self._func(*args, **kwargs)
-
-    def _check_gdal_data(self):
-        if 'GDAL_DATA' not in os.environ:
-            # gdal data not defined, try to define
-            from subprocess import Popen, PIPE 
-            if self.verbose : 
-                _logger.warning("GDAL_DATA environment variable is not set "
-                                f" Please see {self._gdal_data_variable_resources}")
-            try:
-                # try to find out gdal_data path using gdal-config
-                if self.verbose: 
-                    _logger.info("Trying to find gdal-data path ...")
-                process = Popen(['gdal-config', '--datadir'], stdout=PIPE)
-                (output, err) = process.communicate()
-                exit_code = process.wait()
-                output = output.strip()
-                if exit_code == 0 and os.path.exists(output):
-                    os.environ['GDAL_DATA'] = output
-                    _logger.info("Found gdal-data path: {}".format(output))
-                    return True
-                else:
-                    _logger.error(
-                        "\tCannot find gdal-data path. Please find the"
-                        " gdal-data path of your installation and set it to"
-                        "\"GDAL_DATA\" environment variable. Please see "
-                        f"{self._gdal_data_variable_resources} for "
-                        "more information.")
-                    return False
-            except Exception:
-                return False
-        else:
-            if os.path.exists(os.environ['GDAL_DATA']):
-                if self.verbose: 
-                    _logger.info("GDAL_DATA is set to: {}".
-                                      format(os.environ['GDAL_DATA']))
-
-                try:
-                    from .utils._dependency import import_optional_dependency
-                    import_optional_dependency ('osgeo')
-                    # from osgeo import osr
-                    # from osgeo.ogr import OGRERR_NONE
-                except: # if failed to import GDAl 
-                    return False
-                return True
-            else:
-                if self.verbose: _logger.error("GDAL_DATA is set to: {},"
-                                   " but the path does not exist.".
-                                   format(os.environ['GDAL_DATA']))
-                return False
-
-class redirect_cls_or_func(object) :
-    """Used to redirected functions or classes. Deprecated functions  or class 
-    can call others use functions or classes.
-    
-    Use new function or class to replace old function method or class with 
-    multiple parameters.
-
-    Author: LKouadio~@Daniel03
-    Date: 18/10/2020
-    
-    """
-    def __init__(self, *args, **kwargs) :
-        """
-        self.new_func_or_cls is just a message of deprecating 
-        warning . It could be a name of new function  to let user 
-        tracking its code everytime he needs . 
-
-        """
-        
-        self._reason=[func_or_reason for func_or_reason in args
-                      if type(func_or_reason)==str][0]
-        if self._reason is None :
-            
-            raise TypeError(" Redirected reason must be supplied")
-        
-
-        self._new_func_or_cls = [func_or_reason for func_or_reason in 
-                                 args if type(func_or_reason)!=str][0]
-
-        if self._new_func_or_cls is None:
-            raise Exception(
-                " At least one argument must be a func_method_or class."
-                            "\but it's %s."%type(self._new_func_or_cls))
-            _logger.warn("\t first input argument argument must"
-                              " be a func_method_or class."
-                            "\but it's %s."%type(self._new_func_or_cls))
-            
-
-    def __call__(self, cls_or_func)  : #pragma :no cover
-
-        if inspect.isfunction(self._new_func_or_cls) : 
-            if hasattr(self._new_func_or_cls, 'func_code'):
-                _code =self._new_func_or_cls.__code__
-                lineno=_code.co_firstlineno+1
-            else :
-                # do it once the method is decorated method like staticmethods
-                try:
-                    _code =self._new_func_or_cls.__code__ 
-                except : 
-                    pass
-
-            lineno=self._new_func_or_cls.__code__.co_firstlineno
-            
-            fmt="redirected decorated func/methods .<{reason}> "\
-                "see line {lineno}."
-            
-        elif inspect.isclass(self._new_func_or_cls): 
-            _code=self._new_func_or_cls.__module__
-            # filename=os.path.basename(_code.co_filename)
-            lineno= 1
-            
-            fmt="redirected decorated class :<{reason}> "\
-                "see line {lineno}."
-        else :
-            # lineno=cls_or_func.__code__.co_firstlineno
-            lineno= inspect.getframeinfo(inspect.currentframe())[1]
-            fmt="redirected decorated method :<{reason}> "\
-                "see line {lineno}."
-        
-        msg=fmt.format(reason = self._reason, lineno=lineno)
-        # print(msg)
-        _logger.info(msg)
-            #count variables : func.__code__.co_argscounts
-            #find variables in function : func.__code__.co_varnames
-        @functools.wraps(cls_or_func)
-        def new_func (*args, **kwargs):
-            
-            return cls_or_func(*args, **kwargs)
-        return self._new_func_or_cls
-        
-class writef2(object): 
-    """
-    Used to redirected functions or classes. Deprecated functions  or class can
-    call others use functions or classes.
-             
-    Decorate function or class to replace old function method or class with 
-    multiple parameters and export files into many other format. `.xlsx` ,
-    `.csv` or regular format. Decorator mainly focus to export data to other
-    files. Exported file can `regular` file or excel sheets. 
-    
-    :param reason: 
-        Explain the "What to do?". Can be `write` or `convert`.
-        
-    :param from_: 
-        Can be ``df`` or ``regular``. If ``df``, `func` is called and collect 
-        its input arguments and write to appropriate extension. If `from_`is 
-        ``regular``, Can be a simple data put on list of string ready 
-        to output file into other format. 
-    :type from_: str ``df`` or ``regular`` 
-    
-    :param to_: 
-        Exported file extension. Can be excel sheeet (`.xlsx`, `csv`)
-        or other kind of format. 
-            
-    :param savepath: 
-        Give the path to save the new file written.
-        
-    *Author: LKouadio ~ @Daniel03*
-    *Date: 09/07/2021*
-        
-    """
-    
-    def __init__(
-        self, 
-        reason:Optional[str]=None,  
-        from_:Optional[str]=None,
-        to:Optional[str]=None, 
-        savepath:Optional[str] =None, 
-        **kws
-        ): 
-        self._logging =watexlog().get_watex_logger(self.__class__.__name__)
-        
-        self.reason = reason 
-        self.from_=from_ 
-        self.to= to
-        
-        self.refout =kws.pop('refout', None)
-        self.writedfIndex =kws.pop('writeindex', False)
-        
-        self.savepath =savepath 
-        
-        
-        for key in list(kws.keys()): 
-            setattr(self, key, kws[key])
-
-    def __call__(self, func):
-        """ Call function and return new function decorated"""
-        
-        @functools.wraps(func)
-        def decorated_func(*args, **kwargs): 
-            """
-            New decorated function and holds `func` args and kwargs arguments.
-            :params args: positional arguments of `func`
-            :param kwargs: keywords arguments of `func`. 
-            
-            """
-            self._logging.info('Func <{}> decorated !'.format(func.__name__))
-            
-            cfw = 0     # write file type 
-            
-            for addf in ['savepath', 'filename']: 
-                if not hasattr(self, addf): 
-                    setattr(self, addf, None)
-                    
-            erp_time = '{0}_{1}'.format(datetime.datetime.now().date(), 
-                            datetime.datetime.now().time())
-            
-            if self.refout is None : 
-               self.refout = 'w-{0}'.format(
-                   erp_time )
-               
-            if self.reason is None : 
-                print('--> No reason is set. What do you want to do?'
-                      ' `write` file or `convert` file into other format?')
-                return func(*args, **kwargs)
-            
-            if self.reason is not None : 
-                if self.reason.lower().find('write')>=0 : 
-                    cfw = 1 
-                    if self.from_=='df': 
-                        self.df , to_, refout_, savepath_, windex = func(*args,
-                                                                 **kwargs)
-                        fromdf =True
-                        self.writedfIndex = windex
-                         
-            if fromdf  and cfw ==1 : 
-                if to_ is not None : 
-                    self.to= '.'+ to_.replace('.','')
-     
-                else: 
-                    self.to = '.csv'
-                if refout_ is not None : 
-                    self.refout =refout_
-            
-                self.refout = self.refout.replace(':','-') + self.to
-                
-                if savepath_ is not None: 
-                    self.savepath =savepath_
-                if self.to =='.csv': 
-                    self.df.to_csv(self.refout, header=True,
-                          index =self.writedfIndex)
-                elif self.to =='.xlsx':
-    
-                    self.df.to_excel(self.refout , sheet_name='{0}'.format(
-                        self.refout[: int(len(self.refout)/2)]),
-                            index=self.writedfIndex) 
-            # savepath 
-            generatedfile = '_watex{}_'.format(
-                    datetime.datetime.now().time()).replace(':', '.')
-            if self.savepath is None :
-                self.savepath = savepath_(generatedfile)
-            if self.savepath is not None :
-                if not os.path.isdir(self.savepath): 
-                    self.savepath = savepath_(generatedfile)
-                try : 
-                    shutil.move(os.path.join(os.getcwd(),self.refout) ,
-                            os.path.join(self.savepath , self.refout))
-                except : 
-                    self.logging.debug("We don't find any path to save file.")
-                else: 
-                    print(
-                    '--> reference output  file <{0}> is well exported to {1}'.
-                          format(self.refout, self.savepath))
-                    
-            return func(*args, **kwargs)
-        
-        return decorated_func 
-        
-class writef(object): 
-    """
-    Used to redirected functions or classes. Deprecated functions  or class can
-    call others use functions or classes.
-             
-    Decorate function or class to replace old function method or class with 
-    multiple parameters and export files into many other format. `.xlsx` ,
-    `.csv` or regular format. Decorator mainly focus to export data to other
-    files. Exported file can `regular` file or excel sheets. 
-    
-    :param reason: 
-        Explain the "What to do?". Can be `write` or `convert`.
-        
-    :param from_: 
-        Can be ``df`` or ``regular``. If ``df``, `func` is called and collect 
-        its input argguments and write to appropriate extension. If `from_`is 
-        ``regular``, Can be a simple data put on list of string ready 
-        to output file into other format. 
-    :type from_: str ``df`` or ``regular`` 
-    
-    :param to_: 
-        Exported file extension. Can be excel sheeet (`.xlsx`, `csv`)
-        or other kind of format. 
-            
-    :param savepath: 
-        Give the path to save the new file written.
-        
-    *Author: LKouadio ~ @Daniel03*
-    *Date: 09/07/2021*
-        
-    """
-    
-    def __init__(
-        self, 
-        reason:Optional[str]=None,  
-        from_:Optional[str]=None,
-        to:Optional[str]=None, 
-        savepath:Optional[str] =None, 
-        **kws
-        ): 
-        self._logging =watexlog().get_watex_logger(self.__class__.__name__)
-        
-        self.reason = reason 
-        self.from_=from_ 
-        self.to= to
-        
-        self.refout =kws.pop('refout', None)
-        self.writedfIndex =kws.pop('writeindex', False)
-        
-        self.savepath =savepath 
-        
-        
-        for key in list(kws.keys()): 
-            setattr(self, key, kws[key])
-
-    def __call__(self, func):
-        """ Call function and return new function decorated"""
-        
-        @functools.wraps(func)
-        def decorated_func(*args, **kwargs): 
-            """
-            New decorated function and holds `func` args and kwargs arguments.
-            :params args: positional arguments of `func`
-            :param kwargs: keywords arguments of `func`. 
-            
-            """
-            self._logging.info('Func <{}> decorated !'.format(func.__name__))
-            
-            cfw = 0     # write file type 
-            
-            for addf in ['savepath', 'filename']: 
-                if not hasattr(self, addf): 
-                    setattr(self, addf, None)
-                    
-            erp_time = '{0}_{1}'.format(datetime.datetime.now().date(), 
-                            datetime.datetime.now().time())
-            
-            if self.refout is None : 
-               self.refout = 'w-{0}'.format(
-                   erp_time )
-               
-            if self.reason is None : 
-                print('--> No reason is set. What do you want to do?'
-                      ' `write` file or `convert` file into other format?')
-                return func(*args, **kwargs)
-            
-            if self.reason is not None : 
-                if self.reason.lower().find('write')>=0 : 
-                    cfw = 1 
-                    if self.from_=='df': 
-                        self.df , to_, refout_, savepath_, windex = func(*args,
-                                                                 **kwargs)
-                        fromdf =True
-                        self.writedfIndex = windex
-                         
-            if fromdf  and cfw ==1 : 
-                if to_ is not None : 
-                    self.to= '.'+ to_.replace('.','')
-     
-                else: 
-                    self.to = '.csv'
-                if refout_ is not None : 
-                    self.refout =refout_
-            
-                self.refout = self.refout.replace(':','-') + self.to
-                
-                if savepath_ is not None: 
-                    self.savepath =savepath_
-                if self.to =='.csv': 
-                    self.df.to_csv(self.refout, header=True,
-                          index =self.writedfIndex)
-                elif self.to =='.xlsx':
-    
-                    self.df.to_excel(self.refout , sheet_name='{0}'.format(
-                        self.refout[: int(len(self.refout)/2)]),
-                            index=self.writedfIndex) 
-                             
-                         
-            # savepath 
-            generatedfile = '_watex{}_'.format(
-                    datetime.datetime.now().time()).replace(':', '.')
-            if self.savepath is None :
-                self.savepath = savepath_(generatedfile)
-            if self.savepath is not None :
-                if not os.path.isdir(self.savepath): 
-                    self.savepath = savepath_(generatedfile)
-                try : 
-                    shutil.move(os.path.join(os.getcwd(),self.refout) ,
-                            os.path.join(self.savepath , self.refout))
-                except : 
-                    self.logging.debug("We don't find any path to save file.")
-                else: 
-                    print(
-                    '--> reference output  file <{0}> is well exported to {1}'.
-                          format(self.refout, self.savepath))
-                    
-            return func(*args, **kwargs)
-        return decorated_func 
-        
-@deprecated('Replaced by :class:`watex.utils.decorators.catmapflow2`')   
-def catmapflow(cat_classes: Iterable[str]=['FR0', 'FR1', 'FR2', 'FR3', 'FR4']): 
-    """
-    Decorator function  collected  from the `func`the `target_values` to be 
-    categorized and the `cat_range_values` to change 
-    into `cat_classes` like:: 
-          
-          cat_range_values= [0.0, [0.0, 3.0], [3.0, 6.0], [6.0, 10.0], 10.0]
-          target_values =[1, 2., 3., 6., 7., 9., 15., 25, ...]
-          
-    Decorated Fonction returns the  new function decorated holding  
-    values  categorized into categorial `cat_classes`.
-    For instance in groundwater exploration::
-        
-        - FR0 --> `flow` is equal to ``0.``m3/h
-        - FR1 --> `flow` is ``0 < FR ≤ 3`` m3/h
-        - FR2 --> `flow` is ``3 < FR ≤ 6`` m3/h 
-        - FR3 --> `flow` is ``6 < FR ≤ 10`` m3/h
-        - FR4 --> `flow` is ``10.+`` in m3/h
-
-    :return: Iterable object with new categorized values converted 
-    into `cat_classes`. 
-    
-    Author: LKouadio ~ @Daniel03
-    Date: 13/07/2021
-    """
-
-    def categorized_dec(func):
-        """
-        Decorator can be adapted  to other categorized problem by changing the 
-        `cat_classes` arguments to another categorized classes 
-        for other purposes like ::
-            
-         cat_classes=['dry', 'HV', 'IHV', 'IVH+', 'UH']   
-            
-        Where ``IVHU`` means I:improved V:village H:hydraulic and U:urban. 
-        
-        :Note: 
-            If `func` to be decorated contains ` cat_classes` arguments, 
-            the `cat_classes` argument should be erased by the given
-            from `func`. 
-        
-        """
-        @functools.wraps(func)
-        def  wrapper(*args, **kwargs): 
-            """
-            Function deals with the categorized flow values. 
-            
-            :param args: positional argumnent of `func`
-            :param kwargs: Optional argument of `func`
-    
-            :return `new_target_array`: Iterable object categorized.
-            """
-            cat_range_values, target_array, catfc = func(*args, **kwargs)
-            
-            if catfc is not None : 
-                cat_classes = catfc
-            # else:
-            #     cat_classes: Iterable[str]=['FR0', 'FR1', 'FR2', 'FR3', 'FR4']
-            
-            def mapf(crval,  nfval=cat_range_values , fc=cat_classes):
-                """
-                Categorizing loop to hold the convenient classes according 
-                to the `cat_range_value` provided. Come as supplement 
-                tools when ``maping`` object doesnt work properly.
-                
-                :param crval: value to be categorized 
-                :param nfval: array of `cat_range_values`
-                :param fc: Object to replace the`crval` belonging 
-                    to `cat_classes`
-                """
-                for ii, val in enumerate(nfval):
-                    try : 
-                        if isinstance(val, (float, int)): 
-                            if crval ==nfval[0]: 
-                                return fc[0]
-                            elif crval>= nfval[-1] : 
-                                return fc[-1]
-                        elif isinstance(val, (list, tuple)):
-                            if len(val)>1: 
-                                if  val[0] < crval <= val[-1] : 
-                                    return fc[ii]
-                    except : 
-                        
-                        if crval ==0.: 
-                            return fc[0]
-                        elif crval>= nfval[-1] : 
-                            return fc[-1]
-       
-            if len(cat_range_values) != len(cat_classes): 
-                
-                _logger.error(
-                    'Length of `cat_range_values` and `cat_classes` provided '
-                    'must be the same length not ``{0}`` and'
-                    ' ``{1}`` respectively.'.format(len(cat_range_values),
-                                                    len(cat_classes)))
-            try : 
-
-                new_target_array = np.array(list(map( mapf, target_array)))
-                # new_target_array = np.apply_along_axis(
-                #     lambda if_: mapf(crval= if_),0, target_array)
-            except : 
-                new_target_array = np.zeros_like(target_array)
-                for ii, ff in enumerate(target_array) : 
-                    new_target_array[ii] = mapf(crval=ff, 
-                                            nfval=cat_range_values, 
-                                            fc=cat_classes)
-            return new_target_array
-        return wrapper  
-    return  categorized_dec
-    
-
-class visualize_valearn_curve : 
-    """
-    Decorator to visualize the validation curve and learning curve 
-    Once called, will  quick plot the `validation curve`.
-            
-    Quick plot the validation curve 
-        
-    :param reason: what_going_there? validation cure or learning curve.
-        - ``val`` for validation curve 
-        -``learn`` for learning curve 
-    :param turn:  Continue the plotting or switch off the plot and return 
-        the function. default is `off` else `on`.
-    :param kwargs: 
-        Could be the keywords arguments for `matplotlib.pyplot` library:: 
-            
-            train_kws={c:'r', s:10, marker:'s', alpha :0.5}
-            val_kws= {c:'blue', s:10, marker:'h', alpha :1}
-
-    """
-    
-    def __init__(self, reason ='valcurve', turn ='off', **kwargs): 
-        self.reason =reason
-        self.turn =turn 
-        self.fig_size =kwargs.pop('fig_size', (8,6))
-        self.font_size =kwargs.pop('font_size', 18.)
-        self.plotStyle =kwargs.pop('plot_style', 'scatter')
-        self.train_kws=kwargs.pop('train_kws',{'c':'r',  'marker':'s', 
-                                               'alpha' :0.5,
-                                               'label':'Training curve'})
-        self.val_kws= kwargs.pop('val_kws', {'c':'blue', 'marker':'h','alpha' :1,
-                   'label':'Validation curve' })
-        self.k = kwargs.pop('k', np.arange(1, 220, 20))
-        self.xlabel =kwargs.pop('xlabel', {'xlabel':'Evaluation of parameter', 
-                                           'fontsize': self.font_size}
-                                )
-        self.ylabel =kwargs.pop('ylabel', {'ylabel':'Performance in %', 
-                                           'fontsize': self.font_size}
-                                )
-        self.savefig =kwargs.pop('savefig', None)
-        self.grid_kws = kwargs.pop('grid_kws', {
-                       'galpha' :0.2,              # grid alpha 
-                       'glw':.5,                   # grid line width 
-                       'gwhich' :'major',          # minor ticks
-                        })
-        self.show_grid = kwargs.pop('show_grid', False)
-        self.error_plot =False 
-        self.scatterplot = True 
-        self.lineplot =False
-
-        if self.plotStyle.lower()=='both': 
-            self.lineplot = True 
-        elif self.plotStyle.lower().find('line')>=0 : 
-            self.lineplot = True 
-            self.scatterplot =False
-        elif self.plotStyle =='scatter': 
-            self.scatterplot =True 
-        
-        for key in kwargs.keys(): 
-            setattr(self, key, kwargs[key])
-            
-    def __call__(self, func): 
-        """ Call function and decorate `validation curve`"""
-        
-        @functools.wraps(func) 
-        def viz_val_decorated(*args, **kwargs): 
-            """ Decorated function for vizualization """
-
-            if self.reason.lower().find('val')>=0: 
-                self.reason ='val'
-                train_score , val_score, switch, param_range,\
-                     pname, val_kws, train_kws =func(*args, **kwargs)
-                    
-            elif self.reason.lower().find('learn')>=0: 
-                self.reason ='learn'
-                param_range,  train_score , val_score, switch,\
-                         pname, val_kws, train_kws=func(*args, **kwargs)
-                    
-            if val_kws is not None : 
-                self.val_kws =val_kws 
-            if train_kws is not None: 
-                self.train_kws = train_kws
-                
-            # add the name of parameters.
-            if pname  !='': 
-                self.xlabel = {'xlabel':'Evaluation of parameter %s'%pname , 
-                                'fontsize': self.font_size}
-
-            if switch  is not None :
-                self.turn =switch 
-                
-            # if param_range is not None :
-            #     k= param_range 
-                
-            plt.figure(figsize=self.fig_size)
-
-            if self.turn in ['on', 1, True]: 
-                # if not isinstance(param_range, bool): 
-                self._plot_train_val_score(train_score, val_score, k=param_range )
-      
-                if self.savefig is not None: 
-                    if isinstance(self.savefig, dict):
-                        plt.savefig(**self.savefig)
-                    else : 
-                        plt.savefig(self.savefig)
-                        
-            # initialize the trainscore_dict  
-            train_score=dict()  
-            return func(*args, **kwargs)
-        
-        return viz_val_decorated
-    
-    def _plot_train_val_score (self, train_score, val_score, k): 
-        """ loop to plot the train val score""" 
-        if not isinstance(train_score, dict):
-            train_score={'_':train_score}
-            val_score = {'_': val_score}
-
-        for trainkey, trainval in train_score.items(): 
-            if self.reason !='learn':
-                trainval*=100
-                val_score[trainkey] *=100 
-            try: 
-                if self.scatterplot: 
-                    plt.scatter(k,
-                                val_score[trainkey].mean(axis=1),
-                                **self.val_kws 
-                                )
-                    plt.scatter(k,
-                                trainval.mean(axis=1) ,
-                                **self.train_kws
-                           )
-            except : 
-                # if exception occurs maybe from matplotlib properties 
-                # then run the line plot 
-                plt.plot(k, 
-                         val_score[trainkey].mean(axis=1),
-                         **self.val_kws
-                         )
-
-                plt.plot(k,
-                         trainval.mean(axis=1),
-                         **self.train_kws
-                         )
-            try : 
-                if self.lineplot : 
-                    plt.plot(k, 
-                             val_score[trainkey].mean(axis=1),
-                             **self.val_kws
-                             )
-
-                    plt.plot(k, 
-                             trainval.mean(axis=1),
-                             **self.train_kws
-                             )
-            except : 
-            
-                plt.scatter(k, val_score[trainkey].mean(axis=1),
-                            **self.val_kws 
-                            )
-                plt.scatter(k,
-                            trainval.mean(axis=1) ,
-                       **self.train_kws
-                       )
-                
-            
-        if isinstance(self.xlabel, dict):
-            plt.xlabel(**self.xlabel)
-        else :  plt.xlabel(self.xlabel)
-        
-        if isinstance(self.ylabel, dict):
-            plt.ylabel(**self.ylabel)
-        else :  plt.ylabel(self.ylabel)
-        
-        plt.tick_params(axis='both', 
-              labelsize= self.font_size )
-        
-        if self.show_grid is True:
-            plt.grid(self.show_grid, **self.grid_kws
-                    )
-        
-        plt.legend()
-        plt.show()
-                
-        
-                
-class predplot: 
-    """ 
-    Decorator to plot the prediction.
-     
-    Once called, will  quick plot the `prediction`. Quick plot the prediction 
-    model. Can be customize using the multiples keywargs arguments.
-         
-    :param turn:  Continue the plotting or switch off the plot and return 
-        the function. default is `off` else `on`.
-    :param kws: 
-        Could be the keywords arguments for `matplotlib.pyplot`
-        library 
-                
-    Author: LKouadio alias @Daniel
-    Date: 23/07/2021
-    """
-    def __init__(self, turn='off', **kws): 
-
-        self.turn =turn 
-        self.fig_size =kws.pop('fig_size', (16,8))
-        self.yPred_kws = kws.pop('ypred_kws',{'c':'r', 's':200, 'alpha' :1,
-                                        'label':'Predicted flow:y_pred'})
-        self.yObs_kws = kws.pop('ypred_kws',{'c':'blue', 's':100, 'alpha' :0.8,
-                                        'label':'Observed flow:y_true'})
-        self.tick_params =kws.pop('tick_params', {'axis':'x','labelsize':10, 
-                                                  'labelrotation':90})
-        self.xlab = kws.pop('xlabel', {'xlabel':'Boreholes tested'})
-        self.ylab= kws.pop('ylabel', {'ylabel':'Flow rates(FR) classes'})
-        self.obs_line=kws.pop('ObsLine', None)
-        self.l_kws=kws.pop('l_', {'c':'blue', 'ls':'--', 'lw':1, 'alpha':0.5})
-        self.savefig =kws.pop('savefig', None)
-        if self.obs_line is None : 
-            self.obs_line = ('off', 'Obs')
-            
-    
-    def __call__(self, func:Callable[..., T]):
-        """ Call the function to be decorated """
-        
-        @functools.wraps(func)
-        def pred_decorated(*args, **kwargs): 
-            """Function to be decorated"""
-    
-            y_true,  y_pred, switch = func(*args, **kwargs)
-  
-            if switch is None : self.turn ='off'
-            if switch is not None : self.turn =switch
-            
-            if self.turn == ('on' or True or 1):
-                
-                plt.figure(figsize=self.fig_size)
-                
-                plt.scatter(y_pred.index, y_pred,**self.yPred_kws )
-                plt.scatter(y_true.index,y_true, **self.yObs_kws )
-                
-                if self.obs_line[0] == ('on' or True or 1): 
-                    if self.obs_line[1].lower().find('true') >=0 or\
-                        self.obs_line[1].lower()=='obs': 
-                        plt.plot(y_true, **self.l_kws)
-                    elif self.obs_line[1].lower().find('pred') >=0:
-                        plt.plot(y_pred, **self.l_kws)
-                        
-                # plt.xticks(rotation = 'vertical')
-                plt.tick_params(**self.tick_params)
-                plt.xlabel(**self.xlab)
-                plt.ylabel(**self.ylab)
-                plt.legend()
-                
-                if self.savefig is not None: 
-                        if isinstance(self.savefig, dict):
-                            plt.savefig(**self.savefig)
-                        else : 
-                            plt.savefig(self.savefig)
-                            
-            return func(*args, **kwargs)
-        return pred_decorated
-
-
-class pfi: 
-    """ 
-    Decorator to plot Permutation future importance. 
-    
-    Can also plot dendrogram figure by setting `reason` to 'dendro`.  Quick 
-    plot the permutation  importance diagram. Can be customize using the 
-    multiples keywargs arguments.
-                    
-    :param reason: what_going_there? validation curve or learning curve.
-                    - ``pfi`` for permutation feature importance before
-                        and after sguffling trees  
-                    -``dendro`` for dendrogram plot  
-    :param turn:  Continue the plotting or switch off the plot and return 
-                the function. default is `off` else `on`.
-    :param kws: 
-        Could be the keywords arguments for `matplotlib.pyplot`
-        library.
-        
-    :param barh_kws: matplotlib.pyplot.barh keywords arguments. 
-        Refer to https://matplotlib.org/stable/api/_as_gen/matplotlib.pyplot.barh.html
-        
-    :param box_kws: :ref:`plt.boxplot` keyword arguments.
-        Refer to <https://matplotlib.org/stable/api/_as_gen/matplotlib.pyplot.boxplot.html>` 
-    :param dendro_kws: scipy.cluster.hierarchy.dendrogram diagram 
-    
-    .. see also:: `<https://docs.scipy.org/doc/scipy/reference/generated/scipy.cluster.hierarchy.dendrogram.html>`
-   
-    """
-    def __init__(self, reason ='pfi', turn ='off', **kwargs): 
-        self._logging=watexlog().get_watex_logger(self.__class__.__name__)
-        
-        self.reason = reason 
-        self.turn = turn 
-        
-        self.fig_size = kwargs.pop('fig_size',(9, 3) )
-        self.savefig = kwargs.pop('savefig', None)
-        
-        self.xlab = kwargs.pop('xlabel', {'xlabel':'Importance'})
-        self.ylab= kwargs.pop('ylabel', {'ylabel':'Features'})
-        self.barh_kws=kwargs.pop('barh_kws', {'color':'blue',
-                                              'edgecolor':'k', 'linewidth':2})
-        self.box_kws=kwargs.pop('box_kws', {'vert':False, 'patch_artist':False})
-        self.dendro_kws=kwargs.pop('dendro_kws',{'leaf_rotation':90,
-                                                 # 'orientation':'right'
-                                                 } )
-        self.fig_title =kwargs.pop('fig_title', 'matplotlib.axes.Axes.barh Example')
-        
-    def __call__(self, func:Callable[..., T]): 
- 
-        @functools.wraps(func)
-        def feat_importance_dec (*args, **kwargs): 
-            """ Decorated pfi and dendrogram diagram """
-            
-            X, result, tree_indices, clf, tree_importance_sorted_idx,\
-            data_columns, perm_sorted_idx, pfi_type, switch, savefig =func(
-                *args, **kwargs)
-            
-            if pfi_type is not None : self.reason = pfi_type
-            if switch is not None : self.turn = switch 
-            if savefig is not None: self.savefig = savefig 
-            
-            if self.turn ==('on' or True or 1): 
-                fig, axes = plt.subplots(1, 2,figsize=self.fig_size)
-                    
-                self._plot_barh_or_spearman(
-                    X, clf, func, fig, axes, self.reason,
-                    tree_indices, tree_importance_sorted_idx, data_columns, \
-                        result , perm_sorted_idx, **kwargs)   
-
-                plt.show()   
-                    
-                if self.savefig is not None: 
-                    if isinstance(self.savefig, dict):
-                        plt.savefig(**self.savefig)
-                    else : 
-                        plt.savefig(self.savefig)
-
-            return func(*args, **kwargs)
-        
-        return  feat_importance_dec
-    
-    
-    def _plot_barh_or_spearman (self, X, clf, func,  fig, axes , reason,
-                                *args, **kwargs): 
-        """ Plot bar histogram and spearmean """
-        
-        ax1, ax2 = axes 
-        
-        tree_indices, tree_importance_sorted_idx, data_columns, \
-            result , perm_sorted_idx = args 
-        
-        if reason == 'pfi': 
-            
-            ax1.barh(tree_indices,
-                     clf.feature_importances_[tree_importance_sorted_idx] *100,
-                     height=0.7, **self.barh_kws)
-            ax1.set_yticklabels(data_columns[tree_importance_sorted_idx])
-            ax1.set_yticks(tree_indices)
-            ax1.set_ylim((0, len(clf.feature_importances_)))
-            ax2.boxplot(result.importances[perm_sorted_idx].T *100,
-                        labels=data_columns[perm_sorted_idx], **self.box_kws)
-            
-            ax1.set_xlabel(**{k:v +' before shuffling (%)' 
-                              for k, v in self.xlab.items()} )
-            ax1.set_ylabel(**self.ylab)
-            ax2.set_xlabel(**{k:v +' after shuffling (%)' 
-                              for k, v in self.xlab.items()} )
-            try : 
-                
-                ax1.set_title(self.fig_title + ' using '+\
-                              clf.__class__.__name__)
-            except : 
-                ax1.set_title(self.fig_title)
-
-            fig.tight_layout()
-            
-        if reason == 'dendro': 
-            from scipy.stats import spearmanr
-            from scipy.cluster import hierarchy
-            
-            if X is None : 
-                self._logging.debug('Please provide the train features !')
-                warnings.warn(
-                    ' Parameter `X` is missing. '
-                    ' Could not plot the dendromarc diagram')
-                return func(*args, **kwargs)
-            
-            elif X is not None: 
-
-                corr = spearmanr(X).correlation *100
-                corr_linkage = hierarchy.ward(corr)
-                dendro = hierarchy.dendrogram(corr_linkage,
-                                        labels=data_columns, ax=ax1,
-                                        **self.dendro_kws)
-                dendro_idx = np.arange(0, len(dendro['ivl']))
-                
-                ax2.imshow(corr[dendro['leaves'], :][:, dendro['leaves']])
-                ax2.set_xticks(dendro_idx)
-                ax2.set_yticks(dendro_idx)
-                ax2.set_xticklabels(dendro['ivl'], rotation='vertical')
-                ax2.set_yticklabels(dendro['ivl'])
-                ax1.set_ylabel(**{k:v +' linkage matrix' 
-                                    for k, v in self.ylab.items()} )
-                fig.tight_layout()
-
-class catmapflow2: 
-    """
-    Decorator function  collected  from the `func`the `target_values` to be 
-    categorized and the `cat_range_values` to change 
-    into `cat_classes` like::
-          
-          cat_range_values= [0.0, [0.0, 3.0], [3.0, 6.0], [6.0, 10.0], 10.0]
-          target_values =[1, 2., 3., 6., 7., 9., 15., 25, ...]
-          
-    Decorated Fonction returns the  new function decorated holding  
-    values  categorized into categorial `cat_classes`.
-    For instance in groundwater exploration:
-        
-        - FR0 --> `flow` is equal to ``0.``m3/h
-        - FR1 --> `flow` is ``0 < FR ≤ 3`` m3/h
-        - FR2 --> `flow` is ``3 < FR ≤ 6`` m3/h 
-        - FR3 --> `flow` is ``6 < FR ≤ 10`` m3/h
-        - FR4 --> `flow` is ``10.+`` in m3/h
-
-    :return: Iterable object with new categorized values converted 
-        into `cat_classes`. 
-    
-    Author: @Daniel03
-    Date: 13/07/2021
-    """
-    
-    def __init__(self, cat_classes: Iterable[str]=['FR0', 'FR1', 'FR2', 'FR3', 'FR4']):
-        self._logging= watexlog().get_watex_logger(self.__class__.__name__)
-        self.cat_classes = cat_classes 
-
-    def __call__(self, func): 
-        self._func = func 
-        
-        return  self.categorized_dec(self._func)
-    
-    def categorized_dec(self, func):
-        """
-        Decorator can be adapted  to other categorized problem by changing the 
-        `cat_classes` arguments to another categorized classes 
-        for other purposes like ::
-            
-         cat_classes=['dry', 'HV', 'IHV', 'IVH+', 'UH']   
-            
-        Where ``IVHU`` means I:improved V:village H:hydraulic and U:urban. 
-        
-        :Note: 
-            If `func` to be decorated contains ` cat_classes` arguments, 
-            the `cat_classes` argument should be erased by the given
-            from `func`. 
-        
-        """
-        @functools.wraps(func)
-        def  wrapper(*args, **kwargs): 
-            """
-            Function deals with the categorized flow values. 
-            
-            :param args: positional argumnent of `func`
-            :param kwargs: Optional argument of `func`
-    
-            :return `new_target_array`: Iterable object categorized.
-            """
-            self.cat_range_values, target_array, catfc = func(*args, **kwargs)
-            if catfc is not None : 
-                self.cat_classes = catfc
-
-            if len(self.cat_range_values) != len(self.cat_classes): 
-            
-                self._logging.error(
-                    "Length of  categorical `values` and `classes` provided"
-                    " must be consistent; '{0}' and '{1}' are given "
-                    "respectively.".format(len(self.cat_range_values),
-                                                    len(self.cat_classes)))
-            try : 
-
-                new_target_array = np.array(list(map( self.mapf, target_array)))
-   
-            except : 
-                new_target_array = np.zeros_like(target_array)
-                for ii, ff in enumerate(target_array) : 
-                    new_target_array[ii] = self.mapf(crval=ff)
-                    
-            return new_target_array
-        return wrapper  
-
-    def mapf(self, crval):
-        """
-        Categorizing loop to hold the convenient classes according 
-        to the `cat_range_value` provided. Come as supplement 
-        tools when ``maping`` object doesnt work properly.
-        
-        :param crval: value to be categorized 
-        :param nfval: array of `cat_range_values`
-        :param fc: Object to replace the`crval` belonging 
-            to `cat_classes`
-        """
-        nfval = self.cat_range_values.copy()  
-        for ii, val in enumerate(nfval):
-            try : 
-                if isinstance(val, (float, int)): 
-                    if crval ==nfval[0]: 
-                        return self.cat_classes[0]
-                    elif crval>= nfval[-1] : 
-                        return self.cat_classes[-1]
-                elif isinstance(val, (list, tuple)):
-                    if len(val)>1: 
-                        if  val[0] < crval <= val[-1] : 
-                            return self.cat_classes[ii]
-            except : 
-                
-                if crval ==0.: 
-                    return self.cat_classes[0]
-                elif crval>= nfval[-1] : 
-                    return self.cat_classes[-1]
-
-class docstring:
-    """ Generate new doctring of a function or class by appending the doctring 
-    of another function from the words considered as the startpoint `start` 
-    to endpoint `end`.
-    
-    Sometimes two functions inherit the same parameters. Repeat the writing 
-    of the same parameters is redundancy. So the most easier part is to 
-    collect the doctring of the inherited function and paste to the new 
-    function from the `startpoint`. 
-    
-    Parameters
-    -----------
-    func0: callable, 
-        function to use its doctring 
-    
-    start: str 
-        Value from which the new docstring should be start. 
-    
-    end: str 
-        endpoint Value of the doctring. Stop considering point.
-    
-
-    Examples
-    --------
-    
-    .. In the followings examples let try to append the `writedf` function
-       from ``param reason`` (start) to `param to_` (end) to the 
-       dostring to `predPlot` class. `predPlot` class class will holds new 
-       doctring with writedf.__doc__ appended from `param reason` to 
-       `param to_`.
-        
-    >>> from watex.decorators import writedf , predPlot, docstring 
-    >>> docs = doctring(writedf, start ='param reason', end='param to_')(predPlot)
-    >>> docs.__doc__
-    >>> predPlot.__doc__ # doc modified and holds the writedf docstring too.
-    
-    *Author: @Daniel03*
-    *Date: 18/09/2021*
-    """
-    def __init__(self, func0, start='Parameters', end=None ):
-        
-        self.func0 = func0
-        self.start =start 
-        self.end =end 
-        
-    def __call__(self, func): 
-        self._func =func 
-        return self._decorator(self._func )
-    
-    def _decorator(self, func): 
-        """ Collect the doctring of `func0` from `start` to `end` and 
-        add to a new doctring of wrapper`.
-        """
-        func0_dstr = self.func0.__doc__ 
-        # keet the only part you need
-        if self.start is None: 
-            start_ix =0
-        else: 
-            start_ix = func0_dstr.find(self.start) # index of start point
-            
-        if self.end is not None: 
-            end_ix = func0_dstr.find(self.end)
-            # remain_end_substring = func0_dstr[end_ix:]
-            substring = func0_dstr[start_ix :end_ix]
-        else : 
-            substring = func0_dstr[start_ix :]
-            end_ix = -1 
-            
-        if start_ix <0 : 
-            warnings.warn(f'`{self.start}` not find in the given '
-                          f'{self.func0.__name__!r} doctring` function will '
-                          f'append all the doctring of {self.func0.__name__!r}'
-                          ' by default.')
-            start_ix =0 
-
-        if end_ix <0 : 
-            warnings.warn(f'`{self.end} not found in the given'
-                      f' {self.func0.__name__!r} doctring` function will '
-                      f'append all the doctring of {self.func0.__name__!r}'
-                      ' thin the end by default.')
-        
-        if self.start is not None: 
-            try:
-                param_ix = func.__doc__.find(self.start)
-            except AttributeError: 
-                if inspect.isclass(func): 
-                    fname = func.__class__.__name__
-                else: fname = func.__name__
-                # mean there is no doctrings.
-                # but silent the warnings  
-                with warnings.catch_warnings():
-                    warnings.simplefilter("ignore")
-                    warnings.warn(" Object `%s` has none doctrings!`NoneType`"
-                                  " object has no attribute `find`."%fname)
-                return func
-            # find end _ix and remove 
-            if func.__doc__.find(self.end)>=0: 
-                example_ix = func.__doc__.find(self.end)
-   
-                str_betw_param_example = func.__doc__[
-                    param_ix:example_ix]
-            else : 
-                str_betw_param_example= func.__doc__[param_ix:]
-                example_ix =None
-             # remove --- `start`value and `\n` at the end of 
-             # in func substring      
-            str_betw_param_example = str_betw_param_example.replace(
-                self.start +'\n', '').replace('-\n', '').replace('-', '')
-            # now remove start point in 
-            for i, item in enumerate(str_betw_param_example): 
-                if item !=' ': 
-                    str_betw_param_example= str_betw_param_example[i:]
-                    break 
-            # in the concat string to new docstring of func.
-            func.__doc__ = func.__doc__[:param_ix] + f'{substring}'+\
-                str_betw_param_example 
-                
-            if example_ix is not None: 
-                func.__doc__+=  func.__doc__[example_ix:]
-            # set new_attributes 
-            setattr(func, '__doc__', func.__doc__)
-
-        return func
-            
-
-class docAppender: 
-    """
-    Decorator to generate a new doctring from appending the other class docstrings. 
-    
-    Indeed from the startpoint <`from_`> and  the endpoint<`to`>, one can select 
-    the part of the any function or class doctrings to append to the existing 
-    doctring for a new doctring creation. This trip is useful to avoid 
-    redundancing parameters definitions everywhere in the scripts.
-    
-    Parameters 
-    -----------
-    func0: callable, 
-        Function or class to collect the doctring from. 
-    from_: str 
-        Reference word or expression to start the collection of the 
-        necessary doctring from the `func0`. It is the startpoint. The 
-        *default* is ``Parameters``. 
-        
-    to: str 
-        Reference word to end the collection of the necessary part of the 
-        docstring  of `func0`. It is the endpoint. The *default* is ``Returns``.
-        
-    insert: str, 
-        Reference word or expression to insert the collected doctring from 
-        the `func0` and append of the index of the `insert` word in `func`. 
-        If not found in the `func` doctring, it should retun None so nothing 
-        should be appended.  The *default* is ``Parameters``. 
-    
-    Examples
-    ---------
-    >>> from watex.decorators import docAppender 
-    >>> def func0 (*args, **kwargs): 
-    ...        '''Im here so share my doctring. 
-    ...        
-    ...        Parameters 
-    ...        -----------
-    ...        * args: list, 
-    ...            Collection of the positional arguments 
-    ...        ** kwargs: dict 
-    ...            Collection of keywords arguments 
-    ...        Returns 
-    ...        -------
-    ...             None: nothing 
-    ...        '''
-    ...        pass 
-    >>> def func(s, k=0): 
-    ...        ''' Im here to append the docstring from func0
-    ...        Parameters 
-    ...        ----------
-    ...        s: str , 
-    ...            Any string value 
-    ...        k: dict, 
-    ...            first keyword arguments 
-    ...            
-    ...        Returns 
-    ...        --------
-    ...            None, I return nothing 
-    ...        '''
-    >>> deco = docAppender(func0 , from_='Parameters',
-    ...                        to='Returns', insert ='---\\n')(func)
-    >>> deco.__doc__
-    ...
-    
-    Warnings 
-    --------
-    Be sure to append two doctrings with the same format. One may choose 
-    either the sphinx or the numpy  doc formats. Not Mixing the both.  
-    
-    """
-    insert_=('parameters',
-            'returns',
-            'raises', 
-            'examples',
-            'notes',
-            'references', 
-            'see also', 
-            'warnings'
-            )
-    
-    def __init__ (self,
-                  func0: Callable[[F], F] ,
-                  from_: str ='Parameters',
-                 to: str ='Returns',
-                 insertfrom: str = 'Parameters',
-                 remove =True ): 
-        self.func0 = func0 
-        self.from_=from_ 
-        self.to=to 
-        self.remove= remove
-        self.insert = insertfrom 
-        
-    def __call__(self, func): 
-        self._func = copy.deepcopy(func )
-        return self.make_newdoc (self._func)
-    
-    def  make_newdoc(self, func): 
-        """ make a new docs from the given class of function """
- 
-        def sanitize_docstring ( strv): 
-            """Sanitize string values and force the string to be 
-            on the same level for parameters and the arguments of the 
-            parameters. 
-            :param strv: str 
-            
-            return a new string sanitized that match the correct spaces for 
-            the sphinx documentation.
-            
-            """
-            if isinstance(strv, str): 
-                strv = strv.split('\n')
-            # remove the ''  in the first string
-            if strv[0].strip() =='':strv=strv[1:] 
-            # get the first occurence for parameters definitions 
-            ix_ = 0 ; 
-            for ix , value in enumerate (strv): 
-                if (value.lower().find(':param') >=0) or (value.lower(
-                        ).find('parameters')>=0): 
-                    ix_ = ix ; break 
-            # Put all explanations in the same level 
-            # before the parameters 
-            for k in range(ix_ +1): 
-                strv[k]= strv[k].strip() 
-        
-            for ii, initem in enumerate (strv): 
-                for v in self.insert_: 
-                    if initem.lower().find(v)>=0: 
-                        initem= initem.strip() 
-                        strv[ii]= initem
-                        break 
-    
-                if '--' in initem or (':' in initem and len(initem) < 50) : 
-                    strv[ii]= initem.strip() 
-                elif (initem.lower() not in self.insert_) and ii > ix_:  
-                    strv[ii]='    ' + initem.strip() 
-            
-            return '\n'.join(strv)  
- 
-        # get the doctring from the main func0 
-        func0_dstr = self.func0.__doc__ 
-        # select the first occurence and remove '----' if exists 
-        if self.from_ is None: 
-            warnings.warn('Argument `from_` is missing. Should be the first'
-                          f' word of {self.func0.__name__!r} doctring.')
-            self.from_ = func0_dstr.split()[0]
-            
-        from_ix = func0_dstr.find(self.from_)
-        func0_dstr = func0_dstr [from_ix:]
-        # remove the first occurence of the from_ value and --- under if exists. 
-        # in the case where from =':param' remove can be set to False 
-        if self.remove: 
-            func0_dstr = func0_dstr.replace(self.from_, '', 1).replace('-', '')
-        # get the index of 'to' or set None if not given   
-        # now we are selected the part and append to the 
-        # existing doc func where do you want to insert 
-        to_ix = func0_dstr.find (self.to ) if self.to is not None else None 
-        func0_dstr= func0_dstr [:to_ix if to_ix >=0 else None]
-       
-        if self.insert.lower() not in (self.insert_): 
-            warnings.warn(f"It's seems the given  {self.insert!r} for docstring"
-                          f" insertion is missing to {self.insert_} list")
-        
-        in_ix =  self._func.__doc__.lower().find(self.insert.lower())
-        # assert  whether the given value insert from exists . 
-        if in_ix < 0 : 
-            warnings.warn(f"Insert {self.insert!r} value is not found in the "
-                          "{'class' if inspect.isclass(self._func) else 'function'")
-        # split the string with `\n` 
-        # and loop to find the first occurence 
-        # by default skip the next item which could be '----' 
-        # and insert to the list next point 
-        func0_dstr = func0_dstr.split('\n')
-        finalstr = self._func.__doc__.split('\n') 
-        
-        rpop(func0_dstr) 
-        func0_dstr =  '\n'.join(func0_dstr)    
-        for ii, oc in enumerate(finalstr) : 
-            if oc.lower().find(self.insert.lower()) >=0 : 
-                finalstr.insert (ii+2, func0_dstr)
-                finalstr = '\n'.join(finalstr);break 
-        
-        setattr(func, '__doc__', sanitize_docstring (finalstr))
-        
-        return func 
-    
-class docSanitizer: 
-    """Decorator to clean the doctring and  set all values of sections to 
-    the same level. 
-    
-    It sanitizes the doctring for the use of sphinx documentation. 
-    
-    Examples
-    --------
-    >>> from watex.decorators import docSanitizer 
-    >>> def messdocfunc(): 
-    ...        '''My doctring is mess. I need to be polished and well arranged.
-    ...        
-    ...        Im here to sanitize the mess doctring. 
-    ...        
-    ...        Parameters
-    ...        ----------
-    ...                * args: list, 
-    ...                    Collection of the positional arguments 
-    ...                ** kwargs: dict 
-    ...                    Collection of keywords arguments 
-    ...
-    ...        * kwargs: list,
-    ...        Collection of the keyword arguments
-    ...        
-    ...        Warnings
-    ...        --------
-    ...        Let check for warnings string ... 
-    ...        
-    ...       '''
-    ...       pass
-    >>> cleandocfunc = docSanitizer()(messfocfunc)
-    >>> print(cleandocfunc.__doc__)
-    ... '''
-    ...    My doctring is mess. I need to be polished and well arranged.
-    ...
-    ...    Parameters
-    ...    ----------
-    ...    * args: list,
-    ...       Collection of the positional arguments
-    ...    ** kwargs: dict
-    ...        Collection of keywords arguments
-    ...    * kwargs: list,
-    ...        Collection of the keyword arguments
-    ...    '''
-    
-    """
-    
-    insert_= ('parameters','returns','raises', 'examples','notes',
-            'references', 'see also', 'warnings', ':param', ':rtype', 
-            )
-    
-    def __call__(self, func): 
-        
-        func =copy.deepcopy(func)
-        docstring = copy.deepcopy(func.__doc__) 
-        
-        if isinstance(docstring , str): 
-            docstring = docstring .split('\n')
-        # remove the ''  in the first string
-        if docstring [0].strip() =='':docstring =docstring [1:] 
-        # get the first occurence for parameters definitions 
-        # and separate the doctring into two parts: descriptions 
-        #and corpus doctring as the remainings 
-        
-        ix_ = 0  
-        for ix , value in enumerate (docstring ): 
-            if (value.lower().find(':param') >=0) or (value.lower(
-                    ).find('parameters')>=0): 
-                ix_ = ix ; break 
-            
-        #-->  sanitize the descriptions part 
-        description =docstring [: ix_] ; 
-        # before the parameters 
-        for k in range(len(description)): 
-            description [k]= description [k].strip() 
-         # remove at the end of description the blanck space '\n' 
-        description = description[:-1] if  description[-1].strip(
-            )== ''  else description
-      
-        # --> work with the corpus docstrings 
-        # get indexes for other sections and removes spaces 
-        docstring = docstring [ix_:]
-        rpop (docstring)
-        ixb = len(docstring)
-        for ind , values in enumerate (docstring): 
-            if values.lower().strip() in (
-                    'examples', 'see also', 'warnings', 
-                     'notes', 'references'): 
-                ixb = ind ; break 
-        # all values in same level 
-        for k in range(ixb, len(docstring)): 
-            docstring [k]= docstring [k].strip() 
-        for ii, initem in enumerate (docstring ): 
-            for v in self.insert_: 
-                if initem.lower().find(v)>=0: 
-                    initem= initem.strip() 
-                    docstring [ii]= initem
-                    break 
-            if '--' in initem or (
-                    ':' in initem and len(initem) < 50
-                    ) or ix_>=ixb : 
-                docstring [ii]= initem.strip() 
-            elif (initem.lower() not in self.insert_
-                  ) and ix_< ii < ixb:  
-                docstring [ii]='    ' + initem.strip() 
-        # add  blanck line from indexes list ixs 
-        ixs=list()
-        for k, item in enumerate (docstring): 
-            for param in self.insert_[:-2]: 
-                if item.lower().strip() == param:  
-                    ixs.append(k)
-                    break   
-        ki =0  
-        for k in ixs : 
-            docstring.insert (k+ki, '')  
-            ki+=1 # add number of insertions 
-            
-        # --> combine the descriptions and docstring and set attributes 
-        setattr(func, '__doc__' , '\n'.join(description + docstring ))  
-          
-        return  func
-
-class gplot2d(object): 
-    """
-    Decorator class to plot geological models. 
-    
-    Arguments
-    ----------
-    
-    **reason**: type of plot, can be `misfit` or `model`. If `` None``, 
-        will plot `model`.
-    reason: str
-        related to the kind of plot 
-    
-    kws: Matplotlib properties and model properties
-
-    Additional keywords attributes and descriptions
-    
-    ======================  ===============================================
-    keywords                Description
-    ======================  ===============================================
-    cb_pad                  padding between axes edge and color bar 
-    cb_shrink               percentage to shrink the color bar
-    climits                 limits of the color scale for resistivity
-                            in log scale (min, max)
-    cmap                    name of color map for resistivity values
-    fig_aspect              aspect ratio between width and height of 
-                            resistivity image. 1 for equal axes
-    fig_dpi                 resolution of figure in dots-per-inch
-    fig_num                 number of figure instance
-    fig_size                size of figure in inches (width, height)
-    font_size               size of axes tick labels, axes labels is +2
-    grid                    [ 'both' | 'major' |'minor' | None ] string 
-                            to tell the program to make a grid on the 
-                            specified axes.
-    ms                      size of station marker 
-    plot_yn                 [ 'y' | 'n']
-                            'y' --> to plot on instantiation
-                            'n' --> to not plot on instantiation
-    station_color           color of station marker
-    station_font_color      color station label
-    station_font_pad        padding between station label and marker
-    station_font_rotation   angle of station label in degrees 0 is 
-                            horizontal
-    station_font_size       font size of station label
-    station_font_weight     font weight of station label
-    station_id              index to take station label from station name
-    station_marker          station marker.  if inputing a LaTex marker
-                            be sure to input as r"LaTexMarker" otherwise
-                            might not plot properly
-    title                   title of plot.  If None then the name of the
-                            iteration file and containing folder will be
-                            the title with RMS and Roughness.
-    xlimits                 limits of plot in x-direction in (km) 
-    xminorticks             increment of minor ticks in x direction
-    xpad                    padding in x-direction in km
-    ylimits                 depth limits of plot positive down (km)
-    yminorticks             increment of minor ticks in y-direction
-    ypad                    padding in negative y-direction (km)
-    yscale                  [ 'km' | 'm' ] scale of plot, if 'm' everything
-                            will be scaled accordingly.
-    ======================  ===============================================
-    
-    """
-    def __init__(self, reason =None , **kws):
-        self._logging= watexlog().get_watex_logger(self.__class__.__name__)
-        self.reason =reason 
-        self.fs =kws.pop('fs', 0.7)
-        self.fig_num = kws.pop('fig_num', 1)
-        self.fig_size = kws.pop('fig_size', [7,7])
-        self.fig_aspect = kws.pop('fig_aspect','auto')
-        self.fig_dpi =kws.pop('fig_dpi', 300)
-        self.font_size = kws.pop('font_size', 7)
-        self.aspect = kws.pop('aspect', 'auto')
-        self.font_style =kws.pop('font_style', 'italic')
-        self.orient=kws.pop('orientation', 'landscape')
-        self.cb_pad = kws.pop('cb_pad', .0375)
-        self.cb_orientation = kws.pop('cb_orientation', 'vertical')
-        self.cb_shrink = kws.pop('cb_shrink', .75)
-        self.cb_position = kws.pop('cb_position', None)
-        self.climits = kws.pop('climits', (0, 4))
-        self.station_label_rotation = kws.pop('station_label_rotation',45)
-        self.imshow_interp = kws.pop('imshow_interp', 'bicubic')
-        self.ms = kws.pop('ms', 2)
-        self.lw =kws.pop('lw', 2)
-        self.fw =kws.pop('font_weight', 'bold')
-        self.station_font_color = kws.pop('station_font_color', 'k')
-        self.station_marker = kws.pop('station_marker',r"$\blacktriangledown$")
-        self.station_color = kws.pop('station_color', 'k')
-        self.xpad = kws.pop('xpad', 1.0)
-        self.ypad = kws.pop('ypad', 1.0)
-        self.cmap = kws.pop('cmap', 'jet_r')
-        self.depth_scale =kws.pop('depth_scale', None)
-        self.doi = kws.pop('doi', 1000)
-        self.savefig =kws.pop('savefig', None)
-        self.model_rms =kws.pop('model_rms', None)
-        self.model_roughness =kws.pop('model_roughness', None)
-        self.plot_style =kws.pop( 'plot_style', 'pcolormesh') 
-        self.grid_alpha =kws.pop('alpha', 0.5)
-        self.show_grid = kws.pop('show_grid',True)
-        self.set_station_label=kws.pop('show_station_id', True)
-        
-        for keys in list(kws.keys()): 
-            setattr(self, keys, kws[keys])
-            
-
-    def __call__(self, func):  
-        """
-        Model decorator to hold the input function with arguments 
-        :param func: function to be decorated 
-        :type func: object 
-        """
-
-        return self.plot2DModel(func)
-        
-    def plot2DModel(self, func):
-        @functools.wraps(func)
-        def new_func (*args, **kwargs): 
-            """
-            new decorated function . Plot model data and misfit data 
-            
-            :args: arguments of  function  to be decorated 
-            :type args: list 
-        
-            :param kwargs: positional arguments of decorated function
-            :type kwargs: dict 
-            :return: function decorated after visualisation
-      
-            """
-            self._logging.info(
-                ' Plot decorated {0}.'.format(func.__name__))
-    
-            _f=0 # flag to separated strata model misfit and occam model misfit
-                #   from occamResponse file 
-                
-            if self.depth_scale is not None :
-                self.depth_scale= str(self.depth_scale).lower() 
-
-            if self.depth_scale not in ("km", "m"): 
-                mess = ("Depth scale expects 'm' or 'km'. By default 'm'"
-                    " is used instead. Got {}").format(self.depth_scale)
-                # warnings.warn(mess)
-                self.depth_scale= "m"
-                self._logging.debug (mess)
-            
-            if self.depth_scale == 'km':
-                dz  = 1000.
-            elif self.depth_scale == 'm': 
-                dz = 1.
-    
-            # figure configuration 
-            
-            self.fig = plt.figure(self.fig_num, self.fig_size, dpi=self.fig_dpi)
-            plt.clf()
-            self.fig_aspect ='auto'
-            axm = self.fig.add_subplot(1, 1, 1, aspect=self.fig_aspect)
-    
-            # get geomodel data 
-            if self.reason is None: 
-                self.reason = 'model'# by default
-                
-            # ----populate special attributes from model or misfit ------------
-            if self.reason =='model': 
-                
-                # (data, self.model_stations, self.model_station_locations,
-                #     self.model_depth, self.doi, depth_scale, self.model_rms, 
-                #     self.model_roughness, misfit_G )
-                ( occam_model_resistiviy_obj, occam_data_station_names, 
-                 occam_data_station_offsets, occam_model_depth_offsets, 
-                 self.doi, self.depth_scale, self.model_rms, 
-                 self.model_roughness, plot_misfit ) = func(
-                     *args, **kwargs)
-                    
-                self.doi = occam_model_depth_offsets.max()
-                #     self.doi = occam_model_depth_offsets.max()
-                # --> check doi value provided, and convert to default unit {meters}  
-                self.doi =assert_doi(doi=self.doi)
-                
-                # set boundaries of stations offsets and depth 
-                spec_f = -(self.doi/5)/dz  # assume that depth will  start by 
-                #0 then substract add value so 
-                # to get space for station names text
-                if self.climits is None :
-                    self.climits =(0,4)  
-                if plot_misfit is True : 
-                    _f=2
-                self.ylimits =(spec_f, self.doi/dz)  
-                
-            if self.reason =='misfit': 
-                occam_model_resistiviy_obj, occam_data_station_names, *m = func(
-                    *args, **kwargs)     
-                occam_data_station_offsets, occam_model_depth_offsets, *rg=m
-                self.model_rms, self.model_roughness= rg
-                
-                # check if "plotmisfit refers to 'geoStrata model 'geodrill
-                # module then keep the doi and set `spec_f
-                if 'geodtype' in list(kwargs.keys()): 
-                    # means plot `misfit` from geostrata model
-                    spec_f = -(self.doi/5)/dz 
-                    self.ylimits =(spec_f, self.doi/dz) 
-                    
-                else :
-                    # frequency are in log10 new doi is set according to 
-                    self.doi =occam_model_depth_offsets.max()
-                    #spec_f = (self.doi/5)/dz # o.8
-                    spec_f = - 0.
-                    _f=1 
-       
-                    self.ylimits = (self.doi, occam_model_depth_offsets.min())
-            
-            #------------- manage stations and climits ------------------------  
-            occam_data_station_offsets =np.array(occam_data_station_offsets)
-            # station separation and get xpad . ex dl=50 then xpad =25 
-            dl = occam_data_station_offsets.max()/ (len(
-                occam_data_station_offsets)-1)
-            self.xpad = (dl/2)/dz 
-
-                                   
-            self.xlimits=(occam_data_station_offsets.min()/dz -self.xpad  , 
-                      occam_data_station_offsets.max()/dz + self.xpad )
-            
-            # configure climits 
-            if self.reason =='misfit':
-                if self.climits is None : 
-                        self.climits =(-3, 3)
-                        
-                elif 'min' in self.climits or 'max' in self.climits : 
-                            self.climits = (occam_model_resistiviy_obj.min(), 
-                                            occam_model_resistiviy_obj.max())
-    
-             
-            if _f==2 : 
-                self.reason = 'misfit' 
-            self._logging.info ('Ready to plot {0}'
-                                ' with matplotlib "{1}" style.'.
-                                format(self.reason, self.plot_style))  
-            
-            # -------------- check dimensionnality ---------------------------
-            occam_model_resistiviy_obj, *dm= self._check_dimensionality (
-                        occam_model_resistiviy_obj,
-                        occam_model_depth_offsets,
-                          occam_data_station_offsets
-                          )
-            occam_model_depth_offsets, occam_data_station_offsets = dm
-
-            
-            if self.plot_style.lower() =='pcolormesh':
-                mesh_x  , mesh_z= np.meshgrid(occam_data_station_offsets,
-                                              occam_model_depth_offsets )
-     
-                vmin = self.climits[0]
-                vmax = self.climits[1] 
-    
-                axm.pcolormesh (mesh_x/dz  , 
-                                mesh_z/dz ,
-                                  occam_model_resistiviy_obj,
-                                      vmin = vmin,
-                                      vmax = vmax,  
-                                      shading= 'auto', 
-                                      cmap =self.cmap, 
-                                      alpha = None, 
-                                     
-                                      )
-         
-
-            if self.plot_style.lower() =='imshow': 
-    
-                mesh_x  , mesh_z= np.meshgrid(occam_data_station_offsets,
-                                              occam_model_depth_offsets  )
-    
-                axm.imshow (occam_model_resistiviy_obj,
-                                    vmax = self.climits[1], 
-                                    vmin =self.climits[0], 
-                                    interpolation = self.imshow_interp, 
-                                    cmap =self.cmap,
-                                    aspect = self.fig_aspect,
-                                    origin= 'upper', 
-                                    extent=( self.xlimits[0],
-                                            self.xlimits[1],
-                                            self.ylimits[1], 
-                                            self.ylimits[0] - spec_f),
-                                        )
-    
-                
-            # get colormap for making a colorbar 
-            if type(self.cmap) == str:
-                self.cmap = cm.get_cmap(self.cmap)
-            
-            axm.set_xlim( [self.xlimits[0],  self.xlimits[1]])
-            axm.set_ylim ([self.ylimits[1], self.ylimits[0]]) 
-    
-            # create twin axis to set ticks to the top station
-            axe2=axm.twiny()
-            axe2.xaxis.set_visible(False) # let keep only the axe lines 
-            #set axis and set boundaries 
-            if self.reason =='model' or _f==2 : 
-                ydown_stiteslbls = self.ylimits[0]/5 
-                ydown_stationlbls = self.ylimits[0] -(self.ylimits[0]/3)
-                xhorizontal_lbs = (occam_data_station_offsets.max()/dz)/2
-    
-            elif self.reason =='misfit': 
-                ydown_stiteslbls = self.ylimits[0] + 0.1 * self.ylimits[1]
-                ydown_stationlbls= self.ylimits[0] +\
-                    self.ylimits[1]/self.ylimits[0]
-                xhorizontal_lbs = (occam_data_station_offsets.max()- 
-                                   occam_data_station_offsets.min())/2
-               
-            for offset , names in zip (occam_data_station_offsets,
-                                       occam_data_station_names):
-                # plot the station marker ' black triangle down ' 
-                # always plots at the surface.
-                axm.text(offset/dz  ,
-                        self.ylimits[0] - spec_f,  
-                        s= self.station_marker,
-                        horizontalalignment='center',
-                        verticalalignment='baseline',
-                        fontdict={'size': self.ms*5, 
-                                  'color': self.station_color},
-                        )
-                
-                if self.set_station_label is True :  # then plot label id 
-                    axm.text(offset/dz ,
-                            ydown_stiteslbls,  
-                            s= names,
-                            horizontalalignment='center',
-                            verticalalignment='baseline',
-                            fontdict={'size': self.ms*3, 
-                                      'color': self.station_color},
-                            rotation = self.station_label_rotation,
-                                )
-         
-               
-            if self.set_station_label is True : 
-                axm.text (xhorizontal_lbs, 
-                            ydown_stationlbls,  
-                            s= 'Stations',
-                            horizontalalignment='center',
-                            verticalalignment='baseline',
-                            fontdict={'size': self.ms*5, 
-                                      'color':'k', 
-                                      'style': self.font_style,
-                                      'weight': self.fw},
-                            )
-    
-            #-------------------- manage grid and colorbar -------------------- 
-            self.g2dgridandcbManager(axm, _f)
-            #------------------------------------------------------------------
-            # initialize the reason to keep the default reason  
-            self.reason = None
-            
-            if self.savefig is not None : 
-                plt.savefig(self.savefig, dpi = self.fig_dpi)
-            
-            plt.show()
-            
-            return func(*args, **kwargs)
-        
-        return new_func
-    
-    def _check_dimensionality(self, data, z, x):
-        """ Check dimensionality of data and fix it"""
-
-        def reduce_shape(Xshape, x, axis_name =None): 
-            """ Reduce shape to keep the same shape"""
-            mess ="`{0}` shape({1}) {2} than the data shape `{0}` = ({3})."
-            ox = len(x) 
-            dsh = Xshape 
-            if len(x) > Xshape : 
-                x = x[: int (Xshape)]
-                self._logging.debug(''.join([
-                    f"Resize {axis_name!r}={ox!r} to {Xshape!r}.", 
-                    mess.format(axis_name, len(x),'more',Xshape)])) 
-                                        
-            elif len(x) < Xshape: 
-                Xshape = len(x)
-                self._logging.debug(''.join([
-                    f"Resize {axis_name!r}={dsh!r} to {Xshape!r}.",
-                    mess.format(axis_name, len(x),'less', Xshape)]))
-                
-            return int(Xshape), x 
-        
-        sz0, z = reduce_shape(data.shape[0],
-                              x=z, axis_name ='Z')
-        sx0, x =reduce_shape (data.shape[1], 
-                              x=x, axis_name ='X')
-        # resize theshape 
-        # data  = np.resize(data, (sz0, sx0))
-        data = data [:sz0, :sx0]
-        
-        return data , z, x 
-                
-                
-    def g2dgridandcbManager(self, axm, _f=None) :
-        """ Plot2d model by configure grid and colorbar. 
-        :param axm: 2d axis plot 
-        :param _f: resize flag; misfit =2 and model =1 """
-        # put a grid on if set to True 
-        if self.show_grid is True:
-            axm.minorticks_on()
-            axm.grid(color='k', ls=':', lw =0.5, 
-                      alpha=self.grid_alpha, which ='major')
-        
-
-          #set color bar properties 
-        cbx = mplcb.make_axes(axm,  shrink=self.cb_shrink,
-                              pad=self.cb_pad , location ='right' )
-        cb = mplcb.ColorbarBase(cbx[0],
-                        cmap=self.cmap,
-                        norm=mpl.colors.Normalize(vmin=self.climits[0],
-                                        vmax=self.climits[1]))
-        
-        cb.set_label('Resistivity ($\Omega \cdot$m)',
-                  fontdict={'size': self.font_size + 1, 
-                            'weight': 'bold'})
-        
-        if self.reason == 'model' : 
-            cb.set_ticks(np.arange(int(self.climits[0]), 
-                                   int(self.climits[1]) + 1))
-            cb.set_ticklabels(['10$^{0}$'.format('{' + str(nn) + '}') 
-                               for nn in np.arange(int(self.climits[0]),
-                                          int(self.climits[1]) + 1)])
-            
-                                
-        else : 
-            cb.set_ticks(np.linspace(self.climits[0], self.climits[1],5))
-            cb.set_ticklabels(['{0}'.format(str(round(nn,2))) for nn in
-                                np.linspace(self.climits[0],
-                                          self.climits[1],5)])
-            cb.set_label('misfitvalue(%)',
-                  fontdict={'size': self.font_size + 1, 
-                            'weight': 'bold'})
-       
-        # set axes labels
-        axm.set_xlabel('Distance ({0})'.format(self.depth_scale),
-                      fontdict={'size': self.font_size + 2,
-                                'weight': 'bold'})
-        
-        if self.reason =='misfit':
-            if _f ==2: ylabel = 'Depth ({0})'.format(self.depth_scale)
-            else : ylabel= 'Log10Frequency(Hz)'
-            mesT ='Plot Misfit'
-            
-        elif self.reason =='model':
-            ylabel = 'Depth ({0})'.format(self.depth_scale)
-            mesT = 'Plot strata model' 
-        
-        axm.set_ylabel(ylabel,fontdict={
-            'size': self.font_size + 2, 'weight': 'bold'})
-       
-       
-        self.fig.suptitle('{0}- DataType = {1} :RMS={2}, Roughness={3}'.\
-                          format(mesT, self.reason, self.model_rms, 
-                                self.model_roughness),
-                  ha='center',
-          fontsize= 7* self.fs, 
-          verticalalignment='center', 
-          style =self.font_style,
-          bbox =dict(boxstyle='round',facecolor ='moccasin'), 
-          y=0.95 if self.reason =='model' else 0.98)
-      
-        return self 
-    
-class _M:
-    def _m(self): pass
-MethodType = type(_M()._m)
-
-class _AvailableIfDescriptor:
-    """Implements a conditional property using the descriptor protocol.
-
-    Using this class to create a decorator will raise an ``AttributeError``
-    if check(self) returns a falsey value. Note that if check raises an error
-    this will also result in hasattr returning false.
-
-    See https://docs.python.org/3/howto/descriptor.html for an explanation of
-    descriptors.
-    """
-
-    def __init__(self, fn, check, attribute_name):
-        self.fn = fn
-        self.check = check
-        self.attribute_name = attribute_name
-
-        # update the docstring of the descriptor
-        functools.update_wrapper(self, fn)
-
-    def __get__(self, obj, owner=None):
-        attr_err = AttributeError(
-            f"This {repr(owner.__name__)} has no attribute {repr(self.attribute_name)}"
-        )
-        if obj is not None:
-            # delegate only on instances, not the classes.
-            # this is to allow access to the docstrings.
-            if not self.check(obj):
-                raise attr_err
-            out = MethodType(self.fn, obj)
-
-        else:
-            # This makes it possible to use the decorated method as an unbound method,
-            # for instance when monkeypatching.
-            @functools.wraps(self.fn)
-            def out(*args, **kwargs):
-                if not self.check(args[0]):
-                    raise attr_err
-                return self.fn(*args, **kwargs)
-
-        return out
-    
-@contextmanager
-def nullify_output(suppress_stdout=True, suppress_stderr=True):
-    """
-    suppress stdout and stderr messages using context manager. 
-    https://www.codeforests.com/2020/11/05/python-suppress-stdout-and-stderr/ 
-    """
-    stdout = sys.stdout
-    stderr = sys.stderr
-    devnull = open(os.devnull, "w")
-    try:
-        if suppress_stdout:
-            sys.stdout = devnull
-        if suppress_stderr:
-            sys.stderr = devnull
-        yield
-    finally:
-        if suppress_stdout:
-            sys.stdout = stdout
-        if suppress_stderr:
-            sys.stderr = stderr
-            
-class suppress_output:
-    """ 
-    Python recipes- suppress stdout and stderr messages
-    
-    If you have worked on some projects that requires API calls to the 
-    external parties or uses 3rd party libraries, you may sometimes run 
-    into the problem that you are able to get the correct return results 
-    but it also comes back with a lot of noises in the stdout and stderr. 
-    For instance, the developer may leave a lot of “for your info” messages 
-    in the standard output or some warning or error messages due to the 
-    version differences in some of the dependency libraries.
-
-    All these messages would flood your console and you have no control on 
-    the source code, hence you cannot change its behavior. To reduce these 
-    noises, one option is to suppress stdout and stderr messages during 
-    making the function call. In this article, we will discuss about some 
-    recipes to suppress the messages for such scenarios.
-    
-    """
-    def __init__(self, suppress_stdout=False, suppress_stderr=False):
-        self.suppress_stdout = suppress_stdout
-        self.suppress_stderr = suppress_stderr
-        self._stdout = None
-        self._stderr = None
-
-    def __enter__(self):
-        devnull = open(os.devnull, "w")
-        if self.suppress_stdout:
-            self._stdout = sys.stdout
-            sys.stdout = devnull
-
-        if self.suppress_stderr:
-            self._stderr = sys.stderr
-            sys.stderr = devnull
-
-    def __exit__(self, *args):
-        if self.suppress_stdout:
-            sys.stdout = self._stdout
-        if self.suppress_stderr:
-            sys.stderr = self._stderr
-            
-@contextmanager
-def suppress_stdout():
-    with open(os.devnull, "w") as devnull:
-        old_stdout = sys.stdout
-        sys.stdout = devnull
-        try:  
-            yield
-        finally:
-            sys.stdout = old_stdout
-            
-def available_if(check):
-    """An attribute that is available only if check returns a truthy value
-
-    Parameters
-    ----------
-    check : callable
-        When passed the object with the decorated method, this should return
-        a truthy value if the attribute is available, and either return False
-        or raise an AttributeError if not available.
-
-    Examples
-    --------
-    >>> from sklearn.utils.metaestimators import available_if
-    >>> class HelloIfEven:
-    ...    def __init__(self, x):
-    ...        self.x = x
-    ...
-    ...    def _x_is_even(self):
-    ...        return self.x % 2 == 0
-    ...
-    ...    @available_if(_x_is_even)
-    ...    def say_hello(self):
-    ...        print("Hello")
-    ...
-    >>> obj = HelloIfEven(1)
-    >>> hasattr(obj, "say_hello")
-    False
-    >>> obj.x = 2
-    >>> hasattr(obj, "say_hello")
-    True
-    >>> obj.say_hello()
-    Hello
-    """
-    return lambda fn: _AvailableIfDescriptor(fn, check, attribute_name=fn.__name__)
-
-
-# decorators utilities 
-def rpop(listitem): 
-    """ remove all blank line in the item list. 
-    :param listitem: list- list of the items and pop all 
-    the existing blanck lines. """
-    # now pop all the index for blanck line 
-    isblanck = False 
-    for ii, item  in enumerate (listitem) : 
-        if item.strip()=='': 
-            listitem.pop(ii)
-            isblanck =True 
-    return rpop(listitem) if isblanck else False  
-
-def assert_doi(doi): 
-    """
-     assert the depth of investigation Depth of investigation converter 
-
-    :param doi: depth of investigation in meters.  If value is given as string 
-        following by yhe index suffix of kilometers 'km', value should be 
-        converted instead. 
-    :type doi: str|float 
-    
-    :returns doi:value in meter
-    :rtype: float
-           
-    """
-    if isinstance (doi, str):
-        if doi.find('km')>=0 : 
-            try: doi= float(doi.replace('km', '000')) 
-            except :TypeError (" Unrecognized value. Expect value in 'km' "
-                           f"or 'm' not: {doi!r}")
-    try: doi = float(doi)
-    except: TypeError ("Depth of investigation must be a float number "
-                       "not: {str(type(doi).__name__!r)}")
-    return doi
-    
-
-
+# -*- coding: utf-8 -*-
+#   License: BSD-3-Clause
+#   Author: LKouadio alias @Daniel <etanoyau@gmail.com>
+
+from __future__ import print_function 
+import functools
+import inspect
+import os
+import sys
+import copy 
+import shutil
+import warnings
+import datetime 
+from contextlib import contextmanager
+import numpy as np
+import pandas as pd
+import  matplotlib.pyplot as plt 
+import matplotlib as mpl 
+import matplotlib.cm as cm 
+import matplotlib.colorbar as mplcb
+
+from ._typing import (
+    Iterable,
+    Optional,
+    Callable,
+    T,
+    F
+)
+from ._watexlog import watexlog
+_logger = watexlog.get_watex_logger(__name__)
+
+__docformat__='restructuredtext'
+
+class export_data: 
+    def __init__(
+        self, 
+        type ='frame',  
+        encoding:str='utf8',  
+        **kws  
+        ): 
+        self.type = type 
+        self.encoding=encoding  
+        for key in list(kws.keys()): 
+            setattr(self, key, kws[key])
+
+    def __call__(self, func ): 
+        self._func = func 
+        
+        @functools.wraps(self._func)
+        def wrapper_func ( *args, **kwds): 
+            """ Decorated function for writting data."""
+            from .utils.funcutils import move_cfile 
+            dfs,fname, kind, savepath, kws = self._func (*args, **kwds)
+            #if format is None 
+            # export to csv 
+            kind = kind or '.csv'
+            # check wether extension is included in the  
+            # filename then update the file_format: 
+            name, ex = os.path.splitext ( fname )
+            if ex !="" and "." in str(ex).lower(): 
+                kind = str(ex).lower() 
+                fname = name 
+         
+            if str(self.type).lower() =='frame': 
+                writerfunc = self.out_frame 
+            else: writerfunc= self.out_others 
+   
+            fnames = writerfunc (
+                dfs, 
+                fname, 
+                kind, 
+                savepath , 
+                **kws  
+                )
+            for  fname in fnames: 
+                move_cfile (fname, savepath , dpath ='_out')
+
+        return wrapper_func 
+        
+    def out_frame (
+        self, 
+        dfs , 
+        fname, 
+        kind, 
+        savepath , 
+        **kwds 
+        ): 
+        """Export dataframes.
+        
+        Parameters 
+        -----------
+        dfs: dp.DataFrame or list  
+           Dataframe or list of dataframes 
+        fname: str, 
+          name of the file to  exported 
+        kind: str, 
+          format to write.
+        savepath: str, 
+        Path to directory to save file. Default is current directory 
+        """
+        from .property import Config
+        from .utils.funcutils import key_search
+        
+        # check whether data is on list or tuples 
+        if not isinstance ( dfs, ( list, tuple)): 
+            dfs =[dfs]
+        # check whether all data are on frame. 
+        # If not remove then
+        dfs = list( filter ( lambda df: hasattr (df, "__array__") 
+                            and hasattr(df, 'columns'), dfs ))
+        if len(dfs)==0: 
+            raise TypeError("NoneType cannot be written.")
+            
+        valid_formats = list( Config.writers(pd.DataFrame ).keys()) 
+        kind = key_search(kind, default_keys= valid_formats, 
+                          parse_keys=False, raise_exception= True )[0]
+        # if multiple formats are given
+        fnames=[]
+        for kk, df in enumerate (dfs): 
+            if kind =='.xlsx': 
+                with pd.ExcelWriter( fname +'.xlsx') as writer :
+                        df.to_excel(writer, **kwds)
+            else:
+                # append iteration number to 
+                # differentiate file  
+                fname +=f"{kk}{kind}" if len(dfs)> 1 else f"{kind}"
+                Config.writers(df ).get(kind )(fname, **kwds) 
+            fnames.append (fname)
+
+        return fnames 
+
+    def out_others (
+        self, 
+        dfs, 
+        fname, 
+        kind, 
+        savepath ,  
+        **kwds
+        ): 
+        """Export others files. Can be text or any other types of sequences
+        format.
+        """
+        fnames=[]
+        kind = str(kind).replace (".", "") 
+        with open(fname, fname + f'.{kind}', mode ='w' ,
+                  encoding=self.encoding) as f:
+            for df in dfs:
+                if hasattr ('__array__'): 
+                    f.writelines(df) 
+                else:  f.write ( df)
+                
+                fnames.append(fname + f".{kind}")
+             
+        return fnames 
+    
+export_data.__doc__="""\
+Decorator to export data into different kind of format. 
+
+When the type is set to ``frame`` the file format should be mentionned 
+into the wrapper function so to export accordingly. 
+
+Parameters 
+--------------
+type: str, {"frame", "text"}
+   kind of data to export 
+
+encoding: str, optional
+  A string representing the encoding to use in the output file, 
+  defaults to "utf-8". encoding is not supported if path_or_buf 
+  is a non-binary file object.
+  
+"""        
+
+class temp2d: 
+    """ Two dimensional plot template 
+    
+    Parameters 
+    ----------
+    reason: str, Any 
+        Does nothing. But if supplied, it should be the purpose of the 
+        plot. 
+    
+    Note
+    ------
+    For customizing the plot, `_temp2d` uses at the last parameter of 
+    the function to be decorated, the plotting arguments from 
+    :class:`watex.property.BasePlot` parameters. If not given, an 
+    atttribute errors will raise.
+
+    """
+    def __init__(self, reason =None, **kws):
+        self.reason=reason 
+    def __call__(self, func) : 
+        self._func =func 
+        
+        @functools.wraps(self._func ) 
+        def new_func (*args, **kwargs ):
+            
+            _args = self. _func (*args, **kwargs) 
+            base_plot_kws = _args[-1]
+            for key in base_plot_kws.keys () :
+                # if attribute exist arase it 
+                # if ( key in self.__dict__.keys() 
+                #     and base_plot_kws[key] is not None
+                #     ): 
+                #     self.__dict__[key] = base_plot_kws[key] 
+                # else:
+                setattr (self, key , base_plot_kws[key] )
+            return self.plot2d(*_args[:-1] )
+        
+        return new_func  
+    
+    def __getattr__(self, name): 
+        msg = ("{0!r} has no attribute {1!r}. Note that {0!r} uses the"
+               " plot arguments from `watex.property.BasePlot`. Plot arguments"
+               " must be supplied as a keyword argument at the last parameters"
+               " i.e the last value of return (output) of the function to be"
+               " decorated."
+               )
+        raise AttributeError (msg.format(self.__class__.__name__, name))
+        
+    def plot2d (self, arr2d, y=None , x=None,posix =None) :
+        """ Template for 2D plot. Basically if use the stations and positions 
+        as `xlabel` and `positions` i explicitly both are not supplied. 
+        
+        Parameters 
+        ------------
+        arr2d : ndarray , shape (N, M) 
+            2D array for plotting. For instance, it can be a 2D resistivity 
+            collected at all stations (N) and all frequency (M) 
+        y: array-like 
+            Y-coordinates. It should have the length N, the same of the ``arr2d``.
+            the rows of the ``arr2d``.
+        x: array-like 
+            X-coordinates. It should have the length M, the same of the ``arr2d``; 
+            the columns of the 2D dimensional array.  Note that if `x` is 
+            given, the `distance is not needed. 
+            
+        posix: list of str 
+            List of stations names. If given,  it should have the same length of 
+            the columns M, of `arr2d`` 
+        
+        Returns 
+        -------
+        axe: Matplotllib axis 
+        
+        """
+        def _format_ticks (value, tick_number, fmt ='S{:02}', nskip =3 ):
+            """ Format thick parameter with 'FuncFormatter(func)'
+            rather than using `axi.xaxis.set_major_locator (plt.MaxNLocator(3))`
+            ax.xaxis.set_major_formatter (plt.FuncFormatter(format_thicks))
+            
+            :param value: tick range values for formatting 
+            :param tick_number: number of ticks to format 
+            :param fmt: str, default='S{:02}', kind of tick formatage 
+            :param nskip: int, default =7, number of tick to skip 
+            
+            """
+            if value % nskip==0: 
+                return fmt.format(int(value)+ 1)
+            else: None
+            
+        fig, axe = plt.subplots(
+            1, 
+            figsize = self.fig_size, 
+            num = self.fig_num,
+            dpi = self.fig_dpi, 
+                    )
+        cmap = plt.get_cmap( self.cmap)
+        
+        if self.plt_style =='pcolormesh': 
+            X, Y = np.meshgrid (x, y)
+            axr = axe.pcolormesh ( X, Y, arr2d,
+                            # for consistency check whether array does not 
+                            # contain any NaN values 
+                            vmax = arr2d[ ~np.isnan(arr2d)].max(), 
+                            vmin = arr2d[ ~np.isnan(arr2d)].min(), 
+                            shading= 'gouraud', 
+                            cmap =cmap, 
+                                  )
+
+        if  self.plt_style =='imshow': 
+            axr= axe.imshow (arr2d,
+                            interpolation = self.imshow_interp, 
+                            cmap =cmap,
+                            aspect = self.fig_aspect ,
+                            origin= 'upper', 
+                            extent=( x[~np.isnan(x)].min(),
+                                      x[~np.isnan(x)].max(), 
+                                      y[~np.isnan(y)].min(), 
+                                      y[~np.isnan(y)].max())
+                                              )
+            axe.set_ylim(y[~np.isnan(y)].min(), y[~np.isnan(y)].max())
+        
+        axe.set_xlabel(self.xlabel or 'Distance(m)', 
+                     fontdict ={
+                      'size': self.font_size ,
+                      'weight': self.font_weight} )
+      
+        axe.set_ylabel(self.ylabel or 'log10(Frequency)[Hz]',
+                 fontdict ={'size': self.font_size ,
+                                  'weight': self.font_weight})
+
+        axe.tick_params (axis ='both', labelsize = self.font_size 
+                         )
+        
+        if self.show_grid: 
+            axe.minorticks_on()
+            # axe.grid(color='k', ls=':', lw =0.25, alpha=0.7, 
+            #              which ='major')
+            axe.grid(
+                color= self.gc, 
+                ls=self.gls, 
+                lw =self.glw, 
+                alpha=self.galpha,  
+                which =self.gwhich
+          )
+            
+        labex , cf = self.cb_label or '$log10(App.Res)[Ω.m]$', axr
+    
+        cb = fig.colorbar(cf , ax= axe)
+        cb.ax.yaxis.tick_left()
+        cb.ax.tick_params(axis='y', direction='in', pad=2.,
+                          labelsize = self.font_size 
+                          )
+        
+        cb.set_label(labex,fontdict={'size': 1.5 * self.font_size ,
+                                  'style':self.font_style})
+        #--> set second axis 
+        axe2 = axe.twiny() 
+        axe2.set_xticks(range(len(x)), minor=False, 
+                        fontsize = self.font_size 
+                        )
+        #axe2.set_xticks(range(len(x)),minor=False )
+
+        if len(x ) >= 12 : 
+            axe2.xaxis.set_major_formatter (plt.FuncFormatter(_format_ticks))
+        else : 
+            axe2.set_xticklabels(posix, rotation=self.rotate_xlabel, 
+                             fontsize = self.font_size )
+     
+        axe2.set_xlabel('Stations', 
+                        fontdict ={'style': self.font_style, 
+                                   'size': 1.5 * self.font_size ,
+                                   'weight': self.font_weight},
+                        )
+        fig.suptitle(self.fig_title,
+                     ha='left',
+                     fontsize= 15* self.fs, 
+                     verticalalignment='center', 
+                    style =self.font_style,
+                    bbox =dict(boxstyle='round',
+                               facecolor ='moccasin'))
+
+        plt.tight_layout()  
+        if self.savefig is not None :
+            fig.savefig(self.savefig, dpi = self.fig_dpi,
+                        orientation =self.orient)
+        plt.show() if self.savefig is None else plt.close(fig=fig) 
+        
+        return axe 
+
+
+class donothing : 
+    """ Decorator to do nothing. Just return the func as it was. 
+    The `param` reason is just used to specify the skipping reason. """
+    def __init__(self, reason = None ):
+        self.reason = reason 
+        
+    def __call__(self, cls_or_func) :
+        @functools.wraps (cls_or_func)
+        def new_func (*args, **kwargs): 
+            return cls_or_func (*args, **kwargs)
+        return new_func 
+    
+class refAppender (object): 
+    """ Append the module docstring with reStructured Text references. 
+    
+    Indeed, when a `func` is decorated, it will add the reStructured Text 
+    references as an appender to its reference docstring. So, sphinx 
+    can auto-retrieve some replacing values found inline  from the 
+    :doc:`watex.documentation`. 
+
+    Parameters
+    ----------
+    docref: str 
+        Reference of the documentation for appending.
+        
+    .. |VES| replace:: Vertical Electrical Sounding 
+    .. |ERP| replace:: Electrical Resistivity Profiling          
+    
+    Examples
+    ---------
+    >>> from watex.documentation import __doc__ 
+    >>> from watex.tools import decorators
+    >>> def donothing (): 
+            ''' Im here to just replace the `|VES|` and `|RES|` values by their
+            real meanings.'''
+            pass 
+    >>> decorated_donothing = decorators.refAppender(__doc__)(donothing) 
+    >>> decorated_donothing.__doc__ 
+    ... #new doctring appended and `|VES|` and `|ERP|` are replaced by 
+    ... #Vertical Electrical Sounding and Electrical resistivity profiling 
+    ... #during compilation in ReadTheDocs.
+
+    """
+    
+    def __init__(self, docref= None ): 
+        self.docref = docref 
+
+    def __call__(self, cls_or_func): 
+        return self.nfunc (cls_or_func)
+    def nfunc (self, f):
+        f.__doc__ += "\n" + self.docref or '' 
+        setattr(f , '__doc__', f.__doc__)
+        return  f 
+  
+class deprecated(object):
+    """
+    Used to mark functions, methods and classes deprecated, and prints 
+    warning message when it called
+    decorators based on https://stackoverflow.com/a/40301488 .
+
+    Author: YingzhiGou
+    Date: 20/06/2017
+    """
+    def __init__(self, reason):  # pragma: no cover
+        if inspect.isclass(reason) or inspect.isfunction(reason):
+            raise TypeError("Reason for deprecation must be supplied")
+        self.reason = reason
+
+    def __call__(self, cls_or_func):  # pragma: no cover
+        if inspect.isfunction(cls_or_func):
+            if hasattr(cls_or_func, 'func_code'):
+                _code = cls_or_func.__code__
+            else:
+                _code = cls_or_func.__code__
+            fmt = "Call to deprecated function or method {name} ({reason})."
+            filename = _code.co_filename
+            lineno = _code.co_firstlineno + 1
+
+        elif inspect.isclass(cls_or_func):
+            fmt = "Call to deprecated class {name} ({reason})."
+            filename = cls_or_func.__module__
+            lineno = 1
+
+        else:
+            raise TypeError(type(cls_or_func))
+
+        msg = fmt.format(name=cls_or_func.__name__, reason=self.reason)
+
+        @functools.wraps(cls_or_func)
+        def new_func(*args, **kwargs):  # pragma: no cover
+            import warnings
+            warnings.simplefilter('always', DeprecationWarning)  # turn off filter
+            warnings.warn_explicit(msg, category=DeprecationWarning, 
+                                   filename=filename, lineno=lineno)
+            warnings.simplefilter('default', DeprecationWarning)  # reset filter
+            return cls_or_func(*args, **kwargs)
+
+        return new_func
+
+
+class gdal_data_check(object):
+  
+    _has_checked = False
+    _gdal_data_found = False
+    _gdal_data_variable_resources = 'https://trac.osgeo.org/gdal/wiki/FAQInstallationAndBuilding#HowtosetGDAL_DATAvariable '
+    _gdal_wheel_resources ='https://www.lfd.uci.edu/~gohlke/pythonlibs/#gdal'
+    _gdal_installation_guide = 'https://opensourceoptions.com/blog/how-to-install-gdal-for-python-with-pip-on-windows/'
+
+
+    def __init__(self, func, raise_error=False, verbose = 0):
+        """
+        The decorator should only be used for the function that requires 
+        gdal and gdal-data correctly.
+
+        GDAL standas for Geospatial Data Abstraction Library. 
+        It is a translator library for raster geospatial data formats.
+        Its distribution includes a complete GDAL installation
+        It will check whether the GDAL_DATA is set and the path
+         in GDAL_DATA exists. If GDAL_DATA is not set, then try to
+         use external program "gdal-config --datadir" to
+        findout where the data files are installed.
+
+        If failed to find the data file, then ImportError will be raised.
+
+        :param func: function to be decorated
+        
+        """
+  
+        self._func = func
+        self.verbose= verbose 
+        if not self._has_checked:
+            self._gdal_data_found = self._check_gdal_data()
+            self._has_checked = True
+        if not self._gdal_data_found:
+            if(raise_error):
+                raise ImportError(
+                    "GDAL  is NOT installed correctly. "
+                    f"GDAL wheel can be downloaded from {self._gdal_wheel_resources}"
+                    " and use `pip install <path-to-wheel-file.whl>`"
+                    "for installing. Get more details here: "
+                    f" {self._gdal_installation_guide}."
+                                  )
+            else:
+                pass 
+            
+    def __call__(self, *args, **kwargs):  # pragma: no cover
+        return self._func(*args, **kwargs)
+
+    def _check_gdal_data(self):
+        if 'GDAL_DATA' not in os.environ:
+            # gdal data not defined, try to define
+            from subprocess import Popen, PIPE 
+            if self.verbose : 
+                _logger.warning("GDAL_DATA environment variable is not set "
+                                f" Please see {self._gdal_data_variable_resources}")
+            try:
+                # try to find out gdal_data path using gdal-config
+                if self.verbose: 
+                    _logger.info("Trying to find gdal-data path ...")
+                process = Popen(['gdal-config', '--datadir'], stdout=PIPE)
+                (output, err) = process.communicate()
+                exit_code = process.wait()
+                output = output.strip()
+                if exit_code == 0 and os.path.exists(output):
+                    os.environ['GDAL_DATA'] = output
+                    _logger.info("Found gdal-data path: {}".format(output))
+                    return True
+                else:
+                    _logger.error(
+                        "\tCannot find gdal-data path. Please find the"
+                        " gdal-data path of your installation and set it to"
+                        "\"GDAL_DATA\" environment variable. Please see "
+                        f"{self._gdal_data_variable_resources} for "
+                        "more information.")
+                    return False
+            except Exception:
+                return False
+        else:
+            if os.path.exists(os.environ['GDAL_DATA']):
+                if self.verbose: 
+                    _logger.info("GDAL_DATA is set to: {}".
+                                      format(os.environ['GDAL_DATA']))
+
+                try:
+                    from .utils._dependency import import_optional_dependency
+                    import_optional_dependency ('osgeo')
+                    # from osgeo import osr
+                    # from osgeo.ogr import OGRERR_NONE
+                except: # if failed to import GDAl 
+                    return False
+                return True
+            else:
+                if self.verbose: _logger.error("GDAL_DATA is set to: {},"
+                                   " but the path does not exist.".
+                                   format(os.environ['GDAL_DATA']))
+                return False
+
+class redirect_cls_or_func(object) :
+    """Used to redirected functions or classes. Deprecated functions  or class 
+    can call others use functions or classes.
+    
+    Use new function or class to replace old function method or class with 
+    multiple parameters.
+
+    Author: LKouadio~@Daniel03
+    Date: 18/10/2020
+    
+    """
+    def __init__(self, *args, **kwargs) :
+        """
+        self.new_func_or_cls is just a message of deprecating 
+        warning . It could be a name of new function  to let user 
+        tracking its code everytime he needs . 
+
+        """
+        
+        self._reason=[func_or_reason for func_or_reason in args
+                      if type(func_or_reason)==str][0]
+        if self._reason is None :
+            
+            raise TypeError(" Redirected reason must be supplied")
+        
+
+        self._new_func_or_cls = [func_or_reason for func_or_reason in 
+                                 args if type(func_or_reason)!=str][0]
+
+        if self._new_func_or_cls is None:
+            raise Exception(
+                " At least one argument must be a func_method_or class."
+                            "\but it's %s."%type(self._new_func_or_cls))
+            _logger.warn("\t first input argument argument must"
+                              " be a func_method_or class."
+                            "\but it's %s."%type(self._new_func_or_cls))
+            
+
+    def __call__(self, cls_or_func)  : #pragma :no cover
+
+        if inspect.isfunction(self._new_func_or_cls) : 
+            if hasattr(self._new_func_or_cls, 'func_code'):
+                _code =self._new_func_or_cls.__code__
+                lineno=_code.co_firstlineno+1
+            else :
+                # do it once the method is decorated method like staticmethods
+                try:
+                    _code =self._new_func_or_cls.__code__ 
+                except : 
+                    pass
+
+            lineno=self._new_func_or_cls.__code__.co_firstlineno
+            
+            fmt="redirected decorated func/methods .<{reason}> "\
+                "see line {lineno}."
+            
+        elif inspect.isclass(self._new_func_or_cls): 
+            _code=self._new_func_or_cls.__module__
+            # filename=os.path.basename(_code.co_filename)
+            lineno= 1
+            
+            fmt="redirected decorated class :<{reason}> "\
+                "see line {lineno}."
+        else :
+            # lineno=cls_or_func.__code__.co_firstlineno
+            lineno= inspect.getframeinfo(inspect.currentframe())[1]
+            fmt="redirected decorated method :<{reason}> "\
+                "see line {lineno}."
+        
+        msg=fmt.format(reason = self._reason, lineno=lineno)
+        # print(msg)
+        _logger.info(msg)
+            #count variables : func.__code__.co_argscounts
+            #find variables in function : func.__code__.co_varnames
+        @functools.wraps(cls_or_func)
+        def new_func (*args, **kwargs):
+            
+            return cls_or_func(*args, **kwargs)
+        return self._new_func_or_cls
+        
+class writef2(object): 
+    """
+    Used to redirected functions or classes. Deprecated functions  or class can
+    call others use functions or classes.
+             
+    Decorate function or class to replace old function method or class with 
+    multiple parameters and export files into many other format. `.xlsx` ,
+    `.csv` or regular format. Decorator mainly focus to export data to other
+    files. Exported file can `regular` file or excel sheets. 
+    
+    :param reason: 
+        Explain the "What to do?". Can be `write` or `convert`.
+        
+    :param from_: 
+        Can be ``df`` or ``regular``. If ``df``, `func` is called and collect 
+        its input arguments and write to appropriate extension. If `from_`is 
+        ``regular``, Can be a simple data put on list of string ready 
+        to output file into other format. 
+    :type from_: str ``df`` or ``regular`` 
+    
+    :param to_: 
+        Exported file extension. Can be excel sheeet (`.xlsx`, `csv`)
+        or other kind of format. 
+            
+    :param savepath: 
+        Give the path to save the new file written.
+        
+    *Author: LKouadio ~ @Daniel03*
+    *Date: 09/07/2021*
+        
+    """
+    
+    def __init__(
+        self, 
+        reason:Optional[str]=None,  
+        from_:Optional[str]=None,
+        to:Optional[str]=None, 
+        savepath:Optional[str] =None, 
+        **kws
+        ): 
+        self._logging =watexlog().get_watex_logger(self.__class__.__name__)
+        
+        self.reason = reason 
+        self.from_=from_ 
+        self.to= to
+        
+        self.refout =kws.pop('refout', None)
+        self.writedfIndex =kws.pop('writeindex', False)
+        
+        self.savepath =savepath 
+        
+        
+        for key in list(kws.keys()): 
+            setattr(self, key, kws[key])
+
+    def __call__(self, func):
+        """ Call function and return new function decorated"""
+        
+        @functools.wraps(func)
+        def decorated_func(*args, **kwargs): 
+            """
+            New decorated function and holds `func` args and kwargs arguments.
+            :params args: positional arguments of `func`
+            :param kwargs: keywords arguments of `func`. 
+            
+            """
+            self._logging.info('Func <{}> decorated !'.format(func.__name__))
+            
+            cfw = 0     # write file type 
+            
+            for addf in ['savepath', 'filename']: 
+                if not hasattr(self, addf): 
+                    setattr(self, addf, None)
+                    
+            erp_time = '{0}_{1}'.format(datetime.datetime.now().date(), 
+                            datetime.datetime.now().time())
+            
+            if self.refout is None : 
+               self.refout = 'w-{0}'.format(
+                   erp_time )
+               
+            if self.reason is None : 
+                print('--> No reason is set. What do you want to do?'
+                      ' `write` file or `convert` file into other format?')
+                return func(*args, **kwargs)
+            
+            if self.reason is not None : 
+                if self.reason.lower().find('write')>=0 : 
+                    cfw = 1 
+                    if self.from_=='df': 
+                        self.df , to_, refout_, savepath_, windex = func(*args,
+                                                                 **kwargs)
+                        fromdf =True
+                        self.writedfIndex = windex
+                         
+            if fromdf  and cfw ==1 : 
+                if to_ is not None : 
+                    self.to= '.'+ to_.replace('.','')
+     
+                else: 
+                    self.to = '.csv'
+                if refout_ is not None : 
+                    self.refout =refout_
+            
+                self.refout = self.refout.replace(':','-') + self.to
+                
+                if savepath_ is not None: 
+                    self.savepath =savepath_
+                if self.to =='.csv': 
+                    self.df.to_csv(self.refout, header=True,
+                          index =self.writedfIndex)
+                elif self.to =='.xlsx':
+    
+                    self.df.to_excel(self.refout , sheet_name='{0}'.format(
+                        self.refout[: int(len(self.refout)/2)]),
+                            index=self.writedfIndex) 
+            # savepath 
+            generatedfile = '_watex{}_'.format(
+                    datetime.datetime.now().time()).replace(':', '.')
+            if self.savepath is None :
+                self.savepath = savepath_(generatedfile)
+            if self.savepath is not None :
+                if not os.path.isdir(self.savepath): 
+                    self.savepath = savepath_(generatedfile)
+                try : 
+                    shutil.move(os.path.join(os.getcwd(),self.refout) ,
+                            os.path.join(self.savepath , self.refout))
+                except : 
+                    self.logging.debug("We don't find any path to save file.")
+                else: 
+                    print(
+                    '--> reference output  file <{0}> is well exported to {1}'.
+                          format(self.refout, self.savepath))
+                    
+            return func(*args, **kwargs)
+        
+        return decorated_func 
+        
+class writef(object): 
+    """
+    Used to redirected functions or classes. Deprecated functions  or class can
+    call others use functions or classes.
+             
+    Decorate function or class to replace old function method or class with 
+    multiple parameters and export files into many other format. `.xlsx` ,
+    `.csv` or regular format. Decorator mainly focus to export data to other
+    files. Exported file can `regular` file or excel sheets. 
+    
+    :param reason: 
+        Explain the "What to do?". Can be `write` or `convert`.
+        
+    :param from_: 
+        Can be ``df`` or ``regular``. If ``df``, `func` is called and collect 
+        its input argguments and write to appropriate extension. If `from_`is 
+        ``regular``, Can be a simple data put on list of string ready 
+        to output file into other format. 
+    :type from_: str ``df`` or ``regular`` 
+    
+    :param to_: 
+        Exported file extension. Can be excel sheeet (`.xlsx`, `csv`)
+        or other kind of format. 
+            
+    :param savepath: 
+        Give the path to save the new file written.
+        
+    *Author: LKouadio ~ @Daniel03*
+    *Date: 09/07/2021*
+        
+    """
+    
+    def __init__(
+        self, 
+        reason:Optional[str]=None,  
+        from_:Optional[str]=None,
+        to:Optional[str]=None, 
+        savepath:Optional[str] =None, 
+        **kws
+        ): 
+        self._logging =watexlog().get_watex_logger(self.__class__.__name__)
+        
+        self.reason = reason 
+        self.from_=from_ 
+        self.to= to
+        
+        self.refout =kws.pop('refout', None)
+        self.writedfIndex =kws.pop('writeindex', False)
+        
+        self.savepath =savepath 
+        
+        
+        for key in list(kws.keys()): 
+            setattr(self, key, kws[key])
+
+    def __call__(self, func):
+        """ Call function and return new function decorated"""
+        
+        @functools.wraps(func)
+        def decorated_func(*args, **kwargs): 
+            """
+            New decorated function and holds `func` args and kwargs arguments.
+            :params args: positional arguments of `func`
+            :param kwargs: keywords arguments of `func`. 
+            
+            """
+            self._logging.info('Func <{}> decorated !'.format(func.__name__))
+            
+            cfw = 0     # write file type 
+            
+            for addf in ['savepath', 'filename']: 
+                if not hasattr(self, addf): 
+                    setattr(self, addf, None)
+                    
+            erp_time = '{0}_{1}'.format(datetime.datetime.now().date(), 
+                            datetime.datetime.now().time())
+            
+            if self.refout is None : 
+               self.refout = 'w-{0}'.format(
+                   erp_time )
+               
+            if self.reason is None : 
+                print('--> No reason is set. What do you want to do?'
+                      ' `write` file or `convert` file into other format?')
+                return func(*args, **kwargs)
+            
+            if self.reason is not None : 
+                if self.reason.lower().find('write')>=0 : 
+                    cfw = 1 
+                    if self.from_=='df': 
+                        self.df , to_, refout_, savepath_, windex = func(*args,
+                                                                 **kwargs)
+                        fromdf =True
+                        self.writedfIndex = windex
+                         
+            if fromdf  and cfw ==1 : 
+                if to_ is not None : 
+                    self.to= '.'+ to_.replace('.','')
+     
+                else: 
+                    self.to = '.csv'
+                if refout_ is not None : 
+                    self.refout =refout_
+            
+                self.refout = self.refout.replace(':','-') + self.to
+                
+                if savepath_ is not None: 
+                    self.savepath =savepath_
+                if self.to =='.csv': 
+                    self.df.to_csv(self.refout, header=True,
+                          index =self.writedfIndex)
+                elif self.to =='.xlsx':
+    
+                    self.df.to_excel(self.refout , sheet_name='{0}'.format(
+                        self.refout[: int(len(self.refout)/2)]),
+                            index=self.writedfIndex) 
+                             
+                         
+            # savepath 
+            generatedfile = '_watex{}_'.format(
+                    datetime.datetime.now().time()).replace(':', '.')
+            if self.savepath is None :
+                self.savepath = savepath_(generatedfile)
+            if self.savepath is not None :
+                if not os.path.isdir(self.savepath): 
+                    self.savepath = savepath_(generatedfile)
+                try : 
+                    shutil.move(os.path.join(os.getcwd(),self.refout) ,
+                            os.path.join(self.savepath , self.refout))
+                except : 
+                    self.logging.debug("We don't find any path to save file.")
+                else: 
+                    print(
+                    '--> reference output  file <{0}> is well exported to {1}'.
+                          format(self.refout, self.savepath))
+                    
+            return func(*args, **kwargs)
+        return decorated_func 
+        
+@deprecated('Replaced by :class:`watex.utils.decorators.catmapflow2`')   
+def catmapflow(cat_classes: Iterable[str]=['FR0', 'FR1', 'FR2', 'FR3', 'FR4']): 
+    """
+    Decorator function  collected  from the `func`the `target_values` to be 
+    categorized and the `cat_range_values` to change 
+    into `cat_classes` like:: 
+          
+          cat_range_values= [0.0, [0.0, 3.0], [3.0, 6.0], [6.0, 10.0], 10.0]
+          target_values =[1, 2., 3., 6., 7., 9., 15., 25, ...]
+          
+    Decorated Fonction returns the  new function decorated holding  
+    values  categorized into categorial `cat_classes`.
+    For instance in groundwater exploration::
+        
+        - FR0 --> `flow` is equal to ``0.``m3/h
+        - FR1 --> `flow` is ``0 < FR ≤ 3`` m3/h
+        - FR2 --> `flow` is ``3 < FR ≤ 6`` m3/h 
+        - FR3 --> `flow` is ``6 < FR ≤ 10`` m3/h
+        - FR4 --> `flow` is ``10.+`` in m3/h
+
+    :return: Iterable object with new categorized values converted 
+    into `cat_classes`. 
+    
+    Author: LKouadio ~ @Daniel03
+    Date: 13/07/2021
+    """
+
+    def categorized_dec(func):
+        """
+        Decorator can be adapted  to other categorized problem by changing the 
+        `cat_classes` arguments to another categorized classes 
+        for other purposes like ::
+            
+         cat_classes=['dry', 'HV', 'IHV', 'IVH+', 'UH']   
+            
+        Where ``IVHU`` means I:improved V:village H:hydraulic and U:urban. 
+        
+        :Note: 
+            If `func` to be decorated contains ` cat_classes` arguments, 
+            the `cat_classes` argument should be erased by the given
+            from `func`. 
+        
+        """
+        @functools.wraps(func)
+        def  wrapper(*args, **kwargs): 
+            """
+            Function deals with the categorized flow values. 
+            
+            :param args: positional argumnent of `func`
+            :param kwargs: Optional argument of `func`
+    
+            :return `new_target_array`: Iterable object categorized.
+            """
+            cat_range_values, target_array, catfc = func(*args, **kwargs)
+            
+            if catfc is not None : 
+                cat_classes = catfc
+            # else:
+            #     cat_classes: Iterable[str]=['FR0', 'FR1', 'FR2', 'FR3', 'FR4']
+            
+            def mapf(crval,  nfval=cat_range_values , fc=cat_classes):
+                """
+                Categorizing loop to hold the convenient classes according 
+                to the `cat_range_value` provided. Come as supplement 
+                tools when ``maping`` object doesnt work properly.
+                
+                :param crval: value to be categorized 
+                :param nfval: array of `cat_range_values`
+                :param fc: Object to replace the`crval` belonging 
+                    to `cat_classes`
+                """
+                for ii, val in enumerate(nfval):
+                    try : 
+                        if isinstance(val, (float, int)): 
+                            if crval ==nfval[0]: 
+                                return fc[0]
+                            elif crval>= nfval[-1] : 
+                                return fc[-1]
+                        elif isinstance(val, (list, tuple)):
+                            if len(val)>1: 
+                                if  val[0] < crval <= val[-1] : 
+                                    return fc[ii]
+                    except : 
+                        
+                        if crval ==0.: 
+                            return fc[0]
+                        elif crval>= nfval[-1] : 
+                            return fc[-1]
+       
+            if len(cat_range_values) != len(cat_classes): 
+                
+                _logger.error(
+                    'Length of `cat_range_values` and `cat_classes` provided '
+                    'must be the same length not ``{0}`` and'
+                    ' ``{1}`` respectively.'.format(len(cat_range_values),
+                                                    len(cat_classes)))
+            try : 
+
+                new_target_array = np.array(list(map( mapf, target_array)))
+                # new_target_array = np.apply_along_axis(
+                #     lambda if_: mapf(crval= if_),0, target_array)
+            except : 
+                new_target_array = np.zeros_like(target_array)
+                for ii, ff in enumerate(target_array) : 
+                    new_target_array[ii] = mapf(crval=ff, 
+                                            nfval=cat_range_values, 
+                                            fc=cat_classes)
+            return new_target_array
+        return wrapper  
+    return  categorized_dec
+    
+
+class visualize_valearn_curve : 
+    """
+    Decorator to visualize the validation curve and learning curve 
+    Once called, will  quick plot the `validation curve`.
+            
+    Quick plot the validation curve 
+        
+    :param reason: what_going_there? validation cure or learning curve.
+        - ``val`` for validation curve 
+        -``learn`` for learning curve 
+    :param turn:  Continue the plotting or switch off the plot and return 
+        the function. default is `off` else `on`.
+    :param kwargs: 
+        Could be the keywords arguments for `matplotlib.pyplot` library:: 
+            
+            train_kws={c:'r', s:10, marker:'s', alpha :0.5}
+            val_kws= {c:'blue', s:10, marker:'h', alpha :1}
+
+    """
+    
+    def __init__(self, reason ='valcurve', turn ='off', **kwargs): 
+        self.reason =reason
+        self.turn =turn 
+        self.fig_size =kwargs.pop('fig_size', (8,6))
+        self.font_size =kwargs.pop('font_size', 18.)
+        self.plotStyle =kwargs.pop('plot_style', 'scatter')
+        self.train_kws=kwargs.pop('train_kws',{'c':'r',  'marker':'s', 
+                                               'alpha' :0.5,
+                                               'label':'Training curve'})
+        self.val_kws= kwargs.pop('val_kws', {'c':'blue', 'marker':'h','alpha' :1,
+                   'label':'Validation curve' })
+        self.k = kwargs.pop('k', np.arange(1, 220, 20))
+        self.xlabel =kwargs.pop('xlabel', {'xlabel':'Evaluation of parameter', 
+                                           'fontsize': self.font_size}
+                                )
+        self.ylabel =kwargs.pop('ylabel', {'ylabel':'Performance in %', 
+                                           'fontsize': self.font_size}
+                                )
+        self.savefig =kwargs.pop('savefig', None)
+        self.grid_kws = kwargs.pop('grid_kws', {
+                       'galpha' :0.2,              # grid alpha 
+                       'glw':.5,                   # grid line width 
+                       'gwhich' :'major',          # minor ticks
+                        })
+        self.show_grid = kwargs.pop('show_grid', False)
+        self.error_plot =False 
+        self.scatterplot = True 
+        self.lineplot =False
+
+        if self.plotStyle.lower()=='both': 
+            self.lineplot = True 
+        elif self.plotStyle.lower().find('line')>=0 : 
+            self.lineplot = True 
+            self.scatterplot =False
+        elif self.plotStyle =='scatter': 
+            self.scatterplot =True 
+        
+        for key in kwargs.keys(): 
+            setattr(self, key, kwargs[key])
+            
+    def __call__(self, func): 
+        """ Call function and decorate `validation curve`"""
+        
+        @functools.wraps(func) 
+        def viz_val_decorated(*args, **kwargs): 
+            """ Decorated function for vizualization """
+
+            if self.reason.lower().find('val')>=0: 
+                self.reason ='val'
+                train_score , val_score, switch, param_range,\
+                     pname, val_kws, train_kws =func(*args, **kwargs)
+                    
+            elif self.reason.lower().find('learn')>=0: 
+                self.reason ='learn'
+                param_range,  train_score , val_score, switch,\
+                         pname, val_kws, train_kws=func(*args, **kwargs)
+                    
+            if val_kws is not None : 
+                self.val_kws =val_kws 
+            if train_kws is not None: 
+                self.train_kws = train_kws
+                
+            # add the name of parameters.
+            if pname  !='': 
+                self.xlabel = {'xlabel':'Evaluation of parameter %s'%pname , 
+                                'fontsize': self.font_size}
+
+            if switch  is not None :
+                self.turn =switch 
+                
+            # if param_range is not None :
+            #     k= param_range 
+                
+            plt.figure(figsize=self.fig_size)
+
+            if self.turn in ['on', 1, True]: 
+                # if not isinstance(param_range, bool): 
+                self._plot_train_val_score(train_score, val_score, k=param_range )
+      
+                if self.savefig is not None: 
+                    if isinstance(self.savefig, dict):
+                        plt.savefig(**self.savefig)
+                    else : 
+                        plt.savefig(self.savefig)
+                        
+            # initialize the trainscore_dict  
+            train_score=dict()  
+            return func(*args, **kwargs)
+        
+        return viz_val_decorated
+    
+    def _plot_train_val_score (self, train_score, val_score, k): 
+        """ loop to plot the train val score""" 
+        if not isinstance(train_score, dict):
+            train_score={'_':train_score}
+            val_score = {'_': val_score}
+
+        for trainkey, trainval in train_score.items(): 
+            if self.reason !='learn':
+                trainval*=100
+                val_score[trainkey] *=100 
+            try: 
+                if self.scatterplot: 
+                    plt.scatter(k,
+                                val_score[trainkey].mean(axis=1),
+                                **self.val_kws 
+                                )
+                    plt.scatter(k,
+                                trainval.mean(axis=1) ,
+                                **self.train_kws
+                           )
+            except : 
+                # if exception occurs maybe from matplotlib properties 
+                # then run the line plot 
+                plt.plot(k, 
+                         val_score[trainkey].mean(axis=1),
+                         **self.val_kws
+                         )
+
+                plt.plot(k,
+                         trainval.mean(axis=1),
+                         **self.train_kws
+                         )
+            try : 
+                if self.lineplot : 
+                    plt.plot(k, 
+                             val_score[trainkey].mean(axis=1),
+                             **self.val_kws
+                             )
+
+                    plt.plot(k, 
+                             trainval.mean(axis=1),
+                             **self.train_kws
+                             )
+            except : 
+            
+                plt.scatter(k, val_score[trainkey].mean(axis=1),
+                            **self.val_kws 
+                            )
+                plt.scatter(k,
+                            trainval.mean(axis=1) ,
+                       **self.train_kws
+                       )
+                
+            
+        if isinstance(self.xlabel, dict):
+            plt.xlabel(**self.xlabel)
+        else :  plt.xlabel(self.xlabel)
+        
+        if isinstance(self.ylabel, dict):
+            plt.ylabel(**self.ylabel)
+        else :  plt.ylabel(self.ylabel)
+        
+        plt.tick_params(axis='both', 
+              labelsize= self.font_size )
+        
+        if self.show_grid is True:
+            plt.grid(self.show_grid, **self.grid_kws
+                    )
+        
+        plt.legend()
+        plt.show()
+                
+        
+                
+class predplot: 
+    """ 
+    Decorator to plot the prediction.
+     
+    Once called, will  quick plot the `prediction`. Quick plot the prediction 
+    model. Can be customize using the multiples keywargs arguments.
+         
+    :param turn:  Continue the plotting or switch off the plot and return 
+        the function. default is `off` else `on`.
+    :param kws: 
+        Could be the keywords arguments for `matplotlib.pyplot`
+        library 
+                
+    Author: LKouadio alias @Daniel
+    Date: 23/07/2021
+    """
+    def __init__(self, turn='off', **kws): 
+
+        self.turn =turn 
+        self.fig_size =kws.pop('fig_size', (16,8))
+        self.yPred_kws = kws.pop('ypred_kws',{'c':'r', 's':200, 'alpha' :1,
+                                        'label':'Predicted flow:y_pred'})
+        self.yObs_kws = kws.pop('ypred_kws',{'c':'blue', 's':100, 'alpha' :0.8,
+                                        'label':'Observed flow:y_true'})
+        self.tick_params =kws.pop('tick_params', {'axis':'x','labelsize':10, 
+                                                  'labelrotation':90})
+        self.xlab = kws.pop('xlabel', {'xlabel':'Boreholes tested'})
+        self.ylab= kws.pop('ylabel', {'ylabel':'Flow rates(FR) classes'})
+        self.obs_line=kws.pop('ObsLine', None)
+        self.l_kws=kws.pop('l_', {'c':'blue', 'ls':'--', 'lw':1, 'alpha':0.5})
+        self.savefig =kws.pop('savefig', None)
+        if self.obs_line is None : 
+            self.obs_line = ('off', 'Obs')
+            
+    
+    def __call__(self, func:Callable[..., T]):
+        """ Call the function to be decorated """
+        
+        @functools.wraps(func)
+        def pred_decorated(*args, **kwargs): 
+            """Function to be decorated"""
+    
+            y_true,  y_pred, switch = func(*args, **kwargs)
+  
+            if switch is None : self.turn ='off'
+            if switch is not None : self.turn =switch
+            
+            if self.turn == ('on' or True or 1):
+                
+                plt.figure(figsize=self.fig_size)
+                
+                plt.scatter(y_pred.index, y_pred,**self.yPred_kws )
+                plt.scatter(y_true.index,y_true, **self.yObs_kws )
+                
+                if self.obs_line[0] == ('on' or True or 1): 
+                    if self.obs_line[1].lower().find('true') >=0 or\
+                        self.obs_line[1].lower()=='obs': 
+                        plt.plot(y_true, **self.l_kws)
+                    elif self.obs_line[1].lower().find('pred') >=0:
+                        plt.plot(y_pred, **self.l_kws)
+                        
+                # plt.xticks(rotation = 'vertical')
+                plt.tick_params(**self.tick_params)
+                plt.xlabel(**self.xlab)
+                plt.ylabel(**self.ylab)
+                plt.legend()
+                
+                if self.savefig is not None: 
+                        if isinstance(self.savefig, dict):
+                            plt.savefig(**self.savefig)
+                        else : 
+                            plt.savefig(self.savefig)
+                            
+            return func(*args, **kwargs)
+        return pred_decorated
+
+
+class pfi: 
+    """ 
+    Decorator to plot Permutation future importance. 
+    
+    Can also plot dendrogram figure by setting `reason` to 'dendro`.  Quick 
+    plot the permutation  importance diagram. Can be customize using the 
+    multiples keywargs arguments.
+                    
+    :param reason: what_going_there? validation curve or learning curve.
+                    - ``pfi`` for permutation feature importance before
+                        and after sguffling trees  
+                    -``dendro`` for dendrogram plot  
+    :param turn:  Continue the plotting or switch off the plot and return 
+                the function. default is `off` else `on`.
+    :param kws: 
+        Could be the keywords arguments for `matplotlib.pyplot`
+        library.
+        
+    :param barh_kws: matplotlib.pyplot.barh keywords arguments. 
+        Refer to https://matplotlib.org/stable/api/_as_gen/matplotlib.pyplot.barh.html
+        
+    :param box_kws: :ref:`plt.boxplot` keyword arguments.
+        Refer to <https://matplotlib.org/stable/api/_as_gen/matplotlib.pyplot.boxplot.html>` 
+    :param dendro_kws: scipy.cluster.hierarchy.dendrogram diagram 
+    
+    .. see also:: `<https://docs.scipy.org/doc/scipy/reference/generated/scipy.cluster.hierarchy.dendrogram.html>`
+   
+    """
+    def __init__(self, reason ='pfi', turn ='off', **kwargs): 
+        self._logging=watexlog().get_watex_logger(self.__class__.__name__)
+        
+        self.reason = reason 
+        self.turn = turn 
+        
+        self.fig_size = kwargs.pop('fig_size',(9, 3) )
+        self.savefig = kwargs.pop('savefig', None)
+        
+        self.xlab = kwargs.pop('xlabel', {'xlabel':'Importance'})
+        self.ylab= kwargs.pop('ylabel', {'ylabel':'Features'})
+        self.barh_kws=kwargs.pop('barh_kws', {'color':'blue',
+                                              'edgecolor':'k', 'linewidth':2})
+        self.box_kws=kwargs.pop('box_kws', {'vert':False, 'patch_artist':False})
+        self.dendro_kws=kwargs.pop('dendro_kws',{'leaf_rotation':90,
+                                                 # 'orientation':'right'
+                                                 } )
+        self.fig_title =kwargs.pop('fig_title', 'matplotlib.axes.Axes.barh Example')
+        
+    def __call__(self, func:Callable[..., T]): 
+ 
+        @functools.wraps(func)
+        def feat_importance_dec (*args, **kwargs): 
+            """ Decorated pfi and dendrogram diagram """
+            
+            X, result, tree_indices, clf, tree_importance_sorted_idx,\
+            data_columns, perm_sorted_idx, pfi_type, switch, savefig =func(
+                *args, **kwargs)
+            
+            if pfi_type is not None : self.reason = pfi_type
+            if switch is not None : self.turn = switch 
+            if savefig is not None: self.savefig = savefig 
+            
+            if self.turn ==('on' or True or 1): 
+                fig, axes = plt.subplots(1, 2,figsize=self.fig_size)
+                    
+                self._plot_barh_or_spearman(
+                    X, clf, func, fig, axes, self.reason,
+                    tree_indices, tree_importance_sorted_idx, data_columns, \
+                        result , perm_sorted_idx, **kwargs)   
+
+                plt.show()   
+                    
+                if self.savefig is not None: 
+                    if isinstance(self.savefig, dict):
+                        plt.savefig(**self.savefig)
+                    else : 
+                        plt.savefig(self.savefig)
+
+            return func(*args, **kwargs)
+        
+        return  feat_importance_dec
+    
+    
+    def _plot_barh_or_spearman (self, X, clf, func,  fig, axes , reason,
+                                *args, **kwargs): 
+        """ Plot bar histogram and spearmean """
+        
+        ax1, ax2 = axes 
+        
+        tree_indices, tree_importance_sorted_idx, data_columns, \
+            result , perm_sorted_idx = args 
+        
+        if reason == 'pfi': 
+            
+            ax1.barh(tree_indices,
+                     clf.feature_importances_[tree_importance_sorted_idx] *100,
+                     height=0.7, **self.barh_kws)
+            ax1.set_yticklabels(data_columns[tree_importance_sorted_idx])
+            ax1.set_yticks(tree_indices)
+            ax1.set_ylim((0, len(clf.feature_importances_)))
+            ax2.boxplot(result.importances[perm_sorted_idx].T *100,
+                        labels=data_columns[perm_sorted_idx], **self.box_kws)
+            
+            ax1.set_xlabel(**{k:v +' before shuffling (%)' 
+                              for k, v in self.xlab.items()} )
+            ax1.set_ylabel(**self.ylab)
+            ax2.set_xlabel(**{k:v +' after shuffling (%)' 
+                              for k, v in self.xlab.items()} )
+            try : 
+                
+                ax1.set_title(self.fig_title + ' using '+\
+                              clf.__class__.__name__)
+            except : 
+                ax1.set_title(self.fig_title)
+
+            fig.tight_layout()
+            
+        if reason == 'dendro': 
+            from scipy.stats import spearmanr
+            from scipy.cluster import hierarchy
+            
+            if X is None : 
+                self._logging.debug('Please provide the train features !')
+                warnings.warn(
+                    ' Parameter `X` is missing. '
+                    ' Could not plot the dendromarc diagram')
+                return func(*args, **kwargs)
+            
+            elif X is not None: 
+
+                corr = spearmanr(X).correlation *100
+                corr_linkage = hierarchy.ward(corr)
+                dendro = hierarchy.dendrogram(corr_linkage,
+                                        labels=data_columns, ax=ax1,
+                                        **self.dendro_kws)
+                dendro_idx = np.arange(0, len(dendro['ivl']))
+                
+                ax2.imshow(corr[dendro['leaves'], :][:, dendro['leaves']])
+                ax2.set_xticks(dendro_idx)
+                ax2.set_yticks(dendro_idx)
+                ax2.set_xticklabels(dendro['ivl'], rotation='vertical')
+                ax2.set_yticklabels(dendro['ivl'])
+                ax1.set_ylabel(**{k:v +' linkage matrix' 
+                                    for k, v in self.ylab.items()} )
+                fig.tight_layout()
+
+class catmapflow2: 
+    """
+    Decorator function  collected  from the `func`the `target_values` to be 
+    categorized and the `cat_range_values` to change 
+    into `cat_classes` like::
+          
+          cat_range_values= [0.0, [0.0, 3.0], [3.0, 6.0], [6.0, 10.0], 10.0]
+          target_values =[1, 2., 3., 6., 7., 9., 15., 25, ...]
+          
+    Decorated Fonction returns the  new function decorated holding  
+    values  categorized into categorial `cat_classes`.
+    For instance in groundwater exploration:
+        
+        - FR0 --> `flow` is equal to ``0.``m3/h
+        - FR1 --> `flow` is ``0 < FR ≤ 3`` m3/h
+        - FR2 --> `flow` is ``3 < FR ≤ 6`` m3/h 
+        - FR3 --> `flow` is ``6 < FR ≤ 10`` m3/h
+        - FR4 --> `flow` is ``10.+`` in m3/h
+
+    :return: Iterable object with new categorized values converted 
+        into `cat_classes`. 
+    
+    Author: @Daniel03
+    Date: 13/07/2021
+    """
+    
+    def __init__(self, cat_classes: Iterable[str]=['FR0', 'FR1', 'FR2', 'FR3', 'FR4']):
+        self._logging= watexlog().get_watex_logger(self.__class__.__name__)
+        self.cat_classes = cat_classes 
+
+    def __call__(self, func): 
+        self._func = func 
+        
+        return  self.categorized_dec(self._func)
+    
+    def categorized_dec(self, func):
+        """
+        Decorator can be adapted  to other categorized problem by changing the 
+        `cat_classes` arguments to another categorized classes 
+        for other purposes like ::
+            
+         cat_classes=['dry', 'HV', 'IHV', 'IVH+', 'UH']   
+            
+        Where ``IVHU`` means I:improved V:village H:hydraulic and U:urban. 
+        
+        :Note: 
+            If `func` to be decorated contains ` cat_classes` arguments, 
+            the `cat_classes` argument should be erased by the given
+            from `func`. 
+        
+        """
+        @functools.wraps(func)
+        def  wrapper(*args, **kwargs): 
+            """
+            Function deals with the categorized flow values. 
+            
+            :param args: positional argumnent of `func`
+            :param kwargs: Optional argument of `func`
+    
+            :return `new_target_array`: Iterable object categorized.
+            """
+            self.cat_range_values, target_array, catfc = func(*args, **kwargs)
+            if catfc is not None : 
+                self.cat_classes = catfc
+
+            if len(self.cat_range_values) != len(self.cat_classes): 
+            
+                self._logging.error(
+                    "Length of  categorical `values` and `classes` provided"
+                    " must be consistent; '{0}' and '{1}' are given "
+                    "respectively.".format(len(self.cat_range_values),
+                                                    len(self.cat_classes)))
+            try : 
+
+                new_target_array = np.array(list(map( self.mapf, target_array)))
+   
+            except : 
+                new_target_array = np.zeros_like(target_array)
+                for ii, ff in enumerate(target_array) : 
+                    new_target_array[ii] = self.mapf(crval=ff)
+                    
+            return new_target_array
+        return wrapper  
+
+    def mapf(self, crval):
+        """
+        Categorizing loop to hold the convenient classes according 
+        to the `cat_range_value` provided. Come as supplement 
+        tools when ``maping`` object doesnt work properly.
+        
+        :param crval: value to be categorized 
+        :param nfval: array of `cat_range_values`
+        :param fc: Object to replace the`crval` belonging 
+            to `cat_classes`
+        """
+        nfval = self.cat_range_values.copy()  
+        for ii, val in enumerate(nfval):
+            try : 
+                if isinstance(val, (float, int)): 
+                    if crval ==nfval[0]: 
+                        return self.cat_classes[0]
+                    elif crval>= nfval[-1] : 
+                        return self.cat_classes[-1]
+                elif isinstance(val, (list, tuple)):
+                    if len(val)>1: 
+                        if  val[0] < crval <= val[-1] : 
+                            return self.cat_classes[ii]
+            except : 
+                
+                if crval ==0.: 
+                    return self.cat_classes[0]
+                elif crval>= nfval[-1] : 
+                    return self.cat_classes[-1]
+
+class docstring:
+    """ Generate new doctring of a function or class by appending the doctring 
+    of another function from the words considered as the startpoint `start` 
+    to endpoint `end`.
+    
+    Sometimes two functions inherit the same parameters. Repeat the writing 
+    of the same parameters is redundancy. So the most easier part is to 
+    collect the doctring of the inherited function and paste to the new 
+    function from the `startpoint`. 
+    
+    Parameters
+    -----------
+    func0: callable, 
+        function to use its doctring 
+    
+    start: str 
+        Value from which the new docstring should be start. 
+    
+    end: str 
+        endpoint Value of the doctring. Stop considering point.
+    
+
+    Examples
+    --------
+    
+    .. In the followings examples let try to append the `writedf` function
+       from ``param reason`` (start) to `param to_` (end) to the 
+       dostring to `predPlot` class. `predPlot` class class will holds new 
+       doctring with writedf.__doc__ appended from `param reason` to 
+       `param to_`.
+        
+    >>> from watex.decorators import writedf , predPlot, docstring 
+    >>> docs = doctring(writedf, start ='param reason', end='param to_')(predPlot)
+    >>> docs.__doc__
+    >>> predPlot.__doc__ # doc modified and holds the writedf docstring too.
+    
+    *Author: @Daniel03*
+    *Date: 18/09/2021*
+    """
+    def __init__(self, func0, start='Parameters', end=None ):
+        
+        self.func0 = func0
+        self.start =start 
+        self.end =end 
+        
+    def __call__(self, func): 
+        self._func =func 
+        return self._decorator(self._func )
+    
+    def _decorator(self, func): 
+        """ Collect the doctring of `func0` from `start` to `end` and 
+        add to a new doctring of wrapper`.
+        """
+        func0_dstr = self.func0.__doc__ 
+        # keet the only part you need
+        if self.start is None: 
+            start_ix =0
+        else: 
+            start_ix = func0_dstr.find(self.start) # index of start point
+            
+        if self.end is not None: 
+            end_ix = func0_dstr.find(self.end)
+            # remain_end_substring = func0_dstr[end_ix:]
+            substring = func0_dstr[start_ix :end_ix]
+        else : 
+            substring = func0_dstr[start_ix :]
+            end_ix = -1 
+            
+        if start_ix <0 : 
+            warnings.warn(f'`{self.start}` not find in the given '
+                          f'{self.func0.__name__!r} doctring` function will '
+                          f'append all the doctring of {self.func0.__name__!r}'
+                          ' by default.')
+            start_ix =0 
+
+        if end_ix <0 : 
+            warnings.warn(f'`{self.end} not found in the given'
+                      f' {self.func0.__name__!r} doctring` function will '
+                      f'append all the doctring of {self.func0.__name__!r}'
+                      ' thin the end by default.')
+        
+        if self.start is not None: 
+            try:
+                param_ix = func.__doc__.find(self.start)
+            except AttributeError: 
+                if inspect.isclass(func): 
+                    fname = func.__class__.__name__
+                else: fname = func.__name__
+                # mean there is no doctrings.
+                # but silent the warnings  
+                with warnings.catch_warnings():
+                    warnings.simplefilter("ignore")
+                    warnings.warn(" Object `%s` has none doctrings!`NoneType`"
+                                  " object has no attribute `find`."%fname)
+                return func
+            # find end _ix and remove 
+            if func.__doc__.find(self.end)>=0: 
+                example_ix = func.__doc__.find(self.end)
+   
+                str_betw_param_example = func.__doc__[
+                    param_ix:example_ix]
+            else : 
+                str_betw_param_example= func.__doc__[param_ix:]
+                example_ix =None
+             # remove --- `start`value and `\n` at the end of 
+             # in func substring      
+            str_betw_param_example = str_betw_param_example.replace(
+                self.start +'\n', '').replace('-\n', '').replace('-', '')
+            # now remove start point in 
+            for i, item in enumerate(str_betw_param_example): 
+                if item !=' ': 
+                    str_betw_param_example= str_betw_param_example[i:]
+                    break 
+            # in the concat string to new docstring of func.
+            func.__doc__ = func.__doc__[:param_ix] + f'{substring}'+\
+                str_betw_param_example 
+                
+            if example_ix is not None: 
+                func.__doc__+=  func.__doc__[example_ix:]
+            # set new_attributes 
+            setattr(func, '__doc__', func.__doc__)
+
+        return func
+            
+
+class docAppender: 
+    """
+    Decorator to generate a new doctring from appending the other class docstrings. 
+    
+    Indeed from the startpoint <`from_`> and  the endpoint<`to`>, one can select 
+    the part of the any function or class doctrings to append to the existing 
+    doctring for a new doctring creation. This trip is useful to avoid 
+    redundancing parameters definitions everywhere in the scripts.
+    
+    Parameters 
+    -----------
+    func0: callable, 
+        Function or class to collect the doctring from. 
+    from_: str 
+        Reference word or expression to start the collection of the 
+        necessary doctring from the `func0`. It is the startpoint. The 
+        *default* is ``Parameters``. 
+        
+    to: str 
+        Reference word to end the collection of the necessary part of the 
+        docstring  of `func0`. It is the endpoint. The *default* is ``Returns``.
+        
+    insert: str, 
+        Reference word or expression to insert the collected doctring from 
+        the `func0` and append of the index of the `insert` word in `func`. 
+        If not found in the `func` doctring, it should retun None so nothing 
+        should be appended.  The *default* is ``Parameters``. 
+    
+    Examples
+    ---------
+    >>> from watex.decorators import docAppender 
+    >>> def func0 (*args, **kwargs): 
+    ...        '''Im here so share my doctring. 
+    ...        
+    ...        Parameters 
+    ...        -----------
+    ...        * args: list, 
+    ...            Collection of the positional arguments 
+    ...        ** kwargs: dict 
+    ...            Collection of keywords arguments 
+    ...        Returns 
+    ...        -------
+    ...             None: nothing 
+    ...        '''
+    ...        pass 
+    >>> def func(s, k=0): 
+    ...        ''' Im here to append the docstring from func0
+    ...        Parameters 
+    ...        ----------
+    ...        s: str , 
+    ...            Any string value 
+    ...        k: dict, 
+    ...            first keyword arguments 
+    ...            
+    ...        Returns 
+    ...        --------
+    ...            None, I return nothing 
+    ...        '''
+    >>> deco = docAppender(func0 , from_='Parameters',
+    ...                        to='Returns', insert ='---\\n')(func)
+    >>> deco.__doc__
+    ...
+    
+    Warnings 
+    --------
+    Be sure to append two doctrings with the same format. One may choose 
+    either the sphinx or the numpy  doc formats. Not Mixing the both.  
+    
+    """
+    insert_=('parameters',
+            'returns',
+            'raises', 
+            'examples',
+            'notes',
+            'references', 
+            'see also', 
+            'warnings'
+            )
+    
+    def __init__ (self,
+                  func0: Callable[[F], F] ,
+                  from_: str ='Parameters',
+                 to: str ='Returns',
+                 insertfrom: str = 'Parameters',
+                 remove =True ): 
+        self.func0 = func0 
+        self.from_=from_ 
+        self.to=to 
+        self.remove= remove
+        self.insert = insertfrom 
+        
+    def __call__(self, func): 
+        self._func = copy.deepcopy(func )
+        return self.make_newdoc (self._func)
+    
+    def  make_newdoc(self, func): 
+        """ make a new docs from the given class of function """
+ 
+        def sanitize_docstring ( strv): 
+            """Sanitize string values and force the string to be 
+            on the same level for parameters and the arguments of the 
+            parameters. 
+            :param strv: str 
+            
+            return a new string sanitized that match the correct spaces for 
+            the sphinx documentation.
+            
+            """
+            if isinstance(strv, str): 
+                strv = strv.split('\n')
+            # remove the ''  in the first string
+            if strv[0].strip() =='':strv=strv[1:] 
+            # get the first occurence for parameters definitions 
+            ix_ = 0 ; 
+            for ix , value in enumerate (strv): 
+                if (value.lower().find(':param') >=0) or (value.lower(
+                        ).find('parameters')>=0): 
+                    ix_ = ix ; break 
+            # Put all explanations in the same level 
+            # before the parameters 
+            for k in range(ix_ +1): 
+                strv[k]= strv[k].strip() 
+        
+            for ii, initem in enumerate (strv): 
+                for v in self.insert_: 
+                    if initem.lower().find(v)>=0: 
+                        initem= initem.strip() 
+                        strv[ii]= initem
+                        break 
+    
+                if '--' in initem or (':' in initem and len(initem) < 50) : 
+                    strv[ii]= initem.strip() 
+                elif (initem.lower() not in self.insert_) and ii > ix_:  
+                    strv[ii]='    ' + initem.strip() 
+            
+            return '\n'.join(strv)  
+ 
+        # get the doctring from the main func0 
+        func0_dstr = self.func0.__doc__ 
+        # select the first occurence and remove '----' if exists 
+        if self.from_ is None: 
+            warnings.warn('Argument `from_` is missing. Should be the first'
+                          f' word of {self.func0.__name__!r} doctring.')
+            self.from_ = func0_dstr.split()[0]
+            
+        from_ix = func0_dstr.find(self.from_)
+        func0_dstr = func0_dstr [from_ix:]
+        # remove the first occurence of the from_ value and --- under if exists. 
+        # in the case where from =':param' remove can be set to False 
+        if self.remove: 
+            func0_dstr = func0_dstr.replace(self.from_, '', 1).replace('-', '')
+        # get the index of 'to' or set None if not given   
+        # now we are selected the part and append to the 
+        # existing doc func where do you want to insert 
+        to_ix = func0_dstr.find (self.to ) if self.to is not None else None 
+        func0_dstr= func0_dstr [:to_ix if to_ix >=0 else None]
+       
+        if self.insert.lower() not in (self.insert_): 
+            warnings.warn(f"It's seems the given  {self.insert!r} for docstring"
+                          f" insertion is missing to {self.insert_} list")
+        
+        in_ix =  self._func.__doc__.lower().find(self.insert.lower())
+        # assert  whether the given value insert from exists . 
+        if in_ix < 0 : 
+            warnings.warn(f"Insert {self.insert!r} value is not found in the "
+                          "{'class' if inspect.isclass(self._func) else 'function'")
+        # split the string with `\n` 
+        # and loop to find the first occurence 
+        # by default skip the next item which could be '----' 
+        # and insert to the list next point 
+        func0_dstr = func0_dstr.split('\n')
+        finalstr = self._func.__doc__.split('\n') 
+        
+        rpop(func0_dstr) 
+        func0_dstr =  '\n'.join(func0_dstr)    
+        for ii, oc in enumerate(finalstr) : 
+            if oc.lower().find(self.insert.lower()) >=0 : 
+                finalstr.insert (ii+2, func0_dstr)
+                finalstr = '\n'.join(finalstr);break 
+        
+        setattr(func, '__doc__', sanitize_docstring (finalstr))
+        
+        return func 
+    
+class docSanitizer: 
+    """Decorator to clean the doctring and  set all values of sections to 
+    the same level. 
+    
+    It sanitizes the doctring for the use of sphinx documentation. 
+    
+    Examples
+    --------
+    >>> from watex.decorators import docSanitizer 
+    >>> def messdocfunc(): 
+    ...        '''My doctring is mess. I need to be polished and well arranged.
+    ...        
+    ...        Im here to sanitize the mess doctring. 
+    ...        
+    ...        Parameters
+    ...        ----------
+    ...                * args: list, 
+    ...                    Collection of the positional arguments 
+    ...                ** kwargs: dict 
+    ...                    Collection of keywords arguments 
+    ...
+    ...        * kwargs: list,
+    ...        Collection of the keyword arguments
+    ...        
+    ...        Warnings
+    ...        --------
+    ...        Let check for warnings string ... 
+    ...        
+    ...       '''
+    ...       pass
+    >>> cleandocfunc = docSanitizer()(messfocfunc)
+    >>> print(cleandocfunc.__doc__)
+    ... '''
+    ...    My doctring is mess. I need to be polished and well arranged.
+    ...
+    ...    Parameters
+    ...    ----------
+    ...    * args: list,
+    ...       Collection of the positional arguments
+    ...    ** kwargs: dict
+    ...        Collection of keywords arguments
+    ...    * kwargs: list,
+    ...        Collection of the keyword arguments
+    ...    '''
+    
+    """
+    
+    insert_= ('parameters','returns','raises', 'examples','notes',
+            'references', 'see also', 'warnings', ':param', ':rtype', 
+            )
+    
+    def __call__(self, func): 
+        
+        func =copy.deepcopy(func)
+        docstring = copy.deepcopy(func.__doc__) 
+        
+        if isinstance(docstring , str): 
+            docstring = docstring .split('\n')
+        # remove the ''  in the first string
+        if docstring [0].strip() =='':docstring =docstring [1:] 
+        # get the first occurence for parameters definitions 
+        # and separate the doctring into two parts: descriptions 
+        #and corpus doctring as the remainings 
+        
+        ix_ = 0  
+        for ix , value in enumerate (docstring ): 
+            if (value.lower().find(':param') >=0) or (value.lower(
+                    ).find('parameters')>=0): 
+                ix_ = ix ; break 
+            
+        #-->  sanitize the descriptions part 
+        description =docstring [: ix_] ; 
+        # before the parameters 
+        for k in range(len(description)): 
+            description [k]= description [k].strip() 
+         # remove at the end of description the blanck space '\n' 
+        description = description[:-1] if  description[-1].strip(
+            )== ''  else description
+      
+        # --> work with the corpus docstrings 
+        # get indexes for other sections and removes spaces 
+        docstring = docstring [ix_:]
+        rpop (docstring)
+        ixb = len(docstring)
+        for ind , values in enumerate (docstring): 
+            if values.lower().strip() in (
+                    'examples', 'see also', 'warnings', 
+                     'notes', 'references'): 
+                ixb = ind ; break 
+        # all values in same level 
+        for k in range(ixb, len(docstring)): 
+            docstring [k]= docstring [k].strip() 
+        for ii, initem in enumerate (docstring ): 
+            for v in self.insert_: 
+                if initem.lower().find(v)>=0: 
+                    initem= initem.strip() 
+                    docstring [ii]= initem
+                    break 
+            if '--' in initem or (
+                    ':' in initem and len(initem) < 50
+                    ) or ix_>=ixb : 
+                docstring [ii]= initem.strip() 
+            elif (initem.lower() not in self.insert_
+                  ) and ix_< ii < ixb:  
+                docstring [ii]='    ' + initem.strip() 
+        # add  blanck line from indexes list ixs 
+        ixs=list()
+        for k, item in enumerate (docstring): 
+            for param in self.insert_[:-2]: 
+                if item.lower().strip() == param:  
+                    ixs.append(k)
+                    break   
+        ki =0  
+        for k in ixs : 
+            docstring.insert (k+ki, '')  
+            ki+=1 # add number of insertions 
+            
+        # --> combine the descriptions and docstring and set attributes 
+        setattr(func, '__doc__' , '\n'.join(description + docstring ))  
+          
+        return  func
+
+class gplot2d(object): 
+    """
+    Decorator class to plot geological models. 
+    
+    Arguments
+    ----------
+    
+    **reason**: type of plot, can be `misfit` or `model`. If `` None``, 
+        will plot `model`.
+    reason: str
+        related to the kind of plot 
+    
+    kws: Matplotlib properties and model properties
+
+    Additional keywords attributes and descriptions
+    
+    ======================  ===============================================
+    keywords                Description
+    ======================  ===============================================
+    cb_pad                  padding between axes edge and color bar 
+    cb_shrink               percentage to shrink the color bar
+    climits                 limits of the color scale for resistivity
+                            in log scale (min, max)
+    cmap                    name of color map for resistivity values
+    fig_aspect              aspect ratio between width and height of 
+                            resistivity image. 1 for equal axes
+    fig_dpi                 resolution of figure in dots-per-inch
+    fig_num                 number of figure instance
+    fig_size                size of figure in inches (width, height)
+    font_size               size of axes tick labels, axes labels is +2
+    grid                    [ 'both' | 'major' |'minor' | None ] string 
+                            to tell the program to make a grid on the 
+                            specified axes.
+    ms                      size of station marker 
+    plot_yn                 [ 'y' | 'n']
+                            'y' --> to plot on instantiation
+                            'n' --> to not plot on instantiation
+    station_color           color of station marker
+    station_font_color      color station label
+    station_font_pad        padding between station label and marker
+    station_font_rotation   angle of station label in degrees 0 is 
+                            horizontal
+    station_font_size       font size of station label
+    station_font_weight     font weight of station label
+    station_id              index to take station label from station name
+    station_marker          station marker.  if inputing a LaTex marker
+                            be sure to input as r"LaTexMarker" otherwise
+                            might not plot properly
+    title                   title of plot.  If None then the name of the
+                            iteration file and containing folder will be
+                            the title with RMS and Roughness.
+    xlimits                 limits of plot in x-direction in (km) 
+    xminorticks             increment of minor ticks in x direction
+    xpad                    padding in x-direction in km
+    ylimits                 depth limits of plot positive down (km)
+    yminorticks             increment of minor ticks in y-direction
+    ypad                    padding in negative y-direction (km)
+    yscale                  [ 'km' | 'm' ] scale of plot, if 'm' everything
+                            will be scaled accordingly.
+    ======================  ===============================================
+    
+    """
+    def __init__(self, reason =None , **kws):
+        self._logging= watexlog().get_watex_logger(self.__class__.__name__)
+        self.reason =reason 
+        self.fs =kws.pop('fs', 0.7)
+        self.fig_num = kws.pop('fig_num', 1)
+        self.fig_size = kws.pop('fig_size', [7,7])
+        self.fig_aspect = kws.pop('fig_aspect','auto')
+        self.fig_dpi =kws.pop('fig_dpi', 300)
+        self.font_size = kws.pop('font_size', 7)
+        self.aspect = kws.pop('aspect', 'auto')
+        self.font_style =kws.pop('font_style', 'italic')
+        self.orient=kws.pop('orientation', 'landscape')
+        self.cb_pad = kws.pop('cb_pad', .0375)
+        self.cb_orientation = kws.pop('cb_orientation', 'vertical')
+        self.cb_shrink = kws.pop('cb_shrink', .75)
+        self.cb_position = kws.pop('cb_position', None)
+        self.climits = kws.pop('climits', (0, 4))
+        self.station_label_rotation = kws.pop('station_label_rotation',45)
+        self.imshow_interp = kws.pop('imshow_interp', 'bicubic')
+        self.ms = kws.pop('ms', 2)
+        self.lw =kws.pop('lw', 2)
+        self.fw =kws.pop('font_weight', 'bold')
+        self.station_font_color = kws.pop('station_font_color', 'k')
+        self.station_marker = kws.pop('station_marker',r"$\blacktriangledown$")
+        self.station_color = kws.pop('station_color', 'k')
+        self.xpad = kws.pop('xpad', 1.0)
+        self.ypad = kws.pop('ypad', 1.0)
+        self.cmap = kws.pop('cmap', 'jet_r')
+        self.depth_scale =kws.pop('depth_scale', None)
+        self.doi = kws.pop('doi', 1000)
+        self.savefig =kws.pop('savefig', None)
+        self.model_rms =kws.pop('model_rms', None)
+        self.model_roughness =kws.pop('model_roughness', None)
+        self.plot_style =kws.pop( 'plot_style', 'pcolormesh') 
+        self.grid_alpha =kws.pop('alpha', 0.5)
+        self.show_grid = kws.pop('show_grid',True)
+        self.set_station_label=kws.pop('show_station_id', True)
+        
+        for keys in list(kws.keys()): 
+            setattr(self, keys, kws[keys])
+            
+
+    def __call__(self, func):  
+        """
+        Model decorator to hold the input function with arguments 
+        :param func: function to be decorated 
+        :type func: object 
+        """
+
+        return self.plot2DModel(func)
+        
+    def plot2DModel(self, func):
+        @functools.wraps(func)
+        def new_func (*args, **kwargs): 
+            """
+            new decorated function . Plot model data and misfit data 
+            
+            :args: arguments of  function  to be decorated 
+            :type args: list 
+        
+            :param kwargs: positional arguments of decorated function
+            :type kwargs: dict 
+            :return: function decorated after visualisation
+      
+            """
+            self._logging.info(
+                ' Plot decorated {0}.'.format(func.__name__))
+    
+            _f=0 # flag to separated strata model misfit and occam model misfit
+                #   from occamResponse file 
+                
+            if self.depth_scale is not None :
+                self.depth_scale= str(self.depth_scale).lower() 
+
+            if self.depth_scale not in ("km", "m"): 
+                mess = ("Depth scale expects 'm' or 'km'. By default 'm'"
+                    " is used instead. Got {}").format(self.depth_scale)
+                # warnings.warn(mess)
+                self.depth_scale= "m"
+                self._logging.debug (mess)
+            
+            if self.depth_scale == 'km':
+                dz  = 1000.
+            elif self.depth_scale == 'm': 
+                dz = 1.
+    
+            # figure configuration 
+            
+            self.fig = plt.figure(self.fig_num, self.fig_size, dpi=self.fig_dpi)
+            plt.clf()
+            self.fig_aspect ='auto'
+            axm = self.fig.add_subplot(1, 1, 1, aspect=self.fig_aspect)
+    
+            # get geomodel data 
+            if self.reason is None: 
+                self.reason = 'model'# by default
+                
+            # ----populate special attributes from model or misfit ------------
+            if self.reason =='model': 
+                
+                # (data, self.model_stations, self.model_station_locations,
+                #     self.model_depth, self.doi, depth_scale, self.model_rms, 
+                #     self.model_roughness, misfit_G )
+                ( occam_model_resistiviy_obj, occam_data_station_names, 
+                 occam_data_station_offsets, occam_model_depth_offsets, 
+                 self.doi, self.depth_scale, self.model_rms, 
+                 self.model_roughness, plot_misfit ) = func(
+                     *args, **kwargs)
+                    
+                self.doi = occam_model_depth_offsets.max()
+                #     self.doi = occam_model_depth_offsets.max()
+                # --> check doi value provided, and convert to default unit {meters}  
+                self.doi =assert_doi(doi=self.doi)
+                
+                # set boundaries of stations offsets and depth 
+                spec_f = -(self.doi/5)/dz  # assume that depth will  start by 
+                #0 then substract add value so 
+                # to get space for station names text
+                if self.climits is None :
+                    self.climits =(0,4)  
+                if plot_misfit is True : 
+                    _f=2
+                self.ylimits =(spec_f, self.doi/dz)  
+                
+            if self.reason =='misfit': 
+                occam_model_resistiviy_obj, occam_data_station_names, *m = func(
+                    *args, **kwargs)     
+                occam_data_station_offsets, occam_model_depth_offsets, *rg=m
+                self.model_rms, self.model_roughness= rg
+                
+                # check if "plotmisfit refers to 'geoStrata model 'geodrill
+                # module then keep the doi and set `spec_f
+                if 'geodtype' in list(kwargs.keys()): 
+                    # means plot `misfit` from geostrata model
+                    spec_f = -(self.doi/5)/dz 
+                    self.ylimits =(spec_f, self.doi/dz) 
+                    
+                else :
+                    # frequency are in log10 new doi is set according to 
+                    self.doi =occam_model_depth_offsets.max()
+                    #spec_f = (self.doi/5)/dz # o.8
+                    spec_f = - 0.
+                    _f=1 
+       
+                    self.ylimits = (self.doi, occam_model_depth_offsets.min())
+            
+            #------------- manage stations and climits ------------------------  
+            occam_data_station_offsets =np.array(occam_data_station_offsets)
+            # station separation and get xpad . ex dl=50 then xpad =25 
+            dl = occam_data_station_offsets.max()/ (len(
+                occam_data_station_offsets)-1)
+            self.xpad = (dl/2)/dz 
+
+                                   
+            self.xlimits=(occam_data_station_offsets.min()/dz -self.xpad  , 
+                      occam_data_station_offsets.max()/dz + self.xpad )
+            
+            # configure climits 
+            if self.reason =='misfit':
+                if self.climits is None : 
+                        self.climits =(-3, 3)
+                        
+                elif 'min' in self.climits or 'max' in self.climits : 
+                            self.climits = (occam_model_resistiviy_obj.min(), 
+                                            occam_model_resistiviy_obj.max())
+    
+             
+            if _f==2 : 
+                self.reason = 'misfit' 
+            self._logging.info ('Ready to plot {0}'
+                                ' with matplotlib "{1}" style.'.
+                                format(self.reason, self.plot_style))  
+            
+            # -------------- check dimensionnality ---------------------------
+            occam_model_resistiviy_obj, *dm= self._check_dimensionality (
+                        occam_model_resistiviy_obj,
+                        occam_model_depth_offsets,
+                          occam_data_station_offsets
+                          )
+            occam_model_depth_offsets, occam_data_station_offsets = dm
+
+            
+            if self.plot_style.lower() =='pcolormesh':
+                mesh_x  , mesh_z= np.meshgrid(occam_data_station_offsets,
+                                              occam_model_depth_offsets )
+     
+                vmin = self.climits[0]
+                vmax = self.climits[1] 
+    
+                axm.pcolormesh (mesh_x/dz  , 
+                                mesh_z/dz ,
+                                  occam_model_resistiviy_obj,
+                                      vmin = vmin,
+                                      vmax = vmax,  
+                                      shading= 'auto', 
+                                      cmap =self.cmap, 
+                                      alpha = None, 
+                                     
+                                      )
+         
+
+            if self.plot_style.lower() =='imshow': 
+    
+                mesh_x  , mesh_z= np.meshgrid(occam_data_station_offsets,
+                                              occam_model_depth_offsets  )
+    
+                axm.imshow (occam_model_resistiviy_obj,
+                                    vmax = self.climits[1], 
+                                    vmin =self.climits[0], 
+                                    interpolation = self.imshow_interp, 
+                                    cmap =self.cmap,
+                                    aspect = self.fig_aspect,
+                                    origin= 'upper', 
+                                    extent=( self.xlimits[0],
+                                            self.xlimits[1],
+                                            self.ylimits[1], 
+                                            self.ylimits[0] - spec_f),
+                                        )
+    
+                
+            # get colormap for making a colorbar 
+            if type(self.cmap) == str:
+                self.cmap = cm.get_cmap(self.cmap)
+            
+            axm.set_xlim( [self.xlimits[0],  self.xlimits[1]])
+            axm.set_ylim ([self.ylimits[1], self.ylimits[0]]) 
+    
+            # create twin axis to set ticks to the top station
+            axe2=axm.twiny()
+            axe2.xaxis.set_visible(False) # let keep only the axe lines 
+            #set axis and set boundaries 
+            if self.reason =='model' or _f==2 : 
+                ydown_stiteslbls = self.ylimits[0]/5 
+                ydown_stationlbls = self.ylimits[0] -(self.ylimits[0]/3)
+                xhorizontal_lbs = (occam_data_station_offsets.max()/dz)/2
+    
+            elif self.reason =='misfit': 
+                ydown_stiteslbls = self.ylimits[0] + 0.1 * self.ylimits[1]
+                ydown_stationlbls= self.ylimits[0] +\
+                    self.ylimits[1]/self.ylimits[0]
+                xhorizontal_lbs = (occam_data_station_offsets.max()- 
+                                   occam_data_station_offsets.min())/2
+               
+            for offset , names in zip (occam_data_station_offsets,
+                                       occam_data_station_names):
+                # plot the station marker ' black triangle down ' 
+                # always plots at the surface.
+                axm.text(offset/dz  ,
+                        self.ylimits[0] - spec_f,  
+                        s= self.station_marker,
+                        horizontalalignment='center',
+                        verticalalignment='baseline',
+                        fontdict={'size': self.ms*5, 
+                                  'color': self.station_color},
+                        )
+                
+                if self.set_station_label is True :  # then plot label id 
+                    axm.text(offset/dz ,
+                            ydown_stiteslbls,  
+                            s= names,
+                            horizontalalignment='center',
+                            verticalalignment='baseline',
+                            fontdict={'size': self.ms*3, 
+                                      'color': self.station_color},
+                            rotation = self.station_label_rotation,
+                                )
+         
+               
+            if self.set_station_label is True : 
+                axm.text (xhorizontal_lbs, 
+                            ydown_stationlbls,  
+                            s= 'Stations',
+                            horizontalalignment='center',
+                            verticalalignment='baseline',
+                            fontdict={'size': self.ms*5, 
+                                      'color':'k', 
+                                      'style': self.font_style,
+                                      'weight': self.fw},
+                            )
+    
+            #-------------------- manage grid and colorbar -------------------- 
+            self.g2dgridandcbManager(axm, _f)
+            #------------------------------------------------------------------
+            # initialize the reason to keep the default reason  
+            self.reason = None
+            
+            if self.savefig is not None : 
+                plt.savefig(self.savefig, dpi = self.fig_dpi)
+            
+            plt.show()
+            
+            return func(*args, **kwargs)
+        
+        return new_func
+    
+    def _check_dimensionality(self, data, z, x):
+        """ Check dimensionality of data and fix it"""
+
+        def reduce_shape(Xshape, x, axis_name =None): 
+            """ Reduce shape to keep the same shape"""
+            mess ="`{0}` shape({1}) {2} than the data shape `{0}` = ({3})."
+            ox = len(x) 
+            dsh = Xshape 
+            if len(x) > Xshape : 
+                x = x[: int (Xshape)]
+                self._logging.debug(''.join([
+                    f"Resize {axis_name!r}={ox!r} to {Xshape!r}.", 
+                    mess.format(axis_name, len(x),'more',Xshape)])) 
+                                        
+            elif len(x) < Xshape: 
+                Xshape = len(x)
+                self._logging.debug(''.join([
+                    f"Resize {axis_name!r}={dsh!r} to {Xshape!r}.",
+                    mess.format(axis_name, len(x),'less', Xshape)]))
+                
+            return int(Xshape), x 
+        
+        sz0, z = reduce_shape(data.shape[0],
+                              x=z, axis_name ='Z')
+        sx0, x =reduce_shape (data.shape[1], 
+                              x=x, axis_name ='X')
+        # resize theshape 
+        # data  = np.resize(data, (sz0, sx0))
+        data = data [:sz0, :sx0]
+        
+        return data , z, x 
+                
+                
+    def g2dgridandcbManager(self, axm, _f=None) :
+        """ Plot2d model by configure grid and colorbar. 
+        :param axm: 2d axis plot 
+        :param _f: resize flag; misfit =2 and model =1 """
+        # put a grid on if set to True 
+        if self.show_grid is True:
+            axm.minorticks_on()
+            axm.grid(color='k', ls=':', lw =0.5, 
+                      alpha=self.grid_alpha, which ='major')
+        
+
+          #set color bar properties 
+        cbx = mplcb.make_axes(axm,  shrink=self.cb_shrink,
+                              pad=self.cb_pad , location ='right' )
+        cb = mplcb.ColorbarBase(cbx[0],
+                        cmap=self.cmap,
+                        norm=mpl.colors.Normalize(vmin=self.climits[0],
+                                        vmax=self.climits[1]))
+        
+        cb.set_label('Resistivity ($\Omega \cdot$m)',
+                  fontdict={'size': self.font_size + 1, 
+                            'weight': 'bold'})
+        
+        if self.reason == 'model' : 
+            cb.set_ticks(np.arange(int(self.climits[0]), 
+                                   int(self.climits[1]) + 1))
+            cb.set_ticklabels(['10$^{0}$'.format('{' + str(nn) + '}') 
+                               for nn in np.arange(int(self.climits[0]),
+                                          int(self.climits[1]) + 1)])
+            
+                                
+        else : 
+            cb.set_ticks(np.linspace(self.climits[0], self.climits[1],5))
+            cb.set_ticklabels(['{0}'.format(str(round(nn,2))) for nn in
+                                np.linspace(self.climits[0],
+                                          self.climits[1],5)])
+            cb.set_label('misfitvalue(%)',
+                  fontdict={'size': self.font_size + 1, 
+                            'weight': 'bold'})
+       
+        # set axes labels
+        axm.set_xlabel('Distance ({0})'.format(self.depth_scale),
+                      fontdict={'size': self.font_size + 2,
+                                'weight': 'bold'})
+        
+        if self.reason =='misfit':
+            if _f ==2: ylabel = 'Depth ({0})'.format(self.depth_scale)
+            else : ylabel= 'Log10Frequency(Hz)'
+            mesT ='Plot Misfit'
+            
+        elif self.reason =='model':
+            ylabel = 'Depth ({0})'.format(self.depth_scale)
+            mesT = 'Plot strata model' 
+        
+        axm.set_ylabel(ylabel,fontdict={
+            'size': self.font_size + 2, 'weight': 'bold'})
+       
+       
+        self.fig.suptitle('{0}- DataType = {1} :RMS={2}, Roughness={3}'.\
+                          format(mesT, self.reason, self.model_rms, 
+                                self.model_roughness),
+                  ha='center',
+          fontsize= 7* self.fs, 
+          verticalalignment='center', 
+          style =self.font_style,
+          bbox =dict(boxstyle='round',facecolor ='moccasin'), 
+          y=0.95 if self.reason =='model' else 0.98)
+      
+        return self 
+    
+class _M:
+    def _m(self): pass
+MethodType = type(_M()._m)
+
+class _AvailableIfDescriptor:
+    """Implements a conditional property using the descriptor protocol.
+
+    Using this class to create a decorator will raise an ``AttributeError``
+    if check(self) returns a falsey value. Note that if check raises an error
+    this will also result in hasattr returning false.
+
+    See https://docs.python.org/3/howto/descriptor.html for an explanation of
+    descriptors.
+    """
+
+    def __init__(self, fn, check, attribute_name):
+        self.fn = fn
+        self.check = check
+        self.attribute_name = attribute_name
+
+        # update the docstring of the descriptor
+        functools.update_wrapper(self, fn)
+
+    def __get__(self, obj, owner=None):
+        attr_err = AttributeError(
+            f"This {repr(owner.__name__)} has no attribute {repr(self.attribute_name)}"
+        )
+        if obj is not None:
+            # delegate only on instances, not the classes.
+            # this is to allow access to the docstrings.
+            if not self.check(obj):
+                raise attr_err
+            out = MethodType(self.fn, obj)
+
+        else:
+            # This makes it possible to use the decorated method as an unbound method,
+            # for instance when monkeypatching.
+            @functools.wraps(self.fn)
+            def out(*args, **kwargs):
+                if not self.check(args[0]):
+                    raise attr_err
+                return self.fn(*args, **kwargs)
+
+        return out
+    
+@contextmanager
+def nullify_output(suppress_stdout=True, suppress_stderr=True):
+    """
+    suppress stdout and stderr messages using context manager. 
+    https://www.codeforests.com/2020/11/05/python-suppress-stdout-and-stderr/ 
+    """
+    stdout = sys.stdout
+    stderr = sys.stderr
+    devnull = open(os.devnull, "w")
+    try:
+        if suppress_stdout:
+            sys.stdout = devnull
+        if suppress_stderr:
+            sys.stderr = devnull
+        yield
+    finally:
+        if suppress_stdout:
+            sys.stdout = stdout
+        if suppress_stderr:
+            sys.stderr = stderr
+            
+class suppress_output:
+    """ 
+    Python recipes- suppress stdout and stderr messages
+    
+    If you have worked on some projects that requires API calls to the 
+    external parties or uses 3rd party libraries, you may sometimes run 
+    into the problem that you are able to get the correct return results 
+    but it also comes back with a lot of noises in the stdout and stderr. 
+    For instance, the developer may leave a lot of “for your info” messages 
+    in the standard output or some warning or error messages due to the 
+    version differences in some of the dependency libraries.
+
+    All these messages would flood your console and you have no control on 
+    the source code, hence you cannot change its behavior. To reduce these 
+    noises, one option is to suppress stdout and stderr messages during 
+    making the function call. In this article, we will discuss about some 
+    recipes to suppress the messages for such scenarios.
+    
+    """
+    def __init__(self, suppress_stdout=False, suppress_stderr=False):
+        self.suppress_stdout = suppress_stdout
+        self.suppress_stderr = suppress_stderr
+        self._stdout = None
+        self._stderr = None
+
+    def __enter__(self):
+        devnull = open(os.devnull, "w")
+        if self.suppress_stdout:
+            self._stdout = sys.stdout
+            sys.stdout = devnull
+
+        if self.suppress_stderr:
+            self._stderr = sys.stderr
+            sys.stderr = devnull
+
+    def __exit__(self, *args):
+        if self.suppress_stdout:
+            sys.stdout = self._stdout
+        if self.suppress_stderr:
+            sys.stderr = self._stderr
+            
+@contextmanager
+def suppress_stdout():
+    with open(os.devnull, "w") as devnull:
+        old_stdout = sys.stdout
+        sys.stdout = devnull
+        try:  
+            yield
+        finally:
+            sys.stdout = old_stdout
+            
+def available_if(check):
+    """An attribute that is available only if check returns a truthy value
+
+    Parameters
+    ----------
+    check : callable
+        When passed the object with the decorated method, this should return
+        a truthy value if the attribute is available, and either return False
+        or raise an AttributeError if not available.
+
+    Examples
+    --------
+    >>> from sklearn.utils.metaestimators import available_if
+    >>> class HelloIfEven:
+    ...    def __init__(self, x):
+    ...        self.x = x
+    ...
+    ...    def _x_is_even(self):
+    ...        return self.x % 2 == 0
+    ...
+    ...    @available_if(_x_is_even)
+    ...    def say_hello(self):
+    ...        print("Hello")
+    ...
+    >>> obj = HelloIfEven(1)
+    >>> hasattr(obj, "say_hello")
+    False
+    >>> obj.x = 2
+    >>> hasattr(obj, "say_hello")
+    True
+    >>> obj.say_hello()
+    Hello
+    """
+    return lambda fn: _AvailableIfDescriptor(fn, check, attribute_name=fn.__name__)
+
+
+# decorators utilities 
+def rpop(listitem): 
+    """ remove all blank line in the item list. 
+    :param listitem: list- list of the items and pop all 
+    the existing blanck lines. """
+    # now pop all the index for blanck line 
+    isblanck = False 
+    for ii, item  in enumerate (listitem) : 
+        if item.strip()=='': 
+            listitem.pop(ii)
+            isblanck =True 
+    return rpop(listitem) if isblanck else False  
+
+def assert_doi(doi): 
+    """
+     assert the depth of investigation Depth of investigation converter 
+
+    :param doi: depth of investigation in meters.  If value is given as string 
+        following by yhe index suffix of kilometers 'km', value should be 
+        converted instead. 
+    :type doi: str|float 
+    
+    :returns doi:value in meter
+    :rtype: float
+           
+    """
+    if isinstance (doi, str):
+        if doi.find('km')>=0 : 
+            try: doi= float(doi.replace('km', '000')) 
+            except :TypeError (" Unrecognized value. Expect value in 'km' "
+                           f"or 'm' not: {doi!r}")
+    try: doi = float(doi)
+    except: TypeError ("Depth of investigation must be a float number "
+                       "not: {str(type(doi).__name__!r)}")
+    return doi
+    
+
+
     