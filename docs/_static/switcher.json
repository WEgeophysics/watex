--- conflicted
+++ resolved
@@ -7,14 +7,11 @@
   {
     "name": "0.2.3 (stable)",
     "version": "stable",
-<<<<<<< HEAD
     "url": "https://watex.readthedocs.io/en/0.2.3/"
   },
   {
     "name": "0.2.2",
     "version": "v0.2.2",
-=======
->>>>>>> 4c130dd5
     "url": "https://watex.readthedocs.io/en/0.2.2/"
   },
   {
