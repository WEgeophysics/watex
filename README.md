--- conflicted
+++ resolved
@@ -46,19 +46,11 @@
 
 ## Documentation 
 
-<<<<<<< HEAD
 * [API Documentation](https://watex.readthedocs.io/en/latest/)
 * [Home page](https://github.com/WEgeophysics/watex/wiki)
-* [Codes Snippets](https://github.com/WEgeophysics/watex/wiki/Some-functionalities)
 * [Case history using _WATex_](https://agupubs.onlinelibrary.wiley.com/doi/epdf/10.1029/2021WR031623)
-=======
-* API Documentation: https://watex.readthedocs.io/en/latest/
-* Home page: https://github.com/WEgeophysics/watex/wiki
-* Codes Snippets: https://github.com/WEgeophysics/watex/wiki/Some-functionalities
-* Case history: Implemented in `Bagoue` region in north part of [Cote d'Ivoire](https://agupubs.onlinelibrary.wiley.com/doi/epdf/10.1029/2021WR031623)
->>>>>>> 7d4bcb60
+
          
-
 ## Licence 
 
 **_WATex_** is under Massachusetts Institute of Technology License [MIT](https://www.mit.edu/~amini/LICENSE.md).
@@ -66,41 +58,23 @@
 
 ## Citations
 
-<<<<<<< HEAD
+
 If you use the software in any published work, I will much appreciate to cite the paper or the [DOI](https://doi.org/10.5281/zenodo.5529368) below:
 
 > *Kouadio, K. L., Kouame, L. N., Drissa, C., Mi, B., Kouamelan, K. S., Gnoleba, S. P. D., et al. (2022). Groundwater Flow Rate Prediction from Geo‐Electrical Features using Support Vector Machines. Water Resources Research, (May 2022). https://doi.org/10.1029/2021wr031623*
 > *Kouadio, K.L., Kouame, L.N., Mi, B., 2021. WATex: A machine learning research library in hydrogeophysic. https://doi.org/10.5281/zenodo.5529368*
-=======
-If you use WATex in any published work, consider citing the [DOI](https://doi.org/10.5281/zenodo.6657013) below:
 
-> *Kouadio, K. L., Kouame, L. N., Drissa, C., Mi, B., Kouamelan, K. S., Gnoleba, S. P. D., et al. (2022). Groundwater Flow Rate Prediction from Geo‐Electrical Features using Support Vector Machines. Water Resources Research, (May 2022). https://doi.org/10.1029/2021wr031623*
-
-> *Kouadio, K.L., Kouame, L.N., Mi, B., 2021. WATex: A Machine Learning Research Toolbox in Hydrogeophysic. https://doi.org/10.5281/zenodo.6657013*
->>>>>>> 7d4bcb60
 
 ## System requirements
 * Python 3.8+ 
 
 ## Contributors
   
-<<<<<<< HEAD
 1. Department of Geophysics, School of Geosciences & Info-physics, [Central South University](https://en.csu.edu.cn/), China.
 2. Laboratoire de Geologie Ressources Minerales et Energetiques, UFR des Sciences de la Terre et des Ressources Minières, [Université Félix Houphouët-Boigny]( https://www.univ-fhb.edu.ci/index.php/ufr-strm/), Cote d'Ivoire.
 
-* Developer: [1](http://www.csu.edu.cn/english/), [2](https://www.univ-fhb.edu.ci/index.php/ufr-strm/) [_LKouadio_](etanoyau@gmail.com),
+* Developer: [1](https://en.csu.edu.cn/), [2](https://www.univ-fhb.edu.ci/index.php/ufr-strm/) [_LKouadio_](etanoyau@gmail.com),
 
-=======
-1. Key Laboratory of Geoscience Big Data and Deep Resource of Zhejiang Province , School of Earth Sciences, Zhejiang University, China
-2. Equipe de Recherche Géophysique Appliquée, Laboratoire de Géologie Ressources Minérales et Energétiques, UFR des Sciences de la Terre et des Ressources Minières, Université Félix Houphouët-Boigny, Cote d'Ivoire. 
-
-* Developer: [1](http://www.zju.edu.cn/english/), [2](https://www.univ-fhb.edu.ci/index.php/ufr-strm/) [_@DanielMarie_](etanoyau@gmail.com),
-* Contributors: 
-    - [2](https://www.univ-fhb.edu.ci/index.php/ufr-strm/) [_Loukou Kouame Nicolas_](moayek@gmail.com)
-    - [1](http://www.zju.edu.cn/english/) [_Binbin MI_](mibinbin@zju.edu.cn)
-    - [2](https://www.univ-fhb.edu.ci/index.php/ufr-strm/) [_Serge Kouamelan Kouamelan_](kouamelan2006@yahoo.fr)
-    
->>>>>>> 7d4bcb60
 
 
 
