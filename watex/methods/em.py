--- conflicted
+++ resolved
@@ -1,4573 +1,4451 @@
-# -*- coding: utf-8 -*-
-#   License: BSD-3-Clause
-#   Author: LKouadio <etanoyau@gmail.com>
-
-"""
-:mod:`~watex.methods.em` module is related for a few meter exploration in 
-the case of groundwater exploration. Module provides some basics processing 
-steps for EMAP data filtering and remove noises. 
-"""
-from __future__ import annotations 
-import os
-import re
-import functools 
-import warnings 
-import numpy as np 
-
-from .._watexlog import watexlog
-from ..edi import Edi 
-from ..exceptions import ( 
-    EDIError, 
-    TopModuleError, 
-    FrequencyError, 
-    NotFittedError, 
-    EMError,
-    ZError, 
-    StationError, 
-) 
-from ..externals.z import Z as EMz 
-from ..utils.funcutils import ( 
-    _assert_all_types,
-    is_iterable,
-    assert_ratio,
-    make_ids,
-    show_stats, 
-    fit_ll, 
-    reshape, 
-    smart_strobj_recognition, 
-    remove_outliers, 
-    normalizer, 
-    random_selector, 
-    shrunkformat, 
-    listing_items_format, 
-    ellipsis2false,
-    ) 
-from ..utils.exmath import ( 
-    scalePosition, 
-    fittensor,
-    get2dtensor, 
-    betaj, 
-    interpolate1d,
-    interpolate2d, 
-    get_full_frequency,
-    torres_verdin_filter, 
-    adaptive_moving_average, 
-    find_closest, 
-    rhophi2z, 
-    z2rhoa, 
-    mu0,
-    smoothing,
-    butterworth_filter,
-    qc as QC
-    )
-from ..utils.coreutils import ( 
-    makeCoords, 
-    )
-from ..property import (
-    IsEdi
-    )
-from ..site import Location 
-from .._typing import ( 
-    ArrayLike, 
-    Optional, 
-    List,
-    Tuple, 
-    Dict, 
-    NDArray, 
-    DType,
-    EDIO,
-    ZO, 
-    T,
-    F, 
-    )
-from ..utils._dependency import ( 
-    import_optional_dependency
-    )
-from ..utils.validator import ( 
-    _validate_tensor, 
-    _assert_z_or_edi_objs, 
-    check_consistent_length,
-    )
-
-_logger = watexlog.get_watex_logger(__name__)
-
-__all__ =['EM',
-          "EMAPProcess", 
-          "MTProcess", 
-          "filter_noises", 
-          "drop_frequencies", 
-          ]
-
-class EM(IsEdi): 
-    """
-    Create EM object as a collection of EDI-file. 
-    
-    Collect edifiles and create an EM object. It sets  the properties from 
-    audio-magnetotelluric. The two(2) components XY and YX will be set and 
-    calculated.Can read MT data instead, however the full handling transfer 
-    function like Tipper and Spectra  is not completed. Use  other MT 
-    softwares for a long periods data. 
-    
-    Parameters 
-    -------------
-    survey_name: str 
-        location name where the date where collected . If surveyname is None  
-        can chech on edifiles. 
-
-    Attributes 
-    -----------
-    ediObjs_: Array-like of shape (N,) 
-        array of the collection of edifiles read_sucessfully  
-    data_: Array-like of shape (N, ) 
-        array of all edifiles feed in the `EM` modules whatever sucessuffuly 
-        read or not. 
-    edinames_: array-like of shape (N,) 
-        array of all edi-names sucessfully read 
-    edifiles_: array of shape (N, ) 
-        array of all edifiles if given. 
-    freqs_: array-like of shape (N, ) 
-        Array of the frequency range from EDIs 
-    refreq_: float, 
-        Reference refrequency for data correction. Note the reference frequency
-        is the highest frequency with clean data. 
-        
-    Properties 
-    ------------
-    
-    longitude: array-like, shape (N,) 
-        longitude coordinate values  collected from EDIs 
-        
-    latitude: array-like, shape (N, )
-        Latitude coordinate values collected from EDIs 
-        
-    elevation: array-like, shape (N,) 
-        Elevation coordinates collected from EDIs 
-        
-    """
-
-    def __init__(self, survey_name:str  =None , verbose=0): 
-        self._logging = watexlog.get_watex_logger(self.__class__.__name__)
-    
-        self.survey_name =survey_name
-        self.Location_= Location()
-        self.verbose=verbose
-        self._latitude = None
-        self._longitude=None
-        self._elevation= None 
-
-    @property 
-    def latitude(self): 
-        return self._latitude 
-
-    @latitude.setter 
-    def latitude(self, latitude):
-        self._assertattr ( 'latitude', latitude,
-            self.Location_.lat
-            )
-
-    @property 
-    def longitude(self): 
-        return self._longitude 
-    
-    @longitude.setter 
-    def longitude(self, longitude):
-        self._assertattr ( 'longitude', longitude,
-            self.Location_.lon 
-            )
-
-    @property 
-    def elevation(self): 
-        return self._elevation 
-    
-    @elevation.setter 
-    def elevation(self, elevation):
-        self._assertattr ('elevation', elevation,
-            self.Location_.elev 
-            )
-        
-    @property 
-    def stnames(self):
-        return self._station_names
-    @stnames.setter 
-    def stnames (self, edi_stations):
-        try : _assert_all_types(edi_stations, list,
-                                tuple, np.ndarray)
-        except : self._station_names = self.id_ 
-        else : self._station_names = list(
-            map(lambda n: n.replace('.edi', ''), edi_stations))
-        if len(set (self._station_names)) ==1 : 
-            self._station_names = self.id 
-            
-        if len(self._station_names) != len(self.ediObjs_): 
-            self._station_names = self.id  
-    
-    def is_valid (self, 
-        obj: str | EDIO 
-        )-> Edi  : 
-        """Assert that the given argument is an EDI -object from modules 
-        EDI or EDI from pycsamt and MTpy packages. 
-        A TypeError will occurs otherwise.
-        
-        Parameters 
-        ------------
-        obj: str, :class:`pycsamt.core.edi.Edi` or :class:`mtpy.core.edi.Edi` 
-            Full path EDI file or `pycsamt`_ or `MTpy`_ objects.
-       
-        Return
-        -------
-        obj:str, :class:`pycsamt.core.edi.Edi` or :class:`mtpy.core.edi.Edi`
-            Identical object after asserting.
-        
-        """
-        emsg=("{0!r} object detected while the package is not installed"
-              " yet. To pass ['pycsamt' | 'mtpy'] EDI-object to 'EM'"
-              " class for basic implementation,prior install the {0!r}"
-              " first. Use 'pip' or 'conda' for installation."
-             )
-        IsEdi.register (Edi)
-        if isinstance(obj, str):
-            obj = Edi().fit(obj) 
-   
-        if "pycsamt" in str(obj):   
-            try : 
-                import_optional_dependency ("pycsamt")
-            except ImportError: 
-                raise TopModuleError(emsg.format("pycsamt"))
-            else : 
-                #XXX TODO : prior revising the pkg structure 
-                # to pycsamt.core since ff subpackage does
-                # no longer exist in pycsamt newest version
-                from pycsamt.ff.core import edi 
-                IsEdi.register (edi.Edi )
-                
-        elif "mtpy" in str(obj): 
-            try : 
-                import_optional_dependency ("mtpy")
-            except ImportError: 
-                raise TopModuleError(emsg.format("mtpy"))
-            else : 
-                from mtpy.core import edi
-                IsEdi.register (edi.Edi)
-                
-        try : 
-            obj = _assert_all_types (
-                obj, IsEdi, objname="Wrong Edi-Objects or EDI-path,")
-        except ( TypeError, AttributeError): 
-            # force checking instead
-            obj = _assert_all_types (obj, Edi, objname="EDI")
-            
-        return  obj 
-              
-    def _assertattr (self, name, value,  locprop ): 
-        """ Read and set attributes from location object . 
-        For instance:: 
-            >>> name = 'longitude',object = self.Location.lon
-            >>> self._longitude = np.array ( 
-            ...     list (map ( lambda o : self.Location.lon , 
-            ...                longitude)))
-        """
-        if isinstance(value, (float, int)): 
-            value= [value]
-        s=np.zeros_like(value)
-        for i, p in enumerate(value): 
-            locprop = p ; s[i] = locprop 
-        setattr(self, f'_{name}', s )
-        
-    @property 
-    def inspect (self): 
-        """ Inspect object whether is fitted or not"""
-        msg = ( "{obj.__class__.__name__} instance is not fitted yet."
-               " Call 'fit' with appropriate arguments before using"
-               " this method"
-               )
-        
-        if not hasattr (self, 'ediObjs_'): 
-            raise NotFittedError(msg.format(
-                obj=self)
-            )
-        return 1 
-        
-    def _read_emo (self, d, / ): 
-        """ read, assert and EDI parse data. 
-        Parameters
-        ----------
-        d: string, list 
-           EDI path-like object when value is passed as string. 
-           List of EDI-file or EDI objects. 
-        """ 
-        
-        emsg =("Wrong EDI {}. More details about the SEG-EDI can be found"
-               " in <https://www.mtnet.info/docs/seg_mt_emap_1987.pdf> "
-               )
-        types =None # object 
-        rf =[] # count number of reading files.
-        
-        # when d is str; expect to be a path or file 
-        if isinstance (d, str): 
-            if os.path.isfile (d):
-                types = 'ef'# edifile 
-                if not self._assert_edi(d, False):
-                    raise EDIError(emsg.format('file'))
-                    
-                rf= [ d ] 
-                # now build an EDI object with valid EDI
-            elif os.path.isdir (d): 
-                types='ep' #edipath 
-                # count number of files. 
-                rf = os.listdir (d ) # collect all files in the path 
-                
-                d = sorted ([ os.path.join(d, edi ) 
-                             for edi in rf if edi.endswith ('.edi')])  
-            else: 
-                raise EDIError(emsg.format('object')) 
-                
-        self.data_ = is_iterable(d, exclude_string =True , transform =True )
-        try :
-            self.data_= sorted( self.data_) # sorted edi 
-        except : 
-            # skip TypeError: '<' not supported between instances 
-            # of 'Edi' and 'Edi'
-            pass 
-    
-        if not types: rf = self.data_ # if EDI-objects are set 
-        
-        # read EDI objects 
-        try: 
-            self.ediObjs_ = list(map(lambda o: self.is_valid(o), self.data_))  
-        except EDIError: 
-            objn = type(self.ediObjs_[0]).__name__
-            raise EMError (f"Expect a collection of EDI objects. Got {objn!r}") 
-        
-        if self.verbose:
-            try:show_stats(rf, self.ediObjs_)
-            except: pass 
-        
-
-    def _get_tensor_and_err_values (self, attr ): 
-        """ Get tensor with error and put in dictionnary 
-        of station/tensor values.
-        
-        :param attr: attribute from Z objects.
-        :return: A 3D tensor (nfreq, 2, 2) and tensor at each station.  
-        :example: 
-            >>> import watex 
-            >>> test_edi= watex.datasets.load_edis (
-                samples =2 , return_data =True ) 
-            >>> et = watex.EM().fit(test_edi )
-            >>> et._get_tensor_and_err_values ('z')
-        """
-        self.inspect 
-        # ---> get impedances, phase tensor and
-        # resistivities values form ediobject
-        self._logging.info('Setting impedances and phases tensors and'
-                           'resistivity values from a collection ediobj')
-        t = [getattr (edi_obj.Z, attr ) for edi_obj in self.ediObjs_]
-        # put all station ( key) /values in
-        tdict = {key:value for key , value in zip (self.id, t)}
-        
-        return t, tdict
-    
-    def fit(self, 
-             data: str|List[EDIO], 
-             **fit_params
-             )->"EM":
-        """
-        Assert and make EM object from a collection EDIs. 
-        
-        Parameters 
-        ----------- 
-        data : str, or list or :class:`pycsamt.core.edi.Edi` object 
-            Full path to EDI files or collection of EDI-objects 
-            
-        Returns
-        -------- 
-        self: EM object from a collection EDIs 
-        
-        Examples 
-        --------
-        >>> from watex.methods.em import EM 
-        >>> emObjs = EM().fit (r'data/edis')
-        >>> emObjs.ediObjs_ 
-        ... 
-
-        """
-        by = fit_params.pop ('by', 'dataid')
-        prefixid= fit_params ('prefixid', 'S')
-
-        def _fetch_headinfos (cobj,  attr): 
-            """ Set attribute `attr` from collection object `cobj`."""
-            return list(map (lambda o: getattr(o, attr), cobj))
-   
-        self._read_emo(data ) 
-        # sorted ediObjs from latlong  
-        self.ediObjs_ , self.edinames = fit_ll(
-            self.ediObjs_, by =by)
-        # reorganize  edis according 
-        # to lon lat order. 
-        self.edifiles = list(map(
-            lambda o: o.edifile , self.ediObjs_))
-
-        #--get coordinates values 
-        # and correct lon_lat ---
-        lat  = _fetch_headinfos(
-            self.ediObjs_, 'lat')
-        lon  = _fetch_headinfos(
-            self.ediObjs_, 'lon')
-        elev = _fetch_headinfos(
-            self.ediObjs_, 'elev')
-        lon,*_ = scalePosition(
-            lon) if len(self.ediObjs_)> 1 else lon 
-        lat,*_ = scalePosition(
-            lat) if len(self.ediObjs_)> 1 else lat
-        
-        # Create the station ids 
-        self.id = make_ids(self.ediObjs_, prefix=prefixid)
-    
-        self.longitude= lon 
-        self.latitude= lat  
-        self.elevation= elev
-        try : 
-            self.elevation= self.elevation.astype (
-                np.float64)
-        except :pass 
-        self.stnames = self.edinames 
-        # get frequency array from the first value of edifiles.
-        self.freq_array = self.ediObjs_[0].Z.freq
-
-        self.freqs_ = self.getfullfrequency ()
-        self.refreq_ = self.getreferencefrequency()
-        
-        return self 
-    
-    def rewrite (
-        self, 
-        *,  
-        by: str  = 'name', 
-        prefix: Optional[str]  = None, 
-        dataid: Optional[List[str]] =None, 
-        savepath: Optional[str] = None, 
-        how: str ='py', 
-        correct_ll: bool =True, 
-        make_coords: bool =False, 
-        reflong: Optional[str | float] =None, 
-        reflat: Optional[str | float]=None, 
-        step: str  ='1km',
-        edi_prefix: Optional[str] =None, 
-        export: bool =True, 
-        **kws
-        )-> "EM": 
-        
-        """ Rewrite Edis, correct station coordinates and dipole length. 
-        
-        Can rename the dataid,  customize sites and correct the positioning
-        latitudes and longitudes. 
-        
-        Parameters 
-        ------------
-        dataid: list 
-            list of ids to  rename the existing EDI-dataid from  
-            :class:`Head.dataid`. If given, it should match the length of 
-            the collections of `ediObjs`. A ValueError will occurs if the 
-            length of ids provided is out of the range of the number of EDis
-            objects 
-
-        by: str 
-            Rename according to the inner module Id. Can be ``name``, ``id``, 
-            ``number``. Default is ``name``. If :attr:`~.EM.survey_name`
-            is given, the whole survey name should be overwritten. Conversly, the  
-            argument ``ix`` outputs the number of formating stations excluding 
-            the survey name. 
-            
-        prefix: str
-            Prefix the number of the site. It could be the abbreviation   
-            of the survey area. 
-
-        correct_ll: bool,
-            Write the scaled positions( longitude and latitude). Default is
-            ``True``. 
-            
-        make_coords: bool 
-            Useful to hide the real coordinates of the sites by generating 
-            a 'fake' coordinates for a specific purposes. When setting to ``True``
-            be sure to provide the `reflong` and `reflat` values otherwise and 
-            error will occurs. 
-            
-        reflong: float or string 
-            Reference longitude  in degree decimal or in DD:MM:SS for the  
-            site considered as the origin of the lamdmark.
-            
-        reflat: float or string 
-            Reference latitude in degree decimal or in DD:MM:SS for the reference  
-            site considered as the landmark origin.
-            
-        step: float or str 
-            Offset or the distance of seperation between different sites in meters. 
-            If the value is given as string type, except the ``km``, it should be 
-            considered as a ``m`` value. Only meters and kilometers are accepables.
-            Default value of seperation between the site is ``1km``. 
-             
-        savepath: str 
-            Full path of the save directory. If not given, EDIs  should be 
-            outputed in the created directory. 
-    
-        how: str 
-            The way to index the stations. Default is the Python indexing
-            i.e. the counting starts by 0. Any other value will start counting 
-            the site from 1.
-            
-        export: bool, 
-            Export new edi-files 
-            
-        kws: dict 
-            Additionnal keyword arguments from `~Edi.write_edifile` and 
-            :func:`watex.utils.coreutils.makeCoords`. 
-            
-        Returns 
-        --------
-        EM: :class:`~.EM` instance
-             Returns ``self`` for easy method chaining.
-            
-        Examples
-        ---------
-        >>> from watex.methods.em import EM
-        >>> edipath = r'data/edis'
-        >>> savepath =  r'/Users/Daniel/Desktop/ediout'
-        >>> emObjs = EM().fit(edipath)
-        >>> emObjs.rewrite(by='id', edi_prefix ='b1',
-                          savepath =savepath)
-        >>> # 
-        >>> # second example to write 7 samples of edi from 
-        >>> # Edi objects inner datasets 
-        >>> #
-        >>> import watex as wx 
-        >>> edi_sample = wx.fetch_data ('edis', key ='edi', 
-                                        samples =7, return_data =True ) 
-        >>> emobj = wx.EM ().fit(edi_sample)
-        >>> emobj.rewrite(by='station', prefix='PS')
-        
-        """
-        def replace_reflatlon (  olist , nval, kind ='reflat'):
-            """ Replace Definemeasurement Reflat and Reflong by the interpolated
-            values.
-            
-            :param olist: old list composing the read EDI measurement infos.
-            :type olist: list 
-            :param nval: New reflat or reflong list. Mostly is the DD:MM:SS 
-                value interpolated. 
-            :param kind: Type of measurement to write. 
-            :type kind:str 
-            
-            :return: List of old element replaced. 
-            :rtype: list 
-            """
-            try : 
-                for ii, comp in enumerate (olist):
-                    if comp.strip().find(kind)>=0: 
-                        olist[ii]= f' {kind}={nval}\n'
-                        break 
-            except:
-                pass
-            return olist
-        
-        regex = re.compile('\d+', re.IGNORECASE)
-        by = str(by).lower() 
-        if by.find('survey')>=0 :
-            by ='name'
-        
-        prefix = str(prefix) 
-
-        self.inspect 
-        
-        self.id = make_ids(self.ediObjs_, prefix='S', how= how )
-        
-        # assert whether EDI and station are consistent. 
-        if len( self.ediObjs_) != len(self.id): 
-            if self.verbose: 
-                warnings.warn("Number of EDI-files and stations must be "
-                              f"consistent. Got EDI={len( self.ediObjs_)},"
-                              f" stations={len(self.id)}. Expect"
-                              f" {len( self.ediObjs_)}")
-        if how !='py': 
-            self.id = make_ids(self.ediObjs_, prefix='S',
-                                    cmode =None)  
-        if dataid is None: 
-            if prefix !='None' : 
-                dataid = list(map(lambda s: s.replace('S', prefix), self.id))
-                
-            elif by =='name': 
-                # get the first name of dataId of the EDI ediObjs  and filled
-                # the rename dataId. remove the trail'_'  
-                name = self.survey_name or  regex.sub(
-                    '', self.ediObjs_[0].Head.dataid).replace('_', '') 
-                # remove prefix )'S' and keep only the digit 
-                dataid = list(map(lambda n: name + n, regex.findall(
-                    ''.join(self.id)) ))
-                
-            elif by.find('num')>=0: 
-               
-               dataid = regex.findall(''.join(self.id))  
-               
-            elif by =='id': 
-                dataid = self.id 
-                
-            elif by =='ix': 
-                dataid = list(map(
-                    lambda x: str(int(x)), regex.findall(''.join(self.id))))  
-            else :
-                dataid = list(map(lambda obj: obj.Head.dataid, self.ediObjs_))
-
-        elif dataid is not None: 
-            if not np.iterable(dataid): 
-                raise ValueError('DataId parameter should be an iterable '
-                                 f'object, not {type(dataid).__name__!r}')
-            if len(dataid) != len(self.ediObjs_): 
-                raise ValueError (
-                    'DataId length must have the same length with the number'
-                    ' of collected EDIs({0}). But {1} {2} given.'.format(
-                    len(self.ediObjs_), len(dataid),
-                    f"{'is' if len(dataid)<=1 else 'are'}"))
-       
-        long, lat = self.longitude, self.latitude 
-        
-        if make_coords: 
-            if (reflong or reflat) is None: 
-                raise ValueError('Reflong and reflat params must not be None!')
-            long, lat = makeCoords(
-               reflong = reflong, reflat= reflat, nsites= len(self.ediObjs_),
-               step = step , **kws) 
-        # clean the old main Edi section info and 
-        # and get the new values
-        if correct_ll:
-            londms,*_ = scalePosition(self.longitude)
-            latdms,*_ = scalePosition(self.latitude) 
-
-        # collect new ediObjs 
-        cobjs = np.zeros_like (self.ediObjs_, dtype=object ) 
-   
-        for k, (obj, did) in enumerate(zip(self.ediObjs_, dataid)): 
-            obj.Head.edi_header = None  
-            obj.Head.dataid = did 
-            obj.Info.ediinfo = None 
-            if correct_ll or make_coords:
-                obj.Head.long = float(long[k])
-                obj.Head.lat = float(lat[k])
-                obj.Head.elev = float(self.elevation[k])
-                oc = obj.DefineMeasurement.define_measurement
-                oc= replace_reflatlon(oc, nval= latdms[k])
-                oc= replace_reflatlon(oc, nval= londms[k],  kind='reflong')
-                oc = replace_reflatlon(oc, nval= self.elevation[k], 
-                                       kind='refelev')
-                obj.DefineMeasurement.define_measurement = oc 
-            # Empty the previous MTEMAP infos and 
-            # fetch the attribute values newly set.
-            obj.MTEMAP.mtemapsectinfo =None 
-            obj.MTEMAP.sectid= did
-            
-            if export: 
-                obj.write_edifile(
-                    savepath = savepath ,new_edifilename = edi_prefix, 
-                    **kws)
-            cobjs[k] = obj 
-        
-        self.ediObjs_ = cobjs 
-        
-        return self 
-
-    def getfullfrequency  (
-            self, 
-            to_log10:bool  =False 
-        )-> ArrayLike[DType[float]]: 
-        """ Get the frequency with clean data. 
-        
-        The full or plain frequency is array frequency with no missing  data during 
-        the data collection. Note that when using |NSAMT|, some data are missing 
-        due to the weak of missing frequency at certain band especially in the 
-        attenuation band. 
-        
-        Parameters 
-        -----------
-        to_log10: bool, default=False, 
-            export frequency to base 10 logarithm 
-            
-        Returns 
-        --------
-        f: Arraylike 1d of shape(N, )
-            frequency with clean data. Out of `attenuation band` if survey 
-            is completed with  |NSAMT|. 
-        
-        See Also
-        --------
-        watex.utils.exmath.get_full_frequency: 
-            Get the complete frequency with no missing signals. 
-            
-        Example 
-        -------
-        >>> import watex as wx 
-        >>> edi_sample = wx.fetch_data ('edis', return_data=True, samples = 12 )
-        >>> wx.EM().fit(edi_sample).getfullfrequency(to_log10 =True )
-        array([4.76937733, 4.71707639, 4.66477553, 4.61247466, 4.56017382,
-               4.50787287, 4.45557204, 4.40327104, 4.35097021, 4.29866928,
-               4.24636832, 4.19406761, 4.14176668, 4.08946565, 4.03716465,
-               ...
-               2.67734228, 2.62504479, 2.57274385, 2.52044423, 2.46814047,
-               2.41584107, 2.36353677, 2.31124512, 2.25892448, 2.20663701,
-               2.15433266, 2.10202186, 2.04972182, 1.99743007])
-
-        """
-        self.inspect 
-        return get_full_frequency (self.ediObjs_ , to_log10 = to_log10) 
-
-    def make2d (
-        self,
-        out:str = 'resxy',
-        *, 
-        kind:str = 'complex' , 
-        **kws 
-        )-> NDArray[DType[float]]: 
-        """ Out 2D resistivity, phase-error and tensor matrix from a collection
-        of EDI-objects. 
-        
-        Matrix depends of the number of frequency times number of sites. 
-        The function asserts whether all data from all frequencies are available. 
-        The missing values should be filled by NaN. 
-        
-        Parameters 
-        ----------- 
-        data: Path-like object or list of pycsamt.core.edi objects
-            Collections of EDI-objects from `pycsamt`_ or full path to EDI files.
-        out: str 
-            kind of data to output. Be sure to provide the component to retrieve 
-            the attribute from the collection object. Except the `error` and 
-            frequency attribute, the missing component to the attribute will 
-            raise an error. for instance ``resxy`` for xy component. Default is 
-            ``resxy``. 
-        kind : bool or str 
-            focuses on the tensor output. Note that the tensor is a complex number 
-            of ndarray (nfreq, 2,2 ). If set to``modulus`, the modulus of the complex 
-            tensor should be outputted. If ``real`` or``imag``, it returns only
-            the specific one. Default is ``complex``.
-            
-        kws: dict 
-            Additional keywords arguments from :func:`~.getfullfrequency `. 
-        
-        Returns 
-        -------- 
-        mat2d : np.ndarray(nfreq, nstations) 
-            the matrix of number of frequency and number of Edi-collectes which 
-            correspond to the number of the stations/sites. 
-        
-        Examples 
-        ---------
-        >>> from watex.methods.em import EM 
-        >>> edipath ='data/edis'
-        >>> emObjs= EM().fit(edipath)
-        >>> phyx = EM().make2d ('phaseyx')
-        >>> phyx 
-        ... array([[ 26.42546593,  32.71066454,  30.9222746 ],
-               [ 44.25990541,  40.77911136,  41.0339148 ],
-               ...
-               [ 37.66594686,  33.03375863,  35.75420802],
-               [         nan,          nan,  44.04498791]])
-        >>> phyx.shape 
-        ... (55, 3)
-        >>> # get the real number of the yy componet of tensor z 
-        >>> zyy_r = make2d (ediObjs, 'zyx', kind ='real')
-        ... array([[ 4165.6   ,  8665.64  ,  5285.47  ],
-               [ 7072.81  , 11663.1   ,  6900.33  ],
-               ...
-               [   90.7099,   119.505 ,   122.343 ],
-               [       nan,        nan,    88.0624]])
-        >>> # get the resistivity error of component 'xy'
-        >>> resxy_err = EM.make2d ('resxy_err')
-        >>> resxy_err 
-        ... array([[0.01329037, 0.02942557, 0.0176034 ],
-               [0.0335909 , 0.05238863, 0.03111475],
-               ...
-               [3.33359942, 4.14684926, 4.38562271],
-               [       nan,        nan, 4.35605603]])
-        >>> phyx.shape ,zyy_r.shape, resxy_err.shape  
-        ... ((55, 3), (55, 3), (55, 3))
-        
-        """
-        self.inspect 
-        
-        def fit2dall(objs, attr, comp): 
-            """ Read all ediObjs and replace all missing data by NaN value. 
-            
-            This is useful to let the arrays at each station to  match the length 
-            of the complete frequency rather than shrunking  up some data. The 
-            missing data should be filled by NaN values. 
-            
-            """
-            # use  [getattr( ediObj.Z, f"{attr}")[tuple ( _c.get(comp))... 
-            # where 
-            # #=> slice index for component retreiving purpose 
-            # _c= {
-            #       'xx': [slice (None, len(self.freqs_)), 0 , 0] , 
-            #       'xy': [slice (None, len(self.freqs_)), 0 , 1], 
-            #       'yx': [slice (None, len(self.freqs_)), 1 , 0], 
-            #       'yy': [slice (None, len(self.freqs_)), 1,  1] 
-            # }
-            
-            zl = [getattr( ediObj.Z, f"{attr}")[tuple ( 
-                self.tslicer().get(comp))]
-                  for ediObj in objs ]
-            if name =='z': 
-                if kind =='modulus': 
-                    zl = [ np.abs (v) for v in zl]
-                    zl = [fittensor(self.freqs_, ediObj.Z._freq, v)
-                          for ediObj ,  v  in zip(objs, zl)]
-                if kind in ('real' , 'complex') : 
-                    zr = [fittensor(self.freqs_, ediObj.Z._freq, v.real)
-                          for ediObj ,  v  in zip(objs, zl)]
-                    
-                if kind in ('imag', 'complex'): 
-                    zi= [fittensor(self.freqs_, ediObj.Z._freq, v.imag)
-                          for ediObj ,  v  in zip(objs, zl)]
-                    
-                if kind =='complex': 
-                    zl = [ r + 1j * im for r, im in zip (zr, zi)]
-                    
-                    
-                zl = zl if kind in ('modulus', 'complex') else (
-                    zr if kind =='real' else zi )    
-            else : 
-                zl = [fittensor(self.freqs_, ediObj.Z._freq, v)
-                      for ediObj ,  v  in zip(objs, zl)]
-                
-            # stacked the z values alomx axis=1. 
-            return np.hstack ([ reshape (o, axis=0) for o in zl])
-           
-        # read/assert edis and get the complete frequency     
-        name , m2 = _validate_tensor(out = out , kind = kind, **kws )
-        
-        #==> returns mat2d freq 
-        # if m1 =='_freq': 
-        if name =='_freq': 
-            f2d  = [fittensor(self.freqs_, ediObj.Z._freq, ediObj.Z._freq)
-                  for ediObj in self.ediObjs_
-                  ]
-            return  np.hstack ([ reshape (o, axis=0) for o in f2d])
-        
-        # # get the value for exportation (attribute name and components)
-        mat2d  = fit2dall(objs= self.ediObjs_, attr= name, comp= m2)
-        
-        return mat2d 
- 
-    def getreferencefrequency (
-        self,
-        to_log10: bool =False
-        ): 
-        """ Get the reference frequency from collection Edis objects.
-        
-        The highest frequency with clean data should be selected as the  
-        reference frequency
-        
-        Parameters 
-        ---------- 
-        data: list  of  pycsamt.core.edi.Edi or mtpy.core.edi.Edi objects 
-            Collections of EDI-objects from `pycsamt`_ 
-            
-        to_log10: bool, 
-            outputs the reference frequency into base 10 logarithm in Hz.
-        
-        Returns 
-        -------
-        rf : float 
-            the reference frequency at the clean data in Hz 
-            
-        Examples 
-        ---------
-        >>> from watex.methods.em import EM  
-        >>> edipath ='data/3edis'
-        >>> ref = EM().getreferencefrequency(edipath, to_log10=True)
-        >>> ref 
-        ... 4.845098040014257 # in Hz 
-        
-        References 
-        ----------
-        http://www.zonge.com/legacy/PDF_DatPro/Astatic.pdf
-        
-        """
-        self.inspect 
-        self.freqs_= self.getfullfrequency ()
-        # fit z and find all missing data from complete frequency f 
-        # we take only the component xy for fitting.
-
-        zxy = [fittensor(self.freqs_, ediObj.Z._freq, ediObj.Z.z[:, 0, 1].real)
-              for ediObj in self.ediObjs_
-              ]
-        # stacked the z values alomx axis=1. 
-        arr2d = np.hstack ([ reshape (o, axis=0) for o in zxy])
-
-            
-        ix_nan = reshape (np.argwhere(np.isnan(arr2d).any(axis =1) ))
-            # create bool array and mask the row of NaN 
-        mask = np.full_like (self.freqs_, fill_value = True , dtype=bool)
-        mask[[*ix_nan] ] = False 
-        # get the reference frequency and index 
-        return  self.freqs_ [mask].max() if not to_log10 else np.log10(
-            self.freqs_ [mask].max())
-    
-    def _exportedi (self, ediObj: EDIO)-> "EDIO" :
-        """Isolated part for validate EDI for multiple EDI exports 
-        (:meth:`exportedis`). 
-        """
-        try : 
-            ediObj = self.is_valid(ediObj ) 
-        except : 
-            if isinstance (ediObj, str):
-                ediObj = Edi().fit(ediObj )
-                
-            if hasattr (ediObj, '__iter__'): 
-                ediObj = ediObj[0]
-                if  _assert_z_or_edi_objs(ediObj )!='EDI' :
-                    raise EDIError("Obj {ediObj!r} is not an EDI-object.")
-        return ediObj 
-       
-    def exportedis(
-        self, 
-        ediObjs: List [EDIO], 
-        new_Z: List [ZO], 
-        savepath = None, 
-        **kws 
-        ): 
-        """Export EDI files from multiples EDI or z objects
-        
-        Export new EDI file from the former object with  a given new  
-        impedance tensors. The export is assumed a new output EDI 
-        resulting from multiples corrections applications.
-        
-        Parameters 
-        -----------
-        ediObjs: list of string  :class:`watex.edi.Edi` 
-            Full path to Edi file/object or object from class:`EM` objects. 
-  
-        new_Z: list of ndarray (nfreq, 2, 2) 
-            A collection of Ndarray of impedance tensors Z. 
-            The tensor Z is 3D array composed of number of frequency 
-            `nfreq`and four components (``xx``, ``xy``, ``yx``,
-            and ``yy``) in 2X2 matrices. The  tensor Z is a complex number. 
-            
-        savepath:str, Optional 
-           Path to save a new EDI file. If ``None``, outputs to `_outputEDI_`
-           folder.
-           
-        Returns 
-        --------
-         ediObj from watex.edi.Edi 
-         
-        See Also
-        ---------
-        exportedi: 
-            Export single EDI from
-            
-        """
-        ediObjs = is_iterable(
-            ediObjs , 
-            exclude_string =True , 
-            transform =True 
-            )
-        new_Z = is_iterable(
-            new_Z , 
-            exclude_string =True , 
-            transform =True 
-            )
-        
-        for e, z  in zip (ediObjs, new_Z ): 
-            e= self._exportedi(e) 
-            e.write_new_edifile( 
-                new_Z=z,
-                savepath = savepath , 
-                **kws
-                )
-            
-    def tslicer ( 
-        self,  
-        freqs= None, 
-        z= None, 
-        component ='xy'
-        ): 
-        """Returns tensor 2d from components 
-        
-        Parameters 
-        -----------
-        freqs: arraylike 
-           full frequency that composed the tensor. If ``None``, use the 
-           components in 
-        Z: ArrayLike 3D 
-           Tensor is composed of 3D array of shape (n_freqs, 2, 2) 
-        component: str, 
-          components along side to retrieve . Can be ['xx'|'xy'|'yx'|'yy']
-          
-        .. versionadded:: v0.2.0 
-        
-        Returns 
-        ---------
-        z or slice: Arralike 2D tensor, or dict 
-           Returns 2D tensor or dictionnary of components index slicers. 
-           
-        """
-        # set component slices into a dict
-        freqs = freqs if freqs is not None else  self.freqs_ 
-        
-        c = {
-              'xx': [slice (None, len(freqs)), 0 , 0] , 
-              'xy': [slice (None, len(freqs)), 0 , 1], 
-              'yx': [slice (None, len(freqs)), 1 , 0], 
-              'yy': [slice (None, len(freqs)), 1,  1] 
-        }
-        
-        return  z [tuple (c.get(component))] if z is not None else c 
-       
-    def _set_zc_updated_attr (self, new_edi=None, new_z=None, new_freqs =None, 
-                              update_z = True, freqslist =None ): 
-        """ Update Impedance tensor after applying some transformations
-        on the data. """
-        isset_new_f =False
-        for name, value in zip ( 
-                ( 'new_ediObjs_', 'new_freqs_', 'new_Z_',),
-                ( new_edi, new_freqs, new_z )): 
-            
-            setattr ( self, name, value )  
-            
-        if update_z : 
-            ediObjs=[]
-            for ediObj, Zn in zip ( self.ediObjs_, self.new_Z_) :
-                ediObj.Z =  Zn 
-                ediObjs.append (ediObj)
-            self.ediObjs_ = np.array (ediObjs) 
-            # Sometimes, Z is updated using impedance at 
-            # each station.
-            if new_freqs is not None: 
-                self.freqs_ = new_freqs 
-                isset_new_f=True 
-           
-        if freqslist is not None: 
-            setattr (self, '_freqslist_', freqslist ) 
-            if not isset_new_f:
-                # take the frequency at the maximum index
-                self.freqs_= freqslist [ 
-                    np.argmax ([ len(f) for f in freqslist])]
-        
-    @staticmethod 
-    def get_z_from( edi_obj_list, /, ): 
-        """ Get z object from Edi object. 
-        Parameters 
-        -----------
-        z_or_edis_obj_list: list of :class:`watex.edi.Edi` or \
-            :class:`watex.externals.z.Z` 
-            A collection of EDI- or Impedances tensors objects. 
-            
-        .. versionadded:: v0.1.9 
-        
-        Returns
-        --------
-        Z: list of :class:`watex.externals.z.Z`
-           List of impedance tensor Objects. 
-          
-        """
-        obj_type  = _assert_z_or_edi_objs (edi_obj_list)
-        return   edi_obj_list  if obj_type =='Z' else [
-            edi_obj_list[i].Z for i in range (len( edi_obj_list)  )]   
-    
-    def __repr__(self):
-        """ Pretty format for programmer guidance following the API... """
-        t= ("survey_name", 'verbose', 'edinames')
-        values = [getattr(self, k) if k!='edinames' else shrunkformat(
-            getattr(self, k) , chunksize =3 )for k in t ] 
-        outm = ( '<{!r}:' + ', '.join(
-            [f"{k}={v!r}" for k, v in zip (t, values)]) + '>' 
-            ) 
-        return  outm.format(self.__class__.__name__)
-
-    def __getattr__(self, name):
-        rv = smart_strobj_recognition(name, self.__dict__, deep =True)
-        appender  = "" if rv is None else f'. Do you mean {rv!r}'
-        
-        raise AttributeError (
-            f'{self.__class__.__name__!r} object has no attribute {name!r}'
-            f'{appender}{"" if rv is None else "?"}'
-            )
-        
-#XXXTODO    
-class _zupdate(EM): 
-    """ A decorator for impedance tensor updating. 
-    
-    Update a Z object from each EDI object composing the collection objects 
-    and output a new EDI-files if `option` is set to ``write``. 
-    
-    Parameters 
-    ------------
-    
-    option: str , default='write'
-        kind of action to perform with new Z collection.
-        When `option` is set to ``write``. The new EDI -files are exported.
-        Any other values should return only the updated impedance tensors.
-        
-    edi_prefix: str, default ='new_' 
-       name to use to prefix all the new edi-files for exporting. 
-       
-    Returns 
-    --------
-    Z |None : A collection of  :class:`watex.externals.z.Z` impedance tensor 
-        objects. None if `option` is to ``write``. 
-        
-    """
-    
-    def __init__(self, option: str = 'write', edi_prefix ='new_'): 
-        self.option = str(option).lower()
-        self.edi_prefix = edi_prefix 
-    
-    def __call__ (self, func:F):
-        
-        @functools.wraps (func)
-        def new_func ( *args, **kws): 
-            """ Wrapper  to make new Z. The updated Z is a collection
-            object from ':class:`pycsamt.core.z.Z` """
-            
-            O, kwargs = func (*args, **kws)
-            
-            ediObjs= O.new_ediObjs_# Get new EDIobjs
-            # freq=O.new_freqs_# get frequency 
-            z_dict= O.new_Z_ # Get znew 
-            
-            # pop the option argument if user provides it 
-            # option = kwargs.pop('option', None)
-            rotate = kwargs.pop ('rotate', 0. ) 
-            ediO= kwargs.pop('ediObjs', None )
-   
-            # create an empty array to collect each new Z object 
-            if isinstance (z_dict, dict ): 
-                
-                Zc = self.update_z_dict ( 
-                    z_dict, new_ediobjs = ediObjs,  
-                    rotate =rotate , 
-                    zobj=O, 
-                    )
-            else : 
-                # write corrected EDis with no loops 
-                Zc = z_dict 
-                
-            if self.option in ('write', 'true') :
-                objtype = _assert_z_or_edi_objs(ediObjs)
-                if objtype =='Z'and ediO is None:
-                    raise EMError ("Missing EDI-objects. Z object only cannot"
-                                   " be exported. Provide the EDI-objects as"
-                                   " a keyword argument `ediObjs` to collect"
-                                   " the metadata of the site <Head-Infos-"
-                                   " Measurement...> for rewritting. It does "
-                                   " not alter the new corrected or"
-                                   " interpolated Z.")
-                
-                ediO = ediObjs if objtype=='EDI'else ediO
-                ediO = is_iterable(
-                    ediO , 
-                    exclude_string =True, 
-                    transform =True 
-                    )
-                assert len(ediO) ==len(Zc), (
-                    "EDI-objects and Z collection must be consistent."
-                    f" Got {len(ediO)} and {len(Zc)}.")
-                
-                kwargs.__setitem__ (
-                    'prefix_edi', '' if self.edi_prefix is None
-                    else self.edi_prefix)
-                
-                self.exportedis(
-                    ediObjs=ediO, 
-                    new_Z=Zc, 
-                    **kwargs
-                    ) 
-            return O if self.option !='write' else None 
-          
-        return new_func 
-    
-    @staticmethod
-    def update_z_dict (
-        z_dict, 
-        new_ediobjs =None,  
-        freqslist =None, 
-        rotate=0.,
-        zobj=None,
-        ): 
-        """ Update Z  from dictionnary"""
-        if ( 
-                freqslist is None 
-                and new_ediobjs is None
-                ): 
-            raise FrequencyError("Frequency cannot be alonge for updating Z" 
-                                 " using dictionnary.")
-        # # rather than using ediObjs 
-        # which could be None if the idea 
-        # is just to correct the tensor z
-        # therefor fetch the shape [1] of a random 
-        # components which correspond 
-        # to the number of stations of collected EDI 
-        nsites = list( z_dict.values())[0].shape [1 ] 
-        Zc = np.empty((nsites, ), dtype = object )
-
-        # Get the fequency list from ediObjs 
-        if freqslist is None and new_ediobjs is None: 
-            raise FrequencyError(
-                "Frequency of each station need to be supplied."
-                                 )
-        # use the freslist attributes 
-        if (
-                zobj is not None 
-                and hasattr ( zobj, "_freqslist_")
-                ): 
-            freqslist = getattr (zobj,'_freqslist_')
-        #  repeat freq to a list     
-        elif freqslist is not None: 
-            if hasattr (freqslist , '__array__'): 
-                freqslist = [ freqslist for _ in range ( nsites )]
-
-            elif isinstance ( freqslist, list ): 
-                # check whether number of frequency equal to the site 
-                assert len( freqslist) ==nsites, (
-                    "Frequencies list must be consistent with the number of" 
-                    f" of stations. Expect {nsites}, got {len( freqslist)}")
-        
-        elif new_ediobjs is not None: 
-            freqslist = list( map (lambda  o: o.Z._freq , new_ediobjs)) 
-
-        for kk in range  (nsites):
-            # create a new Z object for each Edi
-            Z= _zupdate._make_zObj(
-                kk, 
-                # get frequency for at each sites #freq,
-                freq= freqslist[kk],  
-                z_dict = z_dict , 
-                rotate= rotate, 
-                )
-            
-            Zc[kk] =Z
-            
-        return Zc 
-             
-    @staticmethod
-    def _make_zObj (
-        kk: int ,
-        *, 
-        freq: ArrayLike[DType[float]], 
-        z_dict: Dict[str, NDArray[DType[complex]]], 
-        rotate=0.
-        )-> NDArray[DType[complex]]: 
-        """ Make new Z object from frequency and dict tensor component Z. 
-        
-        :param kk: int 
-            index of routine to retrieve the tensor data. It may correspond of 
-            the station index. 
-        :param freq: array-like 
-            full frequency of component 
-        :param z_dict: dict, 
-            dictionnary of all tensor component.
-        :param rotate: float, 
-          Angle to rotate the impedance tensor accordingly. 
-
-        """
-   
-        Z = EMz(
-            z_array=np.zeros((len(freq ), 2, 2),dtype='complex'),
-            z_err_array=np.zeros((len(freq), 2, 2)),
-            freq=freq 
-            )
-        
-        zxx = z_dict.get('zxx') 
-        zxy = z_dict.get('zxy') 
-        zyx = z_dict.get('zyx') 
-        zyy = z_dict.get('zyy') 
-        # dont raise any error if the component 
-        # does not exist.
-        
-        if zxx is not None: 
-            Z._z[:, 0,  0] = reshape (zxx[:, kk], 1) 
-        if zxy is not None: 
-            Z._z[:, 0,  1] = reshape (zxy[:, kk], 1)
-        if zyx is  not None: 
-            Z._z[:, 1,  0] = reshape (zyx[:, kk], 1) 
-        if zyy is not None: 
-            Z._z[:, 1,  1] = reshape (zyy[:, kk], 1)
-            
-        # set the z_err 
-        zxx_err = z_dict.get('zxx_err') 
-        zxy_err = z_dict.get('zxy_err') 
-        zyx_err = z_dict.get('zyx_err') 
-        zyy_err = z_dict.get('zyy_err') 
-        
-        # Not discard the error imaginary part. 
-        # take the absolute instead.
-        if zxx_err is not None: 
-            Z._z_err[:, 0,  0] = reshape (np.abs (zxx_err[:, kk]), 1) 
-        if zxy_err is not None: 
-            Z._z_err[:, 0,  1] = reshape (np.abs(zxy_err[:, kk]), 1)
-        if zyx_err is not None: 
-            Z._z_err[:, 1,  0] = reshape (np.abs(zyx_err[:, kk]), 1) 
-        if zyy_err is not None: 
-            Z._z_err[:, 1,  1] = reshape (np.abs(zyy_err[:, kk]), 1)
-            
-        Z.rotate(rotate ) # rotate angle if given 
-        Z.compute_resistivity_phase(
-            z_array = Z._z , z_err_array = Z._z_err, freq = freq )
-
-        return Z
-    
-    @staticmethod 
-    def update (z_or_edis, /,  ufunc , args =(), rotate =None , **kws  ): 
-        """ Update 3D tensors with universal functions applied to all 
-        components """
-        objtype = _assert_z_or_edi_objs(z_or_edis ) 
-        if objtype =='EDI': 
-            zobjs =np.array (list(map(lambda o: o.Z, z_or_edis)) ,
-                              dtype =object)
-        else: zobjs = z_or_edis
-        # --> make a new Z objects 
-        # make a new object 
-        new_zObjs =np.zeros_like (zobjs, dtype =object )
-        for kk , Z in enumerate ( zobjs ): 
-            new_Z = EMz(z_array=np.zeros((len(Z._freq), 2, 2),dtype='complex'),
-                        z_err_array=np.zeros((len(Z._freq), 2, 2)),
-                    freq=Z._freq)
-            for ii in range(2):
-                for jj in range(2):
-                    # need to look out for zeros in the impedance
-                    # get the indicies of non-zero components
-                    nz_index = np.nonzero(Z.z[:, ii, jj])
-                    if len(nz_index[0]) == 0:
-                        continue
-                    
-                    # get the frequencies of non-zero components
-                    # f = Z.freq[nz_index]
-
-                    # # get frequencies to interpolate on to, making sure the
-                    # # bounds are with in non-zero components
-                    # new_nz_index = np.where((new_freq_array >= f.min()) & 
-                    #                         (new_freq_array <= f.max()))[0]
-                    # new_f = new_freq_array[new_nz_index]
-                    
-                    # get the non_zeros components and interpolate 
-                    # frequency to recover the component in dead-band frequencies 
-                    # Use the whole edi
-                    with np.errstate(all='ignore'):
-                        zfreq = Z._freq
-                        #Since z is an imaginary part . Get the absolue a
-                        # and convert back latter to imaginary part. 
-                        # --resistivity 
-                        zv_res=  reshape(Z.resistivity[nz_index, ii, jj])  
-                        # then apply function 
-                        zv_res = ufunc  ( zv_res, *args, **kws ) 
-                        
-                        #---phase 
-                        zv_phase = reshape(Z.phase[nz_index, ii, jj])  
-                        zv_phase = ufunc  (zv_phase,  *args, **kws ) 
-                        #---error 
-                        #zerr_v = reshape(Z.z_err[nz_index, ii, jj]) 
-
-                    # # Use the new dimension of the z and slice z according 
-                    # # the buffer range. make the new index start at 0. 
-                    new_Z.resistivity[nz_index, ii, jj] = reshape (zv_res , 1) 
-                    new_Z.phase[nz_index, ii, jj] = reshape (zv_phase, 1) 
-                    new_Z.z_err[nz_index, ii, jj] = Z.z_err[nz_index, ii, jj]
-                    
-                    # compute z as imag and real 
-                    
-                    new_Z.z [nz_index, ii, jj] = reshape ( rhophi2z(
-                        rho = zv_res, phi = zv_phase, freq= zfreq), 1) 
-            # compute resistivity and phase for new Z object
-            if rotate: 
-                new_Z.rotate ( rotate )
-            else : 
-                new_Z.compute_resistivity_phase()
-                
-            new_zObjs[kk] = new_Z 
-            
-        return new_zObjs
- 
-class EMAPProcess(EM) :
-    """ Base processing of :term:`EMAP` data. 
-    
-    Fast process of EMAP ( for short periods). Tools are used for data 
-    sanitizing, removing noises and filtering. 
-    
-    Parameters 
-    ----------
-    data: Path-like object or list  of  :class:watex.edi.Edi` or \
-        `pycsamt.core.edi.Edi` objects 
-        Collections of EDI-objects 
-    
-    freqs: array-like, shape (N)
-        Frequency array. It should be the complete frequency used during the 
-        survey area. It can be get using the :func:`getfullfrequency ` 
-        No need if ediObjs is provided. 
-        
-    window_size : int
-        the length of the window. Must be greater than 1 and preferably
-        an odd integer number. Default is ``5``
-        
-    component: str 
-       field tensors direction. It can be ``xx``, ``xy``,``yx``, ``yy``. If 
-       `arr2d`` is provided, no need to give an argument. It become useful 
-       when a collection of EDI-objects is provided. If don't specify, the 
-       resistivity and phase value at component `xy` should be fetched for 
-       correction by default. Change the component value to get the appropriate 
-       data for correction. Default is ``xy``.
-       
-    mode: str 
-        mode of the border trimming. Should be 'valid' or 'same'.'valid' is used 
-        for regular trimimg whereas the 'same' is used for appending the first
-        and last value of resistivity. Any other argument except 'valid' should 
-        be considered as 'same' argument. Default is ``same``.     
-       
-    method: str, default ``slinear``
-        Interpolation technique to use. Can also be ``nearest``. Refer to 
-        the documentation of :func:`~.interpolate2d`. 
-        
-    out : str 
-        Value to export. Can be ``sfactor``, ``tensor`` for corrections factor 
-        and impedance tensor. Any other values will export the static corrected  
-        resistivity. 
-        
-    c : int, 
-        A window-width expansion factor that must be input to the filter 
-        adaptation process to control the roll-off characteristics
-        of the applied Hanning window. It is recommended to select `c` between 
-        ``1``  and ``4``.  Default is ``2``. 
-
-    Examples 
-    --------
-    >>> import matplotlib.pyplot as plt 
-    >>> from watex.methods.em import Processing 
-    >>> edipath = 'data/edis'
-    >>> p = Processing().fit(edipath) 
-    >>> p.window_size =2 
-    >>> p.component ='yx'
-    >>> rc= p.tma()
-    >>> # get the resistivy value of the third frequency  at all stations 
-    >>> p.res2d_[3, :]  
-    ... array([ 447.05423001, 1016.54352954, 1415.90992189,  536.54293994,
-           1307.84456036,   65.44806698,   86.66817791,  241.76592273,
-           ...
-            248.29077039,  247.71452712,   17.03888414])
-    >>>  # get the resistivity value corrected at the third frequency 
-    >>> rc [3, :]
-    ... array([ 447.05423001,  763.92416768,  929.33837349,  881.49992091,
-            404.93382163,  190.58264151,  160.71917654,  163.30034875,
-            394.2727092 ,  679.71542811,  953.2796567 , 1212.42883944,
-            ...
-            164.58282866,   96.60082159,   17.03888414])
-    >>> plt.semilogy (np.arange (p.res2d_.shape[1] ), p.res2d_[3, :], '--',
-                      np.arange (p.res2d_.shape[1] ), rc[3, :], 'ok--')
- 
-    References 
-    -----------
-    .. [1] http://www.zonge.com/legacy/PDF_DatPro/Astatic.pdf
-        
-    """
-    
-    def __init__(
-        self,
-        window_size:int =5, 
-        component:str ='xy', 
-        mode: str ='same', 
-        method:str ='slinear', 
-        out:str  ='srho', 
-        c: int =2, 
-        **kws
-        ): 
-        super().__init__(**kws)
-        
-        self._logging= watexlog.get_watex_logger(self.__class__.__name__)
-        self.window_size=window_size 
-        self.component=component 
-        self.mode=mode 
-        self.method=method 
-        self.out=out 
-        self.c=c
-        
-
-    def tma (
-        self,
-        smooth: bool = True, 
-        drop_outliers:bool = True, 
-        return_phi:bool =False, 
-    ) :
-        
-        """ A trimmed-moving-average filter to estimate average apparent
-        resistivities at a single static-correction-reference frequency. 
-        
-        The TMA filter option estimates near-surface resistivities by averaging
-        apparent resistivities along line at the selected static-correction 
-        reference frequency. The highest frequency with clean data should be 
-        selected as the reference frequency.
-        
-        Parameters 
-        ----------
-        smooth: bool, default=True, 
-           Smooth the tensor data along the frequencies. 
-        
-        drop_outliers: bool, default=True 
-           Suppress outliers in the data when smoothing data along 
-           the frequencies axis. Note that `drop_outliers` does not take 
-           effect if `smooth` is ``False``. 
-           
-        return_phi: bool, default=False, 
-           return corrected phase in degrees. Mostly the phase does not need 
-           to correct since it is not affected by the static shift effect. 
-           However, it can be as smooth phase curve when ``smooth=True``
-      
-        .. versionadded:: 0.2.1 
-           Polish the tensor data along the frequency axis remove noises 
-           and deal with the static shift effect when interferences noises 
-           are strong enough. 
-        
-        Returns 
-        -------
-        rc: np.ndarray, shape  (N, M)
-            EMAP apparent  resistivity static shift corrected or static 
-            correction factor or impedance tensor.
-            
-        rc, phi_c: Tuple of shape (N, N) 
-           EMAP apparent resistivity and phase corrected. 
-
-        Example
-        --------
-        >>> import watex as wx
-        >>> import matplotlib.pyplot as plt 
-        >>> edi_data = wx.fetch_data ('edis', as_frame =True, key ='edi')
-        >>> p = wx.EMProcessing (out='z').fit(edi_data.edi) 
-        >>> z_corrected = p.tma () # output z in complex dtype 
-        >>> plt.plot (np.arange (len(p.ediObjs_)) , np.abs( 
-            [ ediobj.Z.z[:, 0, 1][7]  for ediobj in p.ediObjs_]) , '-ok',
-            np.arange(len(p.ediObjs_)), np.abs( z_corrected[7,: ]) , 'or-')
-        
-        References 
-        -----------
-        .. [1] http://www.zonge.com/legacy/PDF_DatPro/Astatic.pdf
-        
-        """
-        self.inspect
-        # assert filter arguments 
-        self.res2d_ , self.phs2d_ , self.freqs_, self.c, self.window_size, \
-            self.component, self.out = self._make2dblobs ()
- 
-        #  interpolate resistivity and phases 
-        self.phs2d_= interpolate2d(
-            self.phs2d_, method =self.method)
-        self.res2d_= interpolate2d(
-            self.res2d_, method =self.method)
-        # get the index of the reference frequency  and collect 
-        # the resistivity and phase at that frequency 
-        ix_rf = int(reshape (np.argwhere (self.freqs_==self.refreq_)))  
-
-        # normalize log frequency and take the normalize ref freq 
-        norm_f = (np.log10(self.freqs_) / np.linalg.norm(
-            np.log10(self.freqs_)))
-        # compute the slope at each normalize frequency 
-        slope2d = np.arctan( (np.deg2rad(self.phs2d_) / (
-            np.pi /4 )) -1 ) / (np.pi /2 )
-        log_rho2d = np.log10 (self.res2d_) + norm_f[:, None] * slope2d 
-        # extrapolate up 
-        # replace the up frequency thin the index of rf by interpolating up 
-        log_rho2d [:ix_rf, :] = np.log10 (
-            self.res2d_[:ix_rf, : ]) + np.log10(
-                np.sqrt(2)) * slope2d[:ix_rf, :]
-        
-        # make an array of weight factor wf 
-        wf = np.zeros_like(log_rho2d) # average logj 
-        # For each station collect a group of window-size log(rj ), 
-        # #i.e. for window size =5 station index j, i = j-2 to j+2. 
-        half_window = self.window_size //2 
-        for ii in range(log_rho2d.shape[1]):
-            
-            if ii ==0 or ii ==log_rho2d.shape[1] -1: 
-                w = (log_rho2d[ :, :ii + half_window +1] 
-                     if  ii - half_window < 0 else 
-                     log_rho2d[:, ii-half_window:] 
-                     ) if self.mode =='valid' else log_rho2d[:, ii][:, None]
-      
-            elif ii - half_window < 0: 
-                w= log_rho2d[ :, :ii + half_window +1]
-                
-            elif ii + half_window +1 > log_rho2d.shape[1]: 
-                w= log_rho2d[:, ii-half_window:]
-    
-            else : 
-                # Discard the lowest and highest valued log(rj ) 
-                # from the group of five and average the remaining
-                # three => avg_logj.
-                w= log_rho2d[:, ii-half_window : half_window + ii + 1 ]
-                try : 
-                    ls = [ np.delete (w[ii, :] , np.where (
-                        np.logical_or(w[ii, :] ==w[ii, :].max(),
-                                      w[ii, :] ==w[ii, :].min())
-                        )) for ii in range (len(w))]
-                    
-                    w = np.vstack (ls)
-                except : 
-                    # in the case the ls has some array with different length 
-                    # do the average manually and set as an array of axis 1.  
-                    ls = [np.sum(w[ii, :])/ len(w[ii, :]
-                                                ) for ii in range(len(w))]
-                    w = np.array(ls)[:, None] # make axis = 1
-                
-            wf[:, ii] = np.average (w, axis = 1)
-            
-        # compute the correction factor cf
-        cf = np.power(10, wf, dtype =float)/ np. power(10, log_rho2d) 
-        
-        rc = self.res2d_ * cf
-        if smooth: 
-            rc = smoothing( rc , 
-                           drop_outliers = drop_outliers, 
-                           # block moving average `ma` 
-                           # trick to True to prevent changes 
-                           # in smoothing function
-                           ma =True   
-                           )
-            # force resistivity to be positive 
-            # after smoothing if exists 
-            if (rc < 0).any(): 
-                rc = np.abs (rc )
-        # applied correction factor 
-        # to phase 
-        phc = self.phs2d_ * cf 
-        if self.out =='z': 
-            # rc = rhoa2z(rc, self.phs2d_, self.freqs_)
-            rc = rhophi2z(rc, phc, self.freqs_)
-            
-        if smooth: 
-            phc = smoothing (phc , drop_outliers = drop_outliers 
-                             )    
-        return rc  if not return_phi else (rc, phc ) 
-
-    def _make2dblobs (
-        self, 
-        ): 
-        """ Asserts argument of |EMAP| filter and returns useful arguments.
- 
-        :note: created to collect argument of EMAP filters. Refer to functions 
-        :func:`~.tma`, :func:`~.flma` and :func:`~.ama` documentation. 
-        """
-
-        self.component= str(self.component).lower().strip() 
-        self.out= str(self.out).lower().strip() 
-        
-        try : 
-            self.c = int (self.c) 
-        except : 
-            raise TypeError(
-                f'Expect an integer value not {type(self.c).__name__!r}')
-        
-        if self.out.find ('factor') >= 0 or self.out =='sf': 
-            self.out ='sf'
-        elif self.out in ('z', 'impedance', 'tensor'): self.out ='z'
-        
-        if self.component not in ('xx', 'xy', 'yx', 'yy'): 
-            raise ValueError(f"Unacceptable component {self.component!r}. "
-                             "Expect 'xx', 'xy', 'yx' or 'yy'")
-        
-        self.res2d_= self.make2d(out=f'res{self.component}')
-        self.phs2d_ = self.make2d(out=f'phase{self.component}')
-        
-            
-        if len(self.res2d_) != len(self.freqs_): 
-            raise ValueError ("Resistivity and frequency arrays must have a same"
-                          f" length. But {len(self.res2d_)} & {len(self.freqs_)}"
-                          " were given")
-        if len(self.res2d_) != len(self.phs2d_): 
-            raise ValueError ("Resistivity and phase must have the same length."
-                              f" But {len(self.res2d_)} & {len(self.phs2d_)} "
-                              "were given.")
-        try : 
-            self.window_size = int(self.window_size)
-        except ValueError : 
-            raise ValueError (
-                'Could not convert {type(self.window_size).__name__!r} '
-                 'to integer: {self.window_size!r}')
-     
-        self.res2d_ = np.array (self.res2d_)
-        if self.window_size > self.res2d_.shape [1]:
-            raise ValueError ("window size might not be less than"
-                              f" {str(self.res2d_.shape [1])!r}")
-        
-        return (self.res2d_ , self.phs2d_ , self.freqs_, self.c,
-                self.window_size, self.component, self.out) 
-
-
-            
-    def ama (
-        self, 
-        smooth:bool =True, 
-        drop_outliers:bool=True, 
-        return_phi: bool=False, 
-        ):
-        """ 
-        Use an adaptive-moving-average filter to estimate average apparent 
-        resistivities at a single static-correction-reference frequency.. 
-        
-        The AMA filter estimates static-corrected apparent resistivities at a 
-        single reference frequency by calculating a profile of average impedances 
-        along the length of the line. Sounding curves are then shifted so that they
-        intersect the averaged profile. 
-        
-        Parameters 
-        ----------
-        smooth: bool, default=True, 
-           Smooth the tensor data along the frequencies. 
-        
-        drop_outliers: bool, default=True 
-           Suppress outliers in the data when smoothing data along 
-           the frequencies axis. Note that `drop_outliers` does not take 
-           effect if `smooth` is ``False``.
-           
-        return_phi: bool, default=False, 
-           return corrected phase. Mostly the phase does not need to correct 
-           since it is not affected by the static shift effect. However, it 
-           can be as smooth phase curve when ``smooth=True``
-          
-        .. versionadded:: 0.2.1 
-           Polish the tensor data along the frequency axis remove noises 
-           and deal with the static shift effect when interferences noises 
-           are strong enough. 
-            
-        Returns 
-        -------
-        rc: np.ndarray, shape  (N, M)
-            EMAP apparent  resistivity static shift corrected or static 
-            correction factor or impedance tensor.
-            
-        rc, phi_c: Tuple of shape (N, N) 
-           EMAP apparent resistivity and phase corrected. 
-            
-        Example
-        --------
-        >>> import watex as wx
-        >>> import matplotlib.pyplot as plt 
-        >>> edi_data = wx.fetch_data ('edis', as_frame =True, key ='edi')
-        >>> p = wx.EMProcessing (out='z').fit(edi_data.edi) 
-        >>> z_corrected = p.ama () # output z in complex dtype 
-        >>> plt.plot (np.arange (len(p.ediObjs_)) , np.abs( 
-            [ ediobj.Z.z[:, 0, 1][7]  for ediobj in p.ediObjs_]) , '-ok',
-            np.arange(len(p.ediObjs_)), np.abs( z_corrected[7,: ]) , 'or-')
-        
-        References 
-        -----------
-        .. [1] http://www.zonge.com/legacy/PDF_DatPro/Astatic.pdf
-        .. [2] Torres-Verdin and Bostick, 1992,  Principles of spatial surface 
-            electric field filtering in magnetotellurics: electromagnetic array profiling
-            (EMAP), Geophysics, v57, p603-622.https://doi.org/10.1190/1.2400625
-            
-        """
-        self.inspect 
-
-        # assert filter arguments 
-        self.res2d_ , self.phs2d_ , self.freqs_, self.c, self.window_size, \
-            self.component, self.out = self._make2dblobs ()
-        #  interpolate resistivity and phases 
-        self.phs2d_= interpolate2d(self.phs2d_, method =self.method)
-        self.res2d_= interpolate2d(self.res2d_, method =self.method,)
-        
-        # convert app. resistivity and impedance phase  to 
-        # impedance values, Zj, for each station
-        omega0 = 2 * np.pi * self.freqs_
-        zj = np.sqrt(self.res2d_ * omega0[:, None] * mu0 ) * (np.cos (
-            np.deg2rad(self.phs2d_)) + 1j * np.sin(np.deg2rad(self.phs2d_)))
-        
-        # compute the weight factor for convoluting 
-        # L = dipole length = L : 1 is fixed dipole -length 
-        w = np.array([betaj (xj = ii, L= 1 , W= self.window_size) 
-                      for ii in range(self.window_size)])
-        #print(w)
-        zjr = np.zeros_like(self.res2d_) 
-        zji = zjr.copy()
-        # xxxxxxxxxxxxxxxxxxxxxxx
-        # do the same for the phase 
-        phase_c = np.zeros_like(self.phs2d_) 
-        
-        for ii in range (len(zj)): 
-            w_exp = [ k * self.window_size for k in range(1, self.c +1 )]
-            zcr=list(); zci = list()
-            
-            #xxxxxxxxxxx
-            phi = list() 
-            # compute Zk(xk, w) iteratively
-            # with adpatavive W expanded to 1 to c 
-            for wind_k  in w_exp : 
-                w= np.array([betaj (xj = jj, L= 1, W= wind_k
-                                    ) for jj in range(wind_k)
-                             ])
-                # block mode to same to keep the same dimensions
-                zcr.append(np.convolve(zj[ii, :].real, w[::-1], 'same'))
-                zci.append(np.convolve(zj[ii, :].imag, w[::-1], 'same'))
-                
-                #xxxxxx
-                phi.append(np.convolve(self.phs2d_[ii, :], w[::-1], 'same'))
-            # and take the average 
-            try : 
-                
-                zjr [ii, :] = np.average (np.vstack (zcr), axis = 0)
-                zji[ii, :] = np.average (np.vstack (zci), axis = 0)
-                
-                #xxxxxxxxxxxx
-                phase_c[ii, :]= np.average (np.vstack (phi), axis = 0)
-            except : 
-                # when  array dimensions is out of the concatenation 
-                # then shrunk it to match exactly the first array 
-                # thick append when window width is higher and the number of 
-                # the station 
-                shr_zrc = [ ar [: len(zcr[0])] for ar in zcr ]
-                shr_zrci = [ ar [: len(zci[0])] for ar in zci ]
-                zjr [ii, :] = np.average (np.vstack (shr_zrc), axis = 0)
-                zji[ii, :] = np.average (np.vstack (shr_zrci), axis = 0)
-     
-                #xxxxxxxxxxxxxxxxxxx
-                phs_zrc = [ ar [: len(phi[0])] for ar in phi ]
-                phase_c [ii, :]= np.average (np.vstack (phs_zrc), axis = 0)
-                    
-        zjc = zjr + 1j * zji 
-        rc = z2rhoa(zjc, self.freqs_) 
-        if smooth: 
-            # block moving average `ma` trick to True 
-            # and force resistivity value to be positive 
-            rc = smoothing( rc , 
-                           drop_outliers = drop_outliers, 
-                           ma =True , 
-                           )
-            if (rc < 0).any(): 
-                rc = np.abs (rc )
-
-        if self.mode =='same': 
-            rc[:, 0] = self.res2d_[:, 0]
-            # zjc[:, 0] = zj [:, 0]
-            
-        if self.out =='z': 
-            # recompute z with the corrected phase
-            rc = rhophi2z(rc, phi= phase_c, freq= self.freqs_)
-            
-        if smooth : 
-            phase_c = smoothing ( phase_c, drop_outliers= drop_outliers )
-            
-        return  rc if not return_phi else ( rc, phase_c )
-
-    def flma (
-        self, 
-        smooth:bool=True, 
-        drop_outliers:bool=True, 
-        return_phi:bool=False 
-        ) :
-        """ A fixed-length-moving-average filter to estimate average apparent
-        resistivities at a single static-correction-reference frequency. 
-        
-        The FLMA filter estimates static-corrected apparent resistivities at a 
-        single reference frequency by calculating a profile of average impedances 
-        along the length of the line. Sounding curves are then shifted so that they
-        intersect the averaged profile. 
-        
-        Parameters 
-        ----------
-        smooth: bool, default=True, 
-           Smooth the tensor data along the frequencies. 
-        
-        drop_outliers: bool, default=True 
-           Suppress outliers in the data when smoothing data along 
-           the frequencies axis. Note that `drop_outliers` does not take 
-           effect if `smooth` is ``False``. 
-        
-        return_phi: bool, default=False, 
-           return corrected phase in degrees. Mostly the phase does not need 
-           to correct since it is not affected by the static shift effect.
-           However, it can be as smooth phase curve when ``smooth=True``
-           
-        .. versionadded:: 0.2.1 
-           Polish the tensor data along the frequency axis remove noises 
-           and deal with the static shift effect when interferences noises 
-           are strong enough. 
-   
-        Returns 
-        -------
-        rc: np.ndarray, shape  (N, M)
-            EMAP apparent  resistivity static shift corrected or static 
-            correction factor or impedance tensor.
-            
-        rc, phi_c: Tuple of shape (N, N) 
-           EMAP apparent resistivity and phase corrected. 
-            
-        Example 
-        --------
-        >>> import watex as wx
-        >>> import matplotlib.pyplot as plt 
-        >>> edi_data = wx.fetch_data ('edis', as_frame =True, key ='edi')
-        >>> p = wx.EMProcessing (out='z').fit(edi_data.edi) 
-        >>> z_corrected = p.flma () # output z in complex dtype 
-        >>> plt.plot (np.arange (len(p.ediObjs_)) , np.abs( 
-            [ ediobj.Z.z[:, 0, 1][7]  for ediobj in p.ediObjs_]) , '-ok',
-            np.arange(len(p.ediObjs_)), np.abs( z_corrected[7,: ]) , 'or-')
-        
-        References 
-        -----------
-        .. [1] http://www.zonge.com/legacy/PDF_DatPro/Astatic.pdf
-        
-        """
-        self.inspect 
-    
-        # assert filter arguments 
-        self.res2d_ , self.phs2d_ , self.freqs_, self.c, self.window_size, \
-            self.component, self.out = self._make2dblobs ()
-        #  interpolate resistivity and phases 
-        self.phs2d_= interpolate2d(self.phs2d_, method =self.method)
-        self.res2d_= interpolate2d(self.res2d_, method =self.method)
-        
-        # convert app. resistivity and impedance phase  to 
-        #impedance values, Zj, for each station
-        omega0 = 2 * np.pi * self.freqs_
-        zj = np.sqrt(self.res2d_ * omega0[:, None] * mu0 ) * (np.cos (
-            np.deg2rad(self.phs2d_)) + 1j * np.sin(np.deg2rad(self.phs2d_)))
-        
-        # compute the weight factor for convoluting 
-        # L = dipole length = L
-        w = np.array([betaj (xj = ii, L= 1 , W= self.window_size) 
-                      for ii in range(self.window_size)])
-        
-        zjr = np.zeros_like(self.res2d_) 
-        zji = zjr.copy() 
-        # do the same for the phase 
-        phase_c = np.zeros_like(self.phs2d_) 
-        
-        for ii in range(len(zjr)) :
-            # block mode to same to keep the same array dimensions
-            zjr[ii, :] = np.convolve(zj[ii, :].real, w[::-1], 'same')
-            zji[ii, :] = np.convolve(zj[ii, :].imag, w[::-1], 'same')
-            # xxxxxxxxxxxxxxxxxxxxxxx
-            phase_c [ii, :] = np.convolve(
-                self.phs2d_[ii, :], w[::-1], 'same')
-        # recover the static apparent resistivity from reference freq 
-        zjc = zjr + 1j * zji 
-        rc = z2rhoa (zjc, self.freqs_) # np.abs(zjc)**2 / (omega0[:, None] * mu0 )
-        if smooth: 
-            # block moving average `ma` tip to True 
-            # to prevent an eventual changes in 
-            # next versions. 
-            rc = smoothing( rc , 
-                           drop_outliers = drop_outliers, 
-                           ma =True 
-                           )
-            # force resistivity to be positive 
-            # after smoothing if exists 
-            if (rc < 0).any(): 
-                rc = np.abs (rc )
-        if self.mode =='same': 
-            rc[:, 0]= self.res2d_[:, 0]
-            zjc[:, 0]= zj [:, 0]
-        # recompute z 
-        if self.out =='z': 
-            rc = rhophi2z(rc, phi= phase_c, freq= self.freqs_)
-            
-        if smooth : 
-            phase_c = smoothing ( phase_c, drop_outliers= drop_outliers )
-            
-        return  rc if not return_phi else ( rc, phase_c )
-    
-    def skew(
-        self,
-        method:str ='swift', 
-        return_skewness:bool=False, 
-        suppress_outliers:bool=False, 
-        )-> NDArray[DType[float]]: 
-        r"""
-        The conventional asymmetry parameter based on the Z magnitude. 
-        
-        The EM signal is influenced by several factors such as the dimensionality
-        of the propagation medium and the physical anomalies, which can distort the
-        EM field both locally and regionally. The distortion of Z was determined 
-        from the quantification of its asymmetry and the deviation from the conditions 
-        that define its dimensionality. The parameters used for this purpose are all 
-        rotational invariant because the Z components involved in its definition are
-        independent of the orientation system used. The conventional asymmetry
-        parameter based on the Z magnitude is the skew defined by Swift (1967) as
-        follows:
-        
-        .. math:: 
-        
-            skew_{swift}= |\frac{Z_{xx} + Z_{yy}}{ Z_{xy} - Z_{yx}}| 
-            
-        When the :math:`skew_{swift}`  is close to ``0.``, we assume a 1D or 2D model
-        when the :math:`skew_{swift}` is greater than ``>=0.2``, we assume 3D local 
-        anomaly (Bahr, 1991; Reddy et al., 1977).  It is generally considered 
-        that an electrical structure of :math:`skew < 0.4` can be treated as a 
-        2D medium.
-        
-        Furthermore, Bahr (1988) proposed the phase sensitive skew which calculates
-        the skew taking into account the distortions produced in Z over 2D structures
-        by shallow conductive anomalies and is defined as follows:
-        
-        .. math::
-            
-            skew_{Bahr} & = & \sqrt{ \frac{|[D_1, S_2] -[S_1, D_2]|}{|D_2|}} \quad \text{where} 
-            
-            S_1 & = & Z_{xx} + Z_{yy} \quad ; \quad  S_2 = Z_{xy} + Z_{yx} 
-            
-            D_1 & = &  Z_{xx} - Z_{yy} \quad ; \quad  D_2 = Z_{xy} - Z_{yx}
-            
-        Note that The phase differences between two complex numbers :math:`C_1` and 
-        :math:`C_2` and the corresponding amplitude  products are now abbreviated 
-        by the commutators:
-            
-        .. math:: 
-          
-            \[C_1, C_2] & = & \text{Im} C_2*C_1^*
-            
-            \[C_1, C_2]  & = & \text{Re} C_1 * \text{Im}C_2  - R_e(C_2)* \text{Im}C_1
-                        
-        Indeed, :math:`skew_{Bahr}` measures the deviation from the symmetry condition
-        through the phase differences between each pair of tensor elements,considering
-        that phases are less sensitive to surface distortions(i.e. galvanic distortion).
-        The :math:`skew_{Bahr}` threshold is set at ``0.3`` and higher values mean 
-        3D structures (Bahr, 1991).
-        
-        
-        Parameters 
-        ---------
-        data: str of path-like or list of pycsamt.core.edi.Edi 
-            EDI data or EDI object with full impedance tensor Z. 
-        
-        method: str 
-            Kind of correction. Can be ``swift`` for the remove distorsion proposed 
-            by Swift in 1967. The value close to 0. assume the 1D and 2D structures 
-            and 3D otherwise. Conversly to ``bahr`` for the remove distorsion proposed  
-            by Bahr in 1991. The latter threshold is set to 0.3. Above this value 
-            the structures is 3D. 
-            
-        return_skewness: str, 
-           Typically returns the type of skewness. ``'skew'`` or ``mu`` for 
-           skew and rotation- all invariant values respectively. Any other 
-           value return both skew and rotational invariant. 
- 
-        suppress_outliers: bool, default=False, 
-           Remove the outliers (if applicable in the data ) before
-           normalizing. 
-           
-           .. versionadded:: 0.1.6 
-           
-        Returns 
-        --------- 
-        skw, mu : Tuple of ndarray-like , shape (N, M )
-            - Array of skew at each frequency 
-            - rotational invariant ``mu`` at each frequency that
-              measures of phase differences in the impedance tensor. 
-            
-        See Also
-        ---------
-        watex.utils.plot_skew: 
-            For phase sensistive skew visualization - naive plot. 
-        watex.view.TPlot.plotSkew: 
-            For consistent plot of phase sensitive skew visualization. Allow 
-            customize plots. 
-        watex.view.TPlot.plot_phase_tensors: 
-            Plot skew as ellipsis visualization by turning the `tensor`
-            parameter to ``skew``. 
-
-        Examples
-        --------
-        >>> from watex.methods.em import Processing 
-        >>> edipath = 'data/edis'
-        >>> p = Processing().fit(edipath) 
-        >>> sk,_ = p.skew()
-        >>> sk[0:, ]
-        ... array([0.45475527, 0.7876896 , 0.44986397])
-        
-        References 
-        ----------
-            
-        Bahr, K., 1991. Geological noise in magnetotelluric data: a classification 
-            of distortion types. Physics of the Earth and Planetary Interiors 66
-            (1–2), 24–38.
-        Barcelona, H., Favetto, A., Peri, V.G., Pomposiello, C., Ungarelli, C., 2013.
-            The potential of audiomagnetotellurics in the study of geothermal fields: 
-            A case study from the northern segment of the La Candelaria Range,
-            northwestern Argentina. J. Appl. Geophys. 88, 83–93.
-            https://doi.org/10.1016/j.jappgeo.2012.10.004   
-            
-        Swift, C., 1967. A magnetotelluric investigation of an electrical conductivity 
-           anomaly in the southwestern United States. Ph.D. Thesis, MIT Press. Cambridge. 
-           
-        """
-
-        self.inspect 
-            
-        self.method = str(method).lower()
-        if self.method not in ('swift', 'bahr'): 
-            raise ValueError(
-                f'Expected argument ``swift`` or ``bahr`` not: {self.method!r}')
-            
-        return_skewness= str(return_skewness).lower() 
-        if  ( 'mu' in return_skewness or 
-             'rot' in return_skewness or 
-             'invariant' in return_skewness): 
-            return_skewness ='mu' 
-        elif 'skew' in return_skewness: 
-            return_skewness ='skew'
-            
-        Zxx= self.make2d('zxx')
-        Zxy = self.make2d('zxy')
-        Zyx = self.make2d('zyx')
-        Zyy= self.make2d('zyy')
-        
-        S1 =Zxx + Zyy; S2 = Zxy + Zyx; D1 =Zxx-Zyy ;  D2= Zxy-Zyx 
-        D1S2 = (S2 * np.conj(D1)).imag ; S1D2 = (D2 * np.conj(S1)).imag 
-        
-        if method =='swift': 
-            skw = np.abs ( S1  / D2 )  
-        else : 
-            skw = np.sqrt(np.abs( D1S2 - S1D2))/np.abs(D2)
-            
-        mu = np.sqrt(np.abs(D1S2) + np.abs (S1D2))/ np.abs(D2) 
-        
-        if suppress_outliers: 
-            skw = remove_outliers(skw, fill_value= np.nan ) 
-            mu = remove_outliers(mu, fill_value= np.nan )
-            
-        skw = normalizer(skw) ; mu = normalizer(mu )
-            
-        return skw if return_skewness=='skew' else (
-            mu if return_skewness=='mu' else skw, mu)
-   
-
-    def zrestore(
-        self,
-        *, 
-        tensor:str=None, 
-        component:str=None, 
-        buffer: Tuple[float]=None, 
-        method:str ='pd',
-        **kws 
-        ): 
-        """ Fix the weak and missing signal at the 'dead-band`- and recover the 
-        missing impedance tensor values. 
-        
-        The function uses the complete frequency (frequency with clean data) 
-        collected thoughout the survey to recover by inter/extrapolating the 
-        missing or weak  frequencies thereby restoring the impedance tensors 
-        at that 'dead-band'. Note that the 'dead- band' also known as 
-        'attenuation -band' is where the AMT signal is weak or generally 
-        abscent. 
- 
-        Parameters 
-        ----------
-
-        tensor: str, optional, ["resistivity"|"phase"|"z"|"frequency"]
-           Name of the :term:`tensor`. If the name of tensor is given, 
-           function  returns the tensor valuein two-dimensionals composed 
-           of (n_freq , n_sites) where ``n_freq=number of frequency`` 
-           and ``n_sations`` number of sites. Note that if the tensor is 
-           passed as boolean values ``True``, the ``resistivity`` tensor is 
-           exported by default and the ``component``should be the component 
-           passed to :class:`Processing` at initialization. 
-          
-        buffer: list [max, min] frequency in Hz
-            list of maximum and minimum frequencies. It must contain only two 
-            values. If `None`, the max and min of the clean frequencies are 
-            selected. Moreover the [min, max] frequency should not compulsory 
-            to fit the frequency range in the data. The given frequency can 
-            be interpolated to match the best closest frequencies in the data. 
-      
-        method: str, optional , default='pd' 
-            Method of Z interpolation. Use ``base`` for `scipy` interpolation, 
-            ``mean`` or ``bff`` for scaling methods and ``pd`` for pandas 
-            interpolation methods. Note that the first method is fast and 
-            efficient when the number of NaN in the array if relatively few. 
-            It is less accurate to use the `base` interpolation when the data 
-            is composed of many missing values. Alternatively, the scaled 
-            method(the  second one) is proposed to be the alternative way more 
-            efficient. Indeed, when ``mean`` argument is set, function replaces 
-            the NaN values by the nonzeros in the raw array and then uses the 
-            mean to fit the data. The result of fitting creates a smooth curve 
-            where the index of each NaN in the raw array is replaced by its 
-            corresponding values in the fit results. The same approach is used 
-            for ``bff`` method. Conversely, rather than averaging the nonzeros 
-            values, it uses the backward and forward strategy  to fill the 
-            NaN before scaling. ``mean`` and ``bff`` are more efficient when 
-            the data are composed of a lot of missing values. When the 
-            interpolation `method` is set to ``pd``, function uses the pandas 
-            interpolation but ended the interpolation with forward/backward 
-            NaN filling since the interpolation with pandas does not deal with 
-            all NaN at the begining or at the end of the array. 
-            
-        fill_value: array-like, str, optional, default='extrapolate', 
-            If a ndarray (or float), this value will be used to fill in for 
-            requested points outside of the data range. If not provided, 
-            then the default is NaN. The array-like must broadcast properly 
-            to the dimensions of the  non-interpolation axes. If two-element 
-            in tuple, then the first element is used as a fill value
-            for ``x_new < x[0]`` and the second element is used for 
-            ``x_new > x[-1]``. Anything that is not a 2-element tuple 
-            (e.g., list or ndarray,regardless of shape) is taken to be a 
-            single array-like argument meant to be used for both bounds as 
-            below, above = fill_value, fill_value. Using a two-element tuple 
-            or ndarray requires ``bounds_error=False``.
-            
-        kws: dict 
-            Additional keyword arguments from :func:`~interpolate1d`. 
-        
-        Returns 
-        --------
-            Array-like of :class:`watex.external.z.Z` objects 
-            Array collection of new Z impedances objects with dead-band tensor 
-            recovered. :class:`watex.externals.z..Z` are ndarray (nfreq, 2, 2). 
-            2x2 matrices for components xx, xy and yx, yy. If tensor given, 
-            it returns a collection of 2D tensor of each stations. 
-    
-        More 
-        ------
-        One main problem in collecting |NSAMT| data is the signal level in the 
-        'attenuation band'. Compared to the |CSAMT| method (Wang and Tan, 2017; 
-        Zonge and Hughes, 1991),the natural signals are not under our control 
-        and suffer from frequency  ranges with little or no signal.  Most 
-        notably, the |NSAMT| 'dead-band' between approximately 1 kHz and 4 
-        kHz, but also a signal low in the vicinityof 1 Hz where the transition 
-        to magnetospheric energy sources occurs (Goldak and Olson, 2015). 
-        In this band, natural source signals are generally  absent. The EM 
-        energy is dissipated and often cultural |EM| noise fills the gap 
-        (Zonge, 2000). The response is extrapolated from results observed 
-        top frequencies( For instance at 20, 40, 250, and 500 Hz).Experience
-        indicates that the natural source signal level at 2000 Hz can be 
-        expected to approach 10-6 γ/√Hz (Zheng, 2010; Zonge, 2000).
-        
-        See Also
-        ----------
-        scipy.interpolate.interp1d: 
-            Interpolate 1D. 
-            
-        References 
-        ----------
-        Goldak, D.K., Olson, R.W., 2015. New developments in |AMT| exploration :
-            Case study from Darnley Bay. CSEG Rec. 22–27.
-        Wang, K., Tan, H., 2017. Research on the forward modeling of |CSAMT| in 
-            three-dimensional axial anisotropic media. J. Appl. Geophys. 146, 27–36.
-            https://doi.org/10.1016/j.jappgeo.2017.08.007
-        Zonge, I., 2000. |NSAMT| Imaging. 3322 East Fort Lowell Road, Tucson, AZ 85716 USA. 
-        Zonge, L., Hughes, L.J., 1991. |CSAMT|. Soc. Explor. Geophys. 2, 713–809.
-           
-        Examples 
-        --------
-        >>> import numpy as np 
-        >>> import matplotlib.pyplot as plt 
-        >>> from watex.methods.em import Processing
-        >>> path2edi = 'data/edis'
-        >>> pObjs= Processing().fit(path2edi)
-        >>> # One can specify the frequency buffer like the example below, However 
-        >>> # it is not necessaray at least there is a a specific reason to fix the frequencies 
-        >>> buffer = [1.45000e+04,1.11500e+01]
-        >>> zobjs_b =  pObjs.zrestore(buffer = buffer
-                                            ) # with buffer 
-        """
-        self.inspect 
-
-        # get the frequencies obj 
-        zObjs = np.array (list(map(lambda o: o.Z, self.ediObjs_)) ,
-                          dtype =object) 
-        #read all frequency length and take the max frequency 
-        # known  as the complete frequencies ( That compose all values)
-        freqsize = np.array (list (map (lambda o:len(o._freq), zObjs)))
-        ix_max  = np.argmax(freqsize)
-        # get the complete freq 
-        cfreq = zObjs[ix_max]._freq  
-        # control the buffer and get the the range of frequency 
-        buffer = self.controlFrequencyBuffer(cfreq, buffer)
-        ix_buf,  = np.where ( np.isin (cfreq, buffer)) 
-        ## index for slice the array in the case the buffer is set 
-        ix_s , ix_end = ix_buf ; ix_end += 1 
-        slice_= slice (ix_s,  ix_end) 
-        s_cfreq = cfreq [slice_] # slice frequency within the buffer 
-        
-        # --> make a new Z objects 
-        # make a new object 
-        new_zObjs =np.zeros_like (zObjs, dtype =object )
-        # loop to correct the Z impedance object values 
-        for kk, ediObj in enumerate (self.ediObjs_):
-            new_Z = EMz(z_array=np.zeros((len(s_cfreq), 2, 2),
-                                           dtype='complex'),
-                        z_err_array=np.zeros((len(s_cfreq), 2, 2)),
-                        freq=s_cfreq)
-            new_Z = self._tfuncZtransformer(
-                ediObj, 
-                new_Z, 
-                tfunc= self._z_transform,
-                slice_= slice_, 
-                cfreq= cfreq, 
-                ix_s= ix_s, 
-                ix_end= ix_end, 
-                method=method, 
-                )
-            new_zObjs[kk] = new_Z 
-            
-        if tensor: 
-            tensor = str(tensor).lower() 
-            tensor = 'res' if tensor =='true' else tensor 
-            new_zObjs = get2dtensor(
-                new_zObjs, tensor = tensor , 
-                component = component or self.component, 
-                )
-            
-        return new_zObjs 
- 
-    def drop_frequencies (
-        self, 
-        tol:float="auto", 
-        freqs:List[float]=None, 
-        rotate:float =0., 
-        interpolate:bool=..., 
-        out:bool = ..., 
-        savepath:str =None, 
-        **kws
-        ): 
-        """Drop bad frequencies.
-        
-        Parameters 
-        -----------
-        tol: float, default="auto"
-           Tolerance parameters. Find the bad frequencies in the data and 
-           delete them based on the threshold values. `tol` value must 
-           be among the ranged  between 0 and 1. 
-           
-        freqs: list of float, 
-           List of frequencies to delete explicitely. If given, the tolerance 
-           parameter `tol` is ignored. 
-           
-        rotate: float, default=.0 
-           Value to rotate the impendance tensors. Note that this is 
-           applicable during frequencies interpolation. 
-           
-        interpolate: bool, default=False 
-           Interpolate frquencies 
-        out: bool, default=True 
-           Export new EDI files. 
-           
-        savepath: str, 
-           Full path to export the new EDI files. 
-           
-        Return 
-        --------
-        new_Zobj: List of :class:`watex.externals.z`  
-           List of new impendance tensors if `out` is set to ``False``. 
-           
-        """
-        self.inspect 
-        out, interpolate = ellipsis2false(out, interpolate )
-        new_Zobj , freqslist = drop_frequencies(
-            self.ediObjs_, 
-            tol =tol, 
-            freqs = freqs, 
-            verbose = self.verbose, 
-            return_freqs =True 
-            )
-
-        if interpolate:
-            new_Zobj = self.interpolate_z (new_Zobj,rotate = rotate)
-            
-        if out: 
-            self.exportedis(ediObjs= self.ediObjs_,
-                            new_Z= new_Zobj, 
-                            savepath = savepath, 
-                            **kws
-                            )
-        return new_Zobj if not out else None 
-
-    def _z_transform (
-        self, 
-        z , 
-        rfq, 
-        fq,  
-        slice_= None, 
-        method= 'pd',  
-        **kws
-        ): 
-        """ Route to do the same task for real, imaginary and error.
-        
-        :param z: Impedance tensor z 
-        :param rfq: reference frequency in Hz 
-        :param fq: complete frequency in Hz
-        :param slice_: frequency buffer indexes 
-        :param method: tensor interpolation 
-        :param kws: additional keywords arguments from :func:`~interpolate1d`. 
-        """
-        with np.errstate(all='ignore'):
-            z = reshape(z) 
-            z = fittensor(compfreq= fq, refreq =rfq, z = z  ) 
-            z = interpolate1d(arr=z , method =method, **kws )
-        return z [slice_] 
-    
-    def _tfuncZtransformer (
-        self,  
-        ediObj: EDIO , 
-        new_Z: NDArray [DType[complex]], 
-        tfunc: F, 
-        cfreq: ArrayLike, 
-        slice_: slice =None, 
-        ix_s: int = 0 , 
-        ix_end: int  = -1, 
-        method: str ='pd', 
-        )-> NDArray [DType[complex]]: 
-        """ Loop and transform the previous tensor to a new tensor from a 
-        transform function `tfunc`. 
-        
-        :param ediObj: EDI-object from EM. 
-        :param new_Z: new tensoor of 2 x2 matrix , complex number 
-        :param tfunc: Callable, function for transform the tensor 
-        :param cfreq: new interpolate frequency use to initialize the new tensor 
-        :param slice_: slice object , to preserve data in the previous tensor 
-        :param ix_s: int, index of startting point to read the tensor from 
-            previous tensor 
-        :param ix_end: int, end point to stop reading the previous tensor. 
-        
-        :note: the new tensor is composed of shape (cfreq, 2 , 2 ), 2 x2 matrices
-            for the four component xx, xy, yx, yy . 
-        :return: NDArray of shape (cfreq, 2 * 2 ), dtype = complex 
-        
-        """
-        for ii in range(2):
-            for jj in range(2):
-                # need to look out for zeros in the impedance
-                # get the indicies of non-zero components
-                nz_index = np.nonzero(ediObj.Z.z[:, ii, jj])
-                if len(nz_index[0]) == 0:
-                    continue
-                # get the non_zeros components and interpolate 
-                # frequency to recover the component in dead-band frequencies 
-                # Use the whole edi
-                with np.errstate(all='ignore'):
-                    zfreq = ediObj.Z._freq
-                    z_real = reshape(ediObj.Z.z[nz_index, ii, jj].real) 
-                    z_real = tfunc (z_real, 
-                                    rfq=cfreq, 
-                                    fq=zfreq, 
-                                    slice_=slice_ , 
-                                    method =method, 
-                                    )
-                    z_imag = reshape(ediObj.Z.z[nz_index, ii, jj].imag) 
-                    
-                    z_imag = tfunc (z_imag, 
-                                    rfq=cfreq, 
-                                    fq=zfreq, 
-                                    slice_=slice_, 
-                                    method =method, 
-                                          )
-                    z_err = reshape(ediObj.Z.z_err[nz_index, ii, jj]) 
-                    z_err = tfunc (z_err, 
-                                   rfq=cfreq, 
-                                   fq=zfreq,
-                                    slice_=slice_ , 
-                                    method =method, 
-                                    )
-                # Use the new dimension of the z and slice z according 
-                # the buffer range. make the new index start at 0. 
-                new_nz_index = slice (
-                    * np.array([ix_s, ix_end],dtype=np.int32)-ix_s)
-     
-                new_Z.z[new_nz_index, ii, jj] = reshape(
-                    z_real, 1)   + 1j * reshape(z_imag, 1) 
-                new_Z.z_err[new_nz_index, ii, jj] = reshape(z_err, 1)
-        # compute resistivity and phase for new Z object
-        new_Z.compute_resistivity_phase()
-        
-        return new_Z 
-
-    @staticmethod 
-    def freqInterpolation (
-        y:ArrayLike[DType[T]] ,
-        /, 
-        buffer:Optional[Tuple[float]] = None ,  
-        kind: str  ='freq' 
-        )-> ArrayLike[DType[T]]: 
-        """ Interpolate frequency in frequeny buffer range.  
-        
-        :param y: array-like, shape(N, ) - Can be a frequency array or periods
-            note that the frequency is not in log10 Hz. 
-        :param buffer: list of maximum and minimum frequency. It should contains 
-            only two values. If `None`, the max and min frequencies are used 
-        :param kind: str 
-            type of given data. Can be 'period'  if the value is given as periods 
-            or 'frequency' otherwise. Any other value should be considered as a
-            frequency values. 
-            
-        :return: array_like, shape (N2, ) 
-            New interpolated frequency with N2 size 
-            
-        :example: 
-            >>> from watex.methods.em import Processing
-            >>> pobj = Processing().fit('data/edis')
-            >>> f = getfullfrequency (pobj.ediObjs_)
-            >>> buffer = [5.86000e+04, 1.6300e+01]
-            >>> f 
-            ... array([7.00000e+04, 5.88000e+04, 4.95000e+04, 4.16000e+04, 3.50000e+04,
-                   2.94000e+04, 2.47000e+04, 2.08000e+04, 1.75000e+04, 1.47000e+04,
-                   ...
-                   2.75000e+01, 2.25000e+01, 1.87500e+01, 1.62500e+01, 1.37500e+01,
-                   1.12500e+01, 9.37500e+00, 8.12500e+00, 6.87500e+00, 5.62500e+00])
-            >>> new_f = freqInterpolation(f, buffer = buffer)
-            >>> new_f 
-            ... array([5.88000000e+04, 4.93928459e+04, 4.14907012e+04, 3.48527859e+04,
-                   2.92768416e+04, 2.45929681e+04, 2.06584471e+04, 1.73533927e+04,
-                   ...
-                   2.74153120e+01, 2.30292565e+01, 1.93449068e+01, 1.62500000e+01])
-                
-        """
-        kind =str (kind).lower().strip() 
-        if kind.find('peri')>=0 :
-            kind ='periods'
-        y = 1./ np.array (y) if kind =='periods' else  np.array (y)
-        
-        buffer = EMAPProcess.controlFrequencyBuffer(y, buffer ) 
-        ix_s, ix_end  =  np.argwhere (np.isin(y, buffer)) 
-    
-        y = y[slice ( int(ix_s), int(ix_end) +1)]
-        # put frequency in logspace and return
-        # the same order like the input value
-        y = np.log10 (y)
-        if y[0] < y[-1]: 
-            f = np.logspace(y.min() ,y.max() , len(y))
-        else : 
-            f = np.logspace(y.min(),y.max() , len(y))[::-1]
-        
-        return f 
-    
-    @staticmethod 
-    def controlFrequencyBuffer (
-        freq: ArrayLike[DType[T]], 
-        buffer:Optional[Tuple[float]] = None 
-        )-> ArrayLike[DType[T]] :
-        """ Assert buffer and find the nearest value if the 
-        value of the buffer is not in frequency ranges .
-        
-        :param freq: array-like of frequencies 
-        :param buffer: list of maximum and minimum frequency. It should contains 
-            only two values. If `None`, the max and min frequencies are selected 
-        :returns: Buffer frequency range 
-        
-        :Example: 
-        >>> import numpy as np 
-        >>> from watex.methods.em import Processing
-        >>> freq_ = np.linspace(7e7, 1e0, 20) # 20 frequencies as reference
-        >>> buffer = Processing.controlFrequencyBuffer(freq_, buffer =[5.70e7, 2e1])
-        >>> freq_ 
-        ... array([7.00000000e+07, 6.63157895e+07, 6.26315791e+07, 5.89473686e+07,
-               5.52631581e+07, 5.15789476e+07, 4.78947372e+07, 4.42105267e+07,
-               4.05263162e+07, 3.68421057e+07, 3.31578953e+07, 2.94736848e+07,
-               2.57894743e+07, 2.21052638e+07, 1.84210534e+07, 1.47368429e+07,
-               1.10526324e+07, 7.36842195e+06, 3.68421147e+06, 1.00000000e+00])
-        >>> buffer 
-        ... array([5.52631581e+07, 1.00000000e+00])
-        
-        """
-        msg =("Buffer for frequency expects two values ('max', 'min'). ")
-        
-        if not hasattr (freq, '__array__'): 
-            freq = np.array(freq , dtype = np.float64 )
-            
-        if buffer is None: 
-            return np.array([freq.max(), freq.min()])
-            
-        if ( 
-                isinstance (buffer, str) 
-                or not hasattr(buffer , '__iter__')
-                ): 
-            raise ValueError(msg + f"But {type (buffer).__name__!r} is given")
-            
-        if len(buffer) < 2: 
-            raise FrequencyError (msg + f"Got {len(buffer)}.") 
-            
-        if len(buffer ) > 2: 
-            warnings.warn(msg + 
-                          f"Got {len(buffer)}. The frequencies"
-                          f" '({max(buffer), min(buffer)})' should be "
-                          "used as ('max', 'min') instead.")
-        
-            buffer = np.array ( [ max(buffer), min(buffer)] )
-        
-        if not hasattr(buffer, '__array__'): 
-            buffer = np.array ( buffer ) 
-            #buffer.sort() # for consistency 
-            
-        if ( 
-                buffer.min() < freq.min() 
-                or buffer.max () > freq.max()
-                ): 
-            raise FrequencyError (
-                f"Buffer frequency '{(buffer.max(), buffer.min())}'"
-                " is out of the range. Expect frequencies be"
-                f" within {(freq.min(),freq.max())}"
-                )
-        # The buffer does not need to fit the exact 
-        # frequency value in the frequency data. 
-        # Could Find the absolute difference with each value   
-        # Get the index of the smallest absolute difference. 
-        minf = freq  [ np.abs (freq - buffer.min()).argmin() ]  
-        maxf = freq  [ np.abs (freq - buffer.max()).argmin() ]  
-        buffer = np.array ( [ maxf , minf ] ) 
-        
-        # if min and max frequency are
-        # identical , raise error 
-        if len( set(buffer))  !=2: 
-            raise FrequencyError ("Frequency buffer ('max', 'min') should"
-                                  f" be distinct as possible. Got {buffer}")
-        return buffer 
-
-    def qc (
-        self,  
-        tol: float = .5 , 
-        *, 
-        return_freq: bool =False,
-        return_ratio:bool=False, 
-        to_log10: bool=True, 
-        )->Tuple[float, ArrayLike]: 
-        """ Check the quality control of the collected EDIs. 
-        
-        Analyse the data in the EDI collection and return the quality control value.
-        It indicates how percentage are the data to be representative.
-        
-        Parameters
-        ------------
-        tol: float, 
-            the tolerance parameter. The value indicates the rate from which the 
-            data can be consider as meaningful. Preferably it should be less than
-            1 and greater than 0. At this value. Default is ``.5`` means 50 % 
-            
-        return_freq: bool, Default =False 
-            return the interpolated frequency if set to ``True``. 
-        
-        return_ratio: bool, default=False, 
-           return only the ratio of the representation of the data. 
-           
-           .. versionadded:: 0.1.5
-           
-        to_log10:bool, default=False
-           convert the interpolated frequency into a log10. 
-           
-        Returns 
-        ---------
-        Tuple (float , index )  or (float, array-like, shape (N, ))
-            return the quality control value and interpolated frequency if  
-            `return_freq`  is set to ``True`` otherwise return the index of useless 
-            data. 
-            
-        Examples
-        ---------
-        >>> from watex.methods.em import Processing
-        >>> pobj = Processing().fit('data/edis')
-        >>> f = pobj.getfullfrequency ()
-        >>> # len(f)
-        >>> # ... 55 # 55 frequencies 
-        >>> c,_ = pobj.qc ( tol = .4 ) # mean 60% to consider the data as
-        >>> # representatives 
-        >>> c  # the representative rate in the whole EDI- collection
-        >>> # ... 0.95 # the whole data at all stations is safe to 95%. 
-        >>> # now check the interpolated frequency 
-        >>> c, freq_new  = pobj.qc ( tol=.6 , return_freq =True)
-            
-        """
-        self.inspect 
-        tol = assert_ratio(tol , bounds =(0, 1), exclude_value =0, 
-                           name ='tolerance', in_percent =True )
-        
-        f=self.freqs_.copy() 
-     
-        try : 
-            # take a sample of collected edi 
-            # and make two day array
-            # all frequency at all stations 
-            ar = self.make2d ('freq') 
-        except : 
-            try : 
-                ar = self.make2d( 'zxy')
-            except: ar = self.make2d ('zyx')
-        # compute the ratio of NaN in axis =0 
-        
-        nan_sum  =np.nansum(np.isnan(ar), axis =1) 
-        rr= np.around ( nan_sum / ar.shape[1] , 2) 
-        # compute the ratio ck
-        # ck = 1. -    rr[np.nonzero(rr)[0]].sum() / (
-        #     1 if len(np.nonzero(rr)[0])== 0 else len(np.nonzero(rr)[0])) 
-        # ck =  (1. * len(rr) - len(rr[np.nonzero(rr)[0]]) )  / len(rr) 
-        ck = 1 - nan_sum.sum() / (ar.shape [0] * ar.shape [1]) 
-        
-        index = reshape (np.argwhere (rr > tol))
-        ar_new = np.delete (rr , index , axis = 0 ) 
-        new_f = np.delete (f[:, None], index, axis =0 )
-        # interpolate freq 
-        if f[0] < f[-1]: 
-            f =f[::-1] # reverse the array 
-            ar_new = ar_new [::-1] # or np.flipud(np.isnan(ar)) 
-        
-        new_f = np.logspace(np.log10(new_f.min()) ,np.log10(new_f.max()),
-                            len(new_f))[::-1]
-        if not to_log10: 
-            new_f = np.power(10 , new_f)
-            
-        return np.around (ck, 2) if return_ratio else (
-            np.around (ck, 2), new_f   if return_freq else index )   
-
-
-    @_zupdate(option = 'none')
-    def getValidTensors(
-        self, 
-        tol:float = .5,  
-        **kws 
-        )-> NDArray[DType[complex]]: 
-        """Select valid tensors from tolerance threshold and write EDI if 
-        applicable.
-        
-        Function analyzes the data and keep the good ones. The goodness of the data 
-        depends on the  `threshold` rate.  For instance 50% means to consider an 
-        impedance tensor 'z'  valid if the quality control shows at least that score 
-        at each frequency of all stations.  
-        
-        Parameters 
-        ----------
-        data: Path-like object or list of  :class:`pycsamt.core.edi.Edi`  
-            collections of EDI-objects from `pycsamt`_ . `data` params is 
-            passed to :meth:`~.Processing.fit` method. 
-                
-        tol : float, 
-            tolerance parameter. The value indicates the rate from which the data 
-            can be consider as a valid. The valid data selection should be soft when
-            the tolerance parameter  is  close to '1' and hard otherwise. As the 
-            `tol` value decreases, the selection  becomes severe. 
-            Default is ``.5`` means 50 %  
-            
-        kws: dict , 
-            Additional keywords arguments for EDI file exporting 
-            
-        Returns 
-        --------
-        Zc: :class:`watex.externals.z.Z` impedance tensor objects.
-            
-        Examples 
-        --------
-        >>> from watex.methods.em import Processing 
-        >>> pObj = Processing ().fit('data/edis')
-        >>> f= pObj.freqs_
-        >>> len(f) 
-        ... 55
-        >>> zObjs_hard = pObj.getValidTensors (tol= 0.3 ) # None doesn't export EDI-file
-        >>> len(zObjs_hard[0]._freq) # suppress 3 tensor data 
-        ... 52 
-        >>> zObjs_soft  = pObj.getValidTensors(p.ediObjs_, tol = 0.6 , option ='write')
-        >>> len(zObjs_soft[0]._freq)  # suppress only two 
-        ... 53
-        
-        """
-        
-        def delete_useless_tensor (z ,  index , axis = 0):
-            """Remove meningless tensor data"""
-            return np.delete (z, index , axis )
-        def set_null(freq, objs): 
-            """Set null in the case the component doesn't exist"""
-            return np.zeros ((len(f), len(objs)), dtype = np.float32)
-        
-        self.inspect 
-        # ediObjs = get_ediObjs(ediObjs) 
-        _, no_ix = self.qc(tol=tol ) 
-        f = self.freqs_.copy() 
-    
-        ff = np.delete (f[:, None], no_ix, 0)
-        # interpolate frequency 
-        new_f  = EMAPProcess.freqInterpolation (reshape (ff)) 
-        
-        # gather the 2D z objects
-        # -XX--
-        try : 
-            zxx = delete_useless_tensor(
-                self.make2d ( 'zxx'), no_ix) 
-            zxx = interpolate2d(zxx)
-            zxx_err = delete_useless_tensor(
-                self.make2d ('zxx_err') , no_ix ) 
-            zxx_err = interpolate2d (zxx_err )
-        except :
-            zxx = set_null(new_f, self.ediObjs_)
-            zxx_err= zxx.copy() 
-            
-        # -XY--    
-        try :
-            zxy = delete_useless_tensor(
-                self.make2d ( 'zxy'), no_ix )  
-            zxy= interpolate2d( zxy)
-            zxy_err = delete_useless_tensor( 
-                self.make2d ( 'zxy_err') , no_ix )
-            zxy_err = interpolate2d(zxy_err)
-        except: 
-            zxy = set_null(new_f, self.ediObjs_)
-            zxy_err= zxy.copy() 
-    
-        # -YX--
-        try:
-        
-            zyx = delete_useless_tensor( 
-                self.make2d ('zyx') , no_ix ) 
-            zyx = interpolate2d(zyx)
-            zyx_err = delete_useless_tensor(
-                self.make2d ( 'zyx_err') , no_ix ) 
-            zyx_err = interpolate2d( zyx_err )
-        except: 
-            zyx = set_null(new_f, self.ediObjs_)
-            zyx_err= zyx.copy() 
-            
-        # -YY--
-        try:
-            zyy = delete_useless_tensor(
-                self.make2d ( 'zyy'), no_ix ) 
-            zyy = interpolate2d(zyy)
-            zyy_err = delete_useless_tensor(
-                self.make2d ( 'zyy_err') , no_ix ) 
-            zyy_err = interpolate2d(zyy_err)
-            
-        except :  
-            zyy = set_null(new_f, self.ediObjs_)
-            zyy_err= zyy.copy() 
-            
-      
-        z_dict = {
-            'zxx': zxx ,
-            'zxy': zxy ,
-            'zyx': zyx,
-            'zyy': zyy, 
-            'zxx_err': zxx_err ,
-            'zxy_err': zxy_err ,
-            'zyx_err': zyx_err, 
-            'zyy_err': zyy_err
-            } 
-
-        zc = _zupdate.update_z_dict(
-            z_dict= z_dict, freqslist= new_f )
-        
-        self._set_zc_updated_attr(
-            new_edi=self.ediObjs_ , new_freqs = new_f, new_z= zc, 
-            )
-        
-        return self 
-    
-    @staticmethod
-    def interpolate_z (
-        z_or_edis_obj_list,  / , 
-        rotate:float=.0 
-        ): 
-        """ Interpolate z and return new interpolated z objects 
-        
-        Interpolated frequencies is useful to have all frequencies into the 
-        same scale. 
-        
-        .. versionadded:: 0.2.0 
-        
-        Parameters 
-        ------------
-        z_or_edis_obj_list: list of :class:`watex.edi.Edi` or \
-            :class:`watex.externals.z.Z` 
-            A collection of EDI- or Impedances tensors objects.
-            
-        kws: dict, 
-           Additional keywords  to export EDI or rotate EDI/Z. 
-           - ``"option"``: export EDI if set to ``write``. 
-           - ``rotate`` : float, a rotate angle for Z if value is given. 
-           
-        
-        Returns
-        --------
-        Z: list of :class:`watex.externals.z.Z`
-           List interpolated impedance tensor Objects 
-           or ``None`` if `option` is set to ``write``. 
- 
-        Examples 
-        ----------
-        >>> import watex as wx 
-        >>> sedis = wx.fetch_data ('huayuan', samples = 12 , 
-                                         return_data =True , key='raw')
-        >>> p = wx.EMProcessing ().fit(sedis) 
-        >>> ff = [ len(ediobj.Z._freq)  for ediobj in p.ediObjs_] 
-        [53, 52, 53, 55, 54, 55, 56, 51, 51, 53, 55, 53]
-        >>> Zcol = p.interpolate_z (sedis)
-        >>> ffi = [ len(z.freq) for z in Zcol ]
-        [56, 56, 56, 56, 56, 56, 56, 56, 56, 56, 56, 56]
-        >>> # visualize seven Z values at the first site component xy 
-        >>> p.ediObjs_[0].Z.z[:, 0, 1][:7]
-        array([ 4165.6 +2070.13j,  7072.81+6892.41j,  8725.84+5874.15j,
-               14771.8 -2831.28j, 21243.7 -6802.36j,  6381.48+3411.65j,
-                5927.85+5074.27j])
-        >>> Zcol [0].z[:, 0, 1 ][:7]
-        array([ 4165.6 +2070.13j,  4165.6 +2070.13j,  7072.81+6892.41j,
-                8725.84+5874.15j, 14771.8 -2831.28j, 21243.7 -6802.36j,
-                6381.48+3411.65j])
-
-        """ 
-        def set_null(freq, objs): 
-            """Set null in the case the component doesn't exist"""
-            return np.zeros ((len(f), len(objs)), dtype = np.float32)
-        
-        zobjs_init = EM.get_z_from (z_or_edis_obj_list)
-        # gather the 2D z objects
-        f = get_full_frequency(zobjs_init )
-
-        zdict = {}
-        for comp in ('xx', 'xy', 'yx', 'yy'): 
-            try : 
-                zx= get2dtensor(zobjs_init, component=comp, 
-                                kind ='complex', 
-                                )
-                zx= interpolate2d(zx)
-                zx_err = get2dtensor(
-                    zobjs_init, 
-                    tensor ='z_err', 
-                    component=comp, kind='real'
-                    )
-                zx_err = interpolate2d (zx_err)
-            except :
-                # if component does not exist 
-                zx = set_null(f, zobjs_init)
-                zx_err= zx.copy() 
-            
-            zdict [f'z{comp}']=zx 
-            zdict [f'z{comp}_err'] = zx_err 
-            
-        Zupdated= _zupdate.update_z_dict(
-            z_dict= zdict, freqslist= f, rotate =rotate)
-        
-        return Zupdated 
-
-  
-class MTProcess(EM): 
-    """
-    Data processing class. 
-    
-    :class:`watex.methods.ZC` is most related to :term:`MT` data processing 
-    compared to : :term:`EMAP` Impedance tensor multiple EDI correction class. 
-    
-    Applied filters in a collections of :term:`EDI` objects. 
-    
-    .. versionadded:: v0.2.0 
-    
-    Parameters 
-    ------------
-    
-    data: Path-like object or list  of  :class:watex.edi.Edi` or \
-        `pycsamt.core.edi.Edi` objects 
-        Collections of EDI-objects 
-
-    window_size : int
-        the length of the window. Must be greater than 1 and preferably
-        an odd integer number. Default is ``5``
-        
-    c : int, default=2 
-        A window-width expansion factor that must be input to the filter 
-        adaptation process to control the roll-off characteristics
-        of the applied Hanning window. It is recommended to select `c` 
-        between ``1``  and ``4`` [1]_. 
-
-    References 
-    -----------
-    .. [1] Torres-Verdin and Bostick, 1992,  Principles of spatial surface 
-           electric field filtering in magnetotellurics: electromagnetic array 
-           profiling(EMAP), Geophysics, v57, p603-622.https://doi.org/10.1190/1.2400625
-           
-    Examples 
-    ---------
-    >>> import watex as ax
-    >>> from watex.methods import ZC 
-    >>> edi_sample = wx.fetch_data ('edis', samples =17, return_data =True) 
-    >>> zo = ZC ().fit(edi_sample) 
-    >>> zo.ediObjs_[0].Z.resistivity[:, 0, 1][:10] # for xy components 
-    array([ 427.43690401,  524.87391142,  732.85475419, 1554.3189371 ,
-           3078.87621649, 1550.62680093,  482.64709443,  605.3153687 ,
-            499.49191936,  468.88692879])
-    >>> zo.remove_static_shift(ss_fx =0.7 , ss_fy =0.85 )
-    >>> zo.new_Z_[0].resistivity[:, 0, 1][:10] # corrected xy components
-    array([ 278.96395263,  319.11187959,  366.43170231,  672.24446295,
-           1344.20120487,  691.49270688,  260.25625996,  360.02452498,
-            305.97381587,  273.46251961])
-    """
-    def __init__(
-        self, 
-        window_size:int =5, 
-        c: int =2, 
-        verbose:bool=False, 
-        survey_name:str=None, 
-        **kws
-        ): 
-<<<<<<< HEAD
-        super().__init__(**kws)
-=======
-        super().__init__(
-            verbose = verbose, 
-            survey_name = survey_name, 
-            **kws
-            )
-        
->>>>>>> 21c96396
-        self.window_size=window_size 
-        self.c=c 
-
-    def drop_frequencies (
-        self, 
-        tol:float =None, 
-        freqs: List | ArrayLike= None, 
-        interpolate: bool =False, 
-        rotate:float= 0. , 
-        update_z: bool=True, 
- 
-        ): 
-        """ Drop useless frequencies in the EDI data.
-        
-        Due to the terrain constraints, topographic and interferences noises 
-        some frequencies are not meaningful to be kept in the data. The 
-        function allows to explicitely remove the bad frequencies after 
-        analyses and interpolated the remains. If bad frequencies are not known
-        which is common in real world, the tolerance parameter `tol` can be 
-        set to automatically detect with 50% smoothness in data selection. 
-        
-        .. versionadded:: v0.2.0 
-        
-        
-        Parameters 
-        -----------
-        tol: float, 
-            the tolerance parameter. The value indicates the rate from which the 
-            data can be consider as meaningful. Preferably it should be less than
-            1 and greater than 0. At this value. If ``None``, the list of 
-            frequencies to drop must be provided. If the `tol` parameter is 
-            set to ``auto``, the selection of useless frequencies is tolerate 
-            to 50%. 
-
-        freqs: list , Optional 
-           The list of frequencies to remove in the: term:`EDI`objects. If 
-           ``None``, the `tol` parameter must be provided, otherwise an error
-           will raise. If the
-           
-           return the interpolated frequency if set to ``True``. 
-        Interpolate: bool, default=False, 
-           Interpolate the frequencies after bad frequencies removal. 
-           
-        rotate: float, default=0.  
-            Rotate Z array by angle alpha in degrees.  All angles are 
-            referenced to geographic North, positive in clockwise direction.
-            (Mathematically negative!). In non-rotated state, X refs to North 
-            and Y to East direction. 
-            
-            Note that if `rotate` is given, it is only used in `interpolation`
-            i.e interpolation is set to ``True``. 
-
-        update_z: bool, default=True 
-           Update the Z tensors after dropping the useless frequencies. 
-        
-        Returns 
-        ---------
-        self: :class:`watex.methods.ZC` for methods chaining. 
-   
-        Examples 
-        ----------
-        >>> import watex as wx 
-        >>> sedis = wx.fetch_data ('huayuan', samples = 12 , 
-                                   return_data =True , key='raw')
-        >>> p = wx.EMProcessing ().fit(sedis) 
-        >>> ff = [ len(ediobj.Z._freq)  for ediobj in p.ediObjs_] 
-        >>> ff
-        [53, 52, 53, 55, 54, 55, 56, 51, 51, 53, 55, 53]
-        >>> p.ediObjs_[0].Z.z[:, 0, 1][:7]
-        array([ 4165.6 +2070.13j,  7072.81+6892.41j,  8725.84+5874.15j,
-               14771.8 -2831.28j, 21243.7 -6802.36j,  6381.48+3411.65j,
-                5927.85+5074.27j])
-        >>> Zcol = p.drop_frequencies (tol =.2 )
-        >>> Zcol [0].z[:, 0, 1 ][:7]
-        array([ 4165.6 +2070.13j,  7072.81+6892.41j,  8725.84+5874.15j,
-               14771.8 -2831.28j, 21243.7 -6802.36j,  6381.48+3411.65j,
-                5927.85+5074.27j])
-        >>> [ len(z.freq) for z in Zcol ]
-        [53, 52, 52, 53, 53, 53, 53, 50, 49, 53, 53, 52]
-        >>> p.verbose =True 
-        >>> Zcol = p.drop_frequencies (tol =.2 , interpolate= True )
-        Frequencies:     1- 81920.0    2- 48.5294    3- 5.625  Hz have been dropped.
-        >>> [ len(z.freq) for z in Zcol ] # all are interpolated to 53 frequencies
-        [53, 53, 53, 53, 53, 53, 53, 53, 53, 53, 53, 53]
-        >>> Zcol = p.drop_frequencies (tol =.2 , interpolate= True , export =True )
-        >>> # drop a specific frequencies 
-        >>> # let visualize the 7 frequencies of our ediObjs 
-        >>> p.freqs_ [:7]
-        array([81920., 70000., 58800., 49500., 41600., 35000., 29400.])
-        >>> # let try to drop 49500 and 29400 frequencies explicitly. 
-        >>> Zcol = p.drop_frequencies (freqs = [49500 , 29400] )
-        >>> # let check whether this frequencies still available in the data 
-        >>> Zcol [5].freq[:7] 
-        array([81920., 70000., 58800., 41600., 35000., 24700., 20800.])
-        >>> # frequencies do not need to match exactly the value in frequency 
-        >>> # range. Here is an example 
-        >>> Zcol = p.drop_frequencies (freqs = [49800 , 29700] )
-        Frequencies:     1- 49500.0    2- 29400.0  Hz have been dropped.
-        >>> # explicitly it drops the 49500 and 29400 Hz the closest. 
-
-        """ 
-        self.inspect 
-        
-        Zobj , freqslist = drop_frequencies(
-            self.ediObjs_, 
-            tol =tol, 
-            freqs = freqs, 
-            verbose = self.verbose, 
-            return_freqs =True 
-            )
-        # if tol is None and freqs is None: 
-        #     raise EMError ("tolerance parameter or frequency values to discard"
-        #                    " could not be None. Consider ``tol='auto'``to"
-        #                    "  automatically control 50% quality of the data.")
-            
-        # if str(tol).lower() == 'auto': 
-        #     tol =.5 
-        # # make a copy of ediobjs  
-        # ediObjs = np.array( self.ediObjs_, dtype =object) 
-        # if tol is not None: 
-        #     qco = QC (ediObjs, tol = tol , return_qco= True ) 
-        #     freqs = qco.invalid_freqs_
-  
-        # if freqs is not None: 
-        #     if is_iterable(freqs, exclude_string=True): 
-        #         # find the closest frequency that match the 
-        #         # frequency in the complete freq 
-        #         freqs = find_closest (self.freqs_, freqs )
-            
-        # # randomly select frequency 
-        # freqs = random_selector (self.freqs_ , value = freqs) 
-            
-        # # put back frequency from highest to lowest 
-        # # for consistency 
-        # freqs = np.sort (freqs )[::-1 ] 
-       
-<<<<<<< HEAD
-        #if self.verbose: 
-        if len(freqs)==0 and self.verbose: 
-            print(f"Noise frequencies for {tol*100}% tolerance"
-                  " have not been detected.")
-        else: listing_items_format(freqs ,begintext= "Frequencies" , 
-                             endtext="Hz have been dropped.", 
-                             inline =True , verbose =self.verbose 
-                             )
-        # use mask to set a new collection of Z 
-        Zobj = []; freqslist=[]
-        for kk , edio  in enumerate (ediObjs ): 
-            mask  = np.isin ( edio.Z._freq,  freqs)
-            # mask = np.ones ( len( edio.Z._freq), dtype = bool ) 
-            # mask [ u_freqs] = False 
-            z_new  = edio.Z._z [~mask , :, :]  
-            # similar to np.delete (edio.Z._z , u_freqs, axis =0 )
-            z_err_new  = edio.Z._z_err [~mask , :, :] 
-            new_freq = edio.Z._freq[ ~mask ] 
-            
-            Z =EMz (
-                z_array= z_new , z_err_array= z_err_new , freq = new_freq
-                ) 
-            Zobj.append(Z )
-            freqslist.append (new_freq)
-            
-=======
-        # listing_items_format(freqs ,begintext= "Frequencies" , 
-        #                      endtext="Hz have been dropped.", 
-        #                      inline =True , verbose =self.verbose 
-        #                      )
-        # # use mask to set a new collection of Z 
-        # Zobj = []; freqslist=[]
-        # for kk , edio  in enumerate (ediObjs ): 
-        #     mask  = np.isin ( edio.Z._freq,  freqs)
-        #     # mask = np.ones ( len( edio.Z._freq), dtype = bool ) 
-        #     # mask [ u_freqs] = False 
-        #     z_new  = edio.Z._z [~mask , :, :]  
-        #     # similar to np.delete (edio.Z._z , u_freqs, axis =0 )
-        #     z_err_new  = edio.Z._z_err [~mask , :, :] 
-        #     new_freq = edio.Z._freq[ ~mask ] 
-            
-        #     Z =EMz (
-        #         z_array= z_new , z_err_array= z_err_new , freq = new_freq
-        #         ) 
-        #     Zobj.append(Z )
-            # freqslist.append (new_freq)
-            
-        
->>>>>>> 21c96396
-        if interpolate:
-            Zobj = self.interpolate_z (Zobj,rotate = rotate)
-            
-        # Got a single frequency 
-        self._set_zc_updated_attr(
-            new_edi=self.ediObjs_, 
-            new_z= Zobj, 
-            update_z =update_z, 
-            freqslist= freqslist
-            )
-        
-        return self 
- 
-    def remove_ss_emap (
-        self, 
-        fltr:str ='ama', 
-        out:bool= False, 
-        smooth:bool= True, 
-        drop_outliers:bool=True, 
-        rotate:float=0., 
-        update_z:bool = True, 
-        ): 
-        """
-        Filter Z to remove the static schift using the :term:`EMAP` moving 
-        average filters. 
-        
-        Three available filters: 
-            
-            - 'ama': Adaptative moving average 
-            - 'tma': Trimming moving-average 
-            - 'flma': Fixed-length dipole moving average 
-        
-        Could export new Edi if the keyword argument `export` is set 
-        to ``True``
-        
-        Parameters 
-        ------------
-        fltr: str , default='ama'
-           Type of filter to apply. Default is Adaptative moving-average of 
-           Torres-verdin [1]_. Can be ['ama'|'tma'|'flma']
- 
-           The AMA filter estimates static-corrected apparent resistivities at 
-           a single reference frequency by calculating a profile of average 
-           impedances  along the length of the line. Sounding curves are 
-           then shifted so that they intersect the averaged profile. 
-           
-        out: bool , default =False, 
-           Output new filtered EDI. Otherwise return Z collections objects 
-           of corrected Tensors. 
-           
-        smooth: bool, default=False, 
-           Smooth the tensor data along the frequencies. 
-        
-        .. versionadded: 0.2.1 
-        
-        drop_outliers: bool, default=True 
-           Suppress outliers in the data when smoothing data along 
-           the frequencies axis. Note that `drop_outliers` does not take 
-           effect if `smooth` is ``False``. 
-           
-        .. versionadded: 0.2.1 
-           Polish the tensor data along the frequency axis remove noises 
-           and deal with the static shift effect when interferences noises 
-           are strong enough. 
-           
-        Returns 
-        ---------
-        self: :class:`watex.methods.ZC` for methods chaining. 
-         
-            
-        References 
-        -----------
-        .. [1] Torres-Verdin and Bostick, 1992,  Principles of spatial surface 
-               electric field filtering in magnetotellurics: electromagnetic array 
-               profiling(EMAP), Geophysics, v57, p603-622.https://doi.org/10.1190/1.2400625
-               
-        See Also 
-        ---------
-        remove_static_shift: 
-            Remove static shift using the spatial filter median and write 
-            a new edifile. 
-            
-        Examples 
-        ---------
-        >>> import watex 
-        >>> from watex.methods import ZC 
-        >>> edi_sample = watex.fetch_data ('edis', samples =17 , return_data =True ) 
-        >>> zo = ZC ().fit(edi_sample)
-        >>> zo.ediObjs_[0].Z.z[:, 0, 1][:7]
-        array([10002.46 +9747.34j , 11679.44 +8714.329j, 15896.45 +3186.737j,
-               21763.01 -4539.405j, 28209.36 -8494.808j, 19538.68 -2400.844j,
-                8908.448+5251.157j])
-        >>> zc = zo.remove_ss_emap() 
-        >>> zc[0].z[:, 0, 1] [:7]
-        array([12120.08320804+6939.9874753j , 13030.91462606+6522.58481295j,
-               15432.0206124 +4970.42806287j, 21899.60942244+3826.47476912j,
-               29109.17100085+4537.17072741j, 19252.07839732+4108.71578943j,
-                9473.20464326+4146.50327315j])
-        """
-        self.inspect 
-        
-        p = EMAPProcess(out ='z ') 
-        p.ediObjs_ = self.ediObjs_
-        p.freqs_ = self.freqs_
-
-        flr = str(fltr).lower().strip() 
-        assert flr in {"ama", "tma", "flma"}, (
-            f"Filter {fltr!r} is not available. Expect"
-            " adaptative moving-average: 'ama',"
-            " trimming moving-average: 'tma' or"
-            " fixed-dipole length moving-average: 'flma'" 
-            )
-        # Gather the 2D into z objects
-        zd = dict () 
-        # correct all components if applicable 
-        for comp in ('xx', 'xy', 'yx', 'yy'): 
-            p.component = comp 
-            try: 
-                if flr=='tma': 
-                    zc = p.ama (smooth = smooth , 
-                                drop_outliers= drop_outliers
-                                ) 
-                elif flr=='flma': 
-                    zc = p.flma (smooth = smooth , 
-                                drop_outliers= drop_outliers) 
-                else : 
-                    zc = p.ama (smooth = smooth , 
-                                drop_outliers= drop_outliers
-                                ) 
-    
-                zc_err = self.make2d (f"z{comp}_err") 
-                
-            except : 
-                # In the case some components 
-                # are missing, set to null 
-                zc = np.zeros (
-                    (len(self.freqs_), len(self.ediObjs_)),
-                    dtype = np.complex128)
-                zc_err= zc.copy() 
-            
-            zd[f'z{comp}'] = zc 
-            zd[f'z{comp}_err']=zc_err
-            
-        # # manage edi -export 
-        # option =kws.pop('option', None )
-        # option = 'write' if out else None 
-        # # reset  option 
-        # kws.__setitem__('option', option ) 
-        zd = _zupdate.update_z_dict(
-            new_ediobjs= self.ediObjs_, 
-            z_dict= zd , rotate= rotate , 
-            zobj = self)
-        
-        self._set_zc_updated_attr(
-            new_edi=self.ediObjs_ , 
-            new_freqs=self.freqs_, 
-            new_z= zd, 
-            update_z = update_z 
-            )
-         
-        return self
-
-    def _get_multiple_ss_factors (self,ss_fx=None, ss_fy= None, 
-            stations=None, r = 1000, nfreq =21, skipfreq =5, tol=.12, 
-            force =False, bounds_error = True, 
-            ): 
-        """ 
-        Isolated part of :meth:`Zc.remove_static_shift` method. 
-        
-        Set factor corresponding to each stations. 
-        
-        If list of `ss_fx` and ``ss_fy`` is given as a list, it must be 
-        consistent with the number of stations. Otherwise an error 
-        occurs. 
-        """
-        if ( ss_fx is None 
-            and ss_fy is None
-            and stations is None
-            ) : 
-            stations = range (len(self.ediObjs_))
-            # I.e compute all stratic shift  and stores in a list 
-            ss_fx_fy = [ self.get_ss_correction_factors(
-                            station, 
-                            nfreq = nfreq , 
-                            skipfreq=skipfreq,
-                            force =force, 
-                            tol=tol, 
-                            r=r , 
-                            bounds_error= bounds_error, 
-                            )
-                  for station in stations ]
-        else: 
-            ss_fx_fy = _check_ss_factor_entries (
-                self.ediObjs_, 
-                stations = stations , 
-                ss_fx = ss_fx , 
-                ss_fy = ss_fy 
-                )
-        return ss_fx_fy 
-    
-    def remove_static_shift (
-        self, 
-        ss_fx:float | List[float] =None, 
-        ss_fy:float| List[float]= None, 
-        stations: List[str]=None, 
-        rotate:float=0., 
-        r:float =100, 
-        nfreq:int=7, 
-        skipfreq:int=5, 
-        tol=.12, 
-        force:bool=False, 
-        update_z:bool=True,
-        bounds_error: bool =True, 
-        ): 
-        """
-        Remove the static shift from correction factor from x and y. 
-        
-        The correction factors `ss_fx` and `ss_fy` are used for the 
-        resistivity in the x and y  components for static shift removal.
-        
-        Factors can be determined by using the :meth:`get_ss_correction_factors`
-        If ``None``, factors are found using the spatial median filter. 
-        Assume the original observed tensor Z is built by a static shift 
-        :math:`S` and an unperturbated "correct" :math:`Z_{0}` :
-        
-        .. math::
-  
-             Z = S * Z_{0}
-
-        therefore the correct Z will be: 
-        
-        .. math::
-            
-            Z_{0} = S^{(-1)} * Z
-
-        Parameters 
-        -----------
-        
-        ss_fx: float, Optional  
-           static shift factor to be applied to x components
-           (ie z[:, 0, :]).  This is assumed to be in resistivity scale. 
-           If None should be automatically computed using  the 
-           spatial median filter. 
-           
-        ss_fy: float, optional 
-           static shift factor to be applied to y components 
-           (ie z[:, 1, :]).  This is assumed to be in resistivity scale. If
-           ``None`` , should be computed using the spatial filter median. 
-        
-        rotate: float, default=0.  
-            Rotate Z array by angle alpha in degrees.  All angles are referenced
-            to geographic North, positive in clockwise direction.
-            (Mathematically negative!).
-            In non-rotated state, X refs to North and Y to East direction.
-            
-        r: float, default=1000. 
-           radius to look for nearby stations, in meters.
- 
-        nfreq: int, default=21 
-           number of frequencies calculate the median static shift.  
-           This is assuming the first frequency is the highest frequency.  
-           Cause usually highest frequencies are sampling a 1D earth.  
-    
-        skipfreq** : int, default=5 
-           number of frequencies to skip from the highest frequency.  
-           Sometimes the highest frequencies are not reliable due to noise 
-           or low signal in the :term:`AMT` deadband.  This allows you to 
-           skip those frequencies.
-                           
-        bounds_error: bool, default=True 
-           Check whether the frequency for interpolation is within the 
-           frequency range. Otherwise, raises an error. 
-           
-           .. versonadded:: 0.2.8
-              Control the frequency range for interpolation. 
-           
-        tol: float, default=0.12
-           Tolerance on the median static shift correction.  If the data is 
-           noisy the correction factor can be biased away from 1.  Therefore 
-           the shift_tol is used to stop that bias.  If 
-           ``1-tol < correction < 1+tol`` then the correction factor is set 
-           to ``1``
-        force: bool, default=False, 
-           Ignore the frequency bounds and compute the static shift with the 
-           total station with all frequencies.
-           
-        out: bool , default =False, 
-           Output new filtered EDI. Otherwise return Z collections objects 
-           of corrected Tensors. 
-           
-        force: bool, default=False, 
-           Ignore the frequency bounds and compute the static shift with the 
-           total station with all frequencies. 
-           
-           .. versionadded:: 0.2.8
-            Ignore frequency bound errors with ``force=True``. 
-           
-        update_z: bool, default=True 
-           Update Impendance tensor `Z` after correcting the static shift 
-           effect. 
-           
-        Returns
-        --------
-        self: :class:`watex.methods.ZC` for methods chaining. 
-        
-
-        Note 
-        -----
-        The factors are in resistivity scale, so the entries of  the matrix 
-        "S" need to be given by their square-roots. Furhermore, `ss_fx` and 
-        `ss_fy` must be supplied for a manual correction. If one argument of 
-        the aforementionned parameters is missing, the auto factor computation 
-        could be triggered and reset the previous given factor. 
-        
-        Examples 
-        ----------
-        >>> import watex 
-        >>> from watex.methods import ZC 
-        >>> edi_sample = watex.fetch_data ('edis', samples =17 , return_data =True ) 
-        >>> zo = ZC ().fit(edi_sample)
-        >>> zo.ediObjs_[0].Z.z[:, 0, 1][:7]
-        array([10002.46 +9747.34j , 11679.44 +8714.329j, 15896.45 +3186.737j,
-               21763.01 -4539.405j, 28209.36 -8494.808j, 19538.68 -2400.844j,
-                8908.448+5251.157j])
-        >>> zc = zo.remove_static_shift () 
-        >>> zc[0].z[:, 0, 1] [:7]
-        array([ 8028.46578676+7823.69394148j,  9374.49231974+6994.54856416j,
-               12759.27171475+2557.831671j  , 17468.06097719-3643.54946031j,
-               22642.21817697-6818.35022516j, 15682.70444455-1927.03534064j,
-                7150.35801004+4214.83658174j])
-        """
-        self.inspect 
-        
-        # Compute multiple factors from stations 
-        ss_fx_fy = self._get_multiple_ss_factors (
-            stations = stations , 
-            ss_fx = ss_fx , 
-            ss_fy = ss_fy, 
-            r= r, 
-            nfreq = nfreq, 
-            skipfreq =skipfreq, 
-            tol = tol, 
-            force =force, 
-            bounds_error = bounds_error
-                )
-        ZObjs =[]
-        new_ediObjs=[]
-
-        for ii, ediObj in enumerate (self.ediObjs_): 
-            z0 = EMz(z_array=ediObj.Z._z , 
-                     z_err_array= ediObj.Z._z_err, 
-                freq = ediObj.Z._freq 
-                ) 
-            # now rotate if possible 
-            # and remove the static shift.
-            if rotate: 
-                z0.rotate (rotate ) 
-            # use the static shift of each station. 
-            ss_cor, zcor = z0.remove_ss( 
-                *ss_fx_fy[ii]
-                )
-            # reset the ediObjs to the new Z 
-            z0._z = zcor  
-            ediObj.Z._z= zcor 
-            
-            ZObjs.append (z0 ) 
-            new_ediObjs.append (ediObj )
-
-        self._set_zc_updated_attr(
-            new_edi=new_ediObjs , 
-            # new_freq=self.freqs_, 
-            new_z= ZObjs, 
-            update_z=update_z
-            )
-        return self 
- 
-    def remove_distortion (
-        self,
-        distortion: NDArray, 
-        /, 
-        error:NDArray=None,
-        update_z:bool=True
-        ):
-        """
-        Remove distortion D form an observed impedance tensor Z. 
-        
-        Allow to obtain the uperturbed "correct" :math:`Z_{0}` expressed as: 
-            
-        .. math:: 
-            
-           Z = D * Z_{0}
-
-
-        Parameters 
-        ----------
-        distortion_tensor: np.ndarray(2, 2, dtype=real) 
-           Real distortion tensor as a 2x2
-   
-        error: np.ndarray(2, 2, dtype=real), Optional 
-          Propagation of errors/uncertainties included 
-          
-        update_z: bool , default =True, 
-           Update Impendance tensors after removing the distorsion in the 
-           data. 
-
-        Returns 
-        ----------
-        self: :class:`watex.methods.ZC` for methods chaining. 
-
-        Examples 
-        ---------
-        >>> import watex 
-        >>> from watex.methods import ZC 
-        >>> edi_sample = watex.fetch_data ('edis', samples =17 , return_data =True ) 
-        >>> zo = ZC ().fit(edi_sample)
-        >>> zo.ediObjs_[0].Z.z[:, 0, 1][:7]
-        array([10002.46 +9747.34j , 11679.44 +8714.329j, 15896.45 +3186.737j,
-               21763.01 -4539.405j, 28209.36 -8494.808j, 19538.68 -2400.844j,
-                8908.448+5251.157j])
- 		>>> distortion = np.array([[1.2, .5],[.35, 2.1]])
-        >>> zc = zo.remove_distortion (distortion)
-        >>> zc[0].z[:, 0, 1] [:7]
- 		array([ 9724.52643923+9439.96503198j, 11159.25927505+8431.1101919j ,
-                14785.52643923+3145.38324094j, 19864.708742  -4265.80166311j,
-                25632.53518124-8304.88093817j, 17889.15373134-2484.60144989j,
-                 8413.19671642+4925.46660981j])
-        
-        """
-        self.inspect 
-        
-        distortion = np.array (distortion )
-        if distortion.shape != (2, 2) :
-            raise ZError ("Wrong shape for distortion. Expect shape="
-                          "(2, 2, dtype=real) for xx, xy, yx and yy components.")
-        ZObjs =[]
-        new_ediObjs =[]
-        for ii, ediObj in enumerate (self.ediObjs_): 
-            z0 = EMz(z_array=ediObj.Z.z ,
-                     z_err_array = ediObj.Z.z_err, 
-                freq = ediObj.Z._freq 
-                ) 
-            d, new_z, new_z_err = z0.remove_distortion(
-                distortion_tensor=distortion, distortion_err_tensor=error)
-            z0._z = new_z
-            z0._z_err = new_z_err
-            ediObj.Z._z= new_z 
-            # z0.compute_resistivity_phase(new_z, new_z_err ) 
-            # for consistency 
-            ZObjs.append (z0 ) 
-            new_ediObjs.append (ediObj )
-            
-        # export data to 
-        self._set_zc_updated_attr(
-            new_edi=new_ediObjs , 
-            new_freqs=self.freqs_,
-            new_z= ZObjs, 
-            update_z = update_z 
-            )
-        
-        return self 
-    
-    def get_ss_correction_factors(
-        self, 
-        station, 
-        r=100., 
-        nfreq=10,
-        skipfreq=5, 
-        tol=.12, 
-        force=False, 
-        bounds_error=True, 
-        ) -> Tuple[float, float]:
-        """
-        Compute the  static shift correction factor from a station 
-        using a spatial median filter.  
-        
-        This will find those station within the given radius (meters).  
-        Then it will find the median static shift for the x and y modes 
-        and remove it, given that it is larger than the shift 
-        tolerance away from 1.  
-        
-        Parameters 
-        -------------
-        station: str, int, 
-           The index of station to compute the static shift factors. If the 
-           station name is passed as string object, it should include the 
-           position number. 
-           
-        r: float, default=1000. 
-           radius to look for nearby stations, in meters.
- 
-        nfreq: int, default=21 
-           number of frequencies calculate the median static shift.  
-           This is assuming the first frequency is the highest frequency.  
-           Cause usually highest frequencies are sampling a 1D earth.  
-    
-        skipfreq : int, default=5 
-           number of frequencies to skip from the highest frequency.  
-           Sometimes the highest frequencies are not reliable due to noise 
-           or low signal in the :term:`AMT` deadband.  This allows you to 
-           skip those frequencies.
-                           
-        bounds_error: bool, default=True 
-           Check whether the frequency for interpolation is within the 
-           frequency range. Otherwise, raises an error. 
-           
-        tol: float, default=0.12
-           Tolerance on the median static shift correction.  If the data is 
-           noisy the correction factor can be biased away from 1.  Therefore 
-           the shift_tol is used to stop that bias.  If 
-           ``1-tol < correction < 1+tol`` then the correction factor is set 
-           to ``1``
-        force: bool, default=False, 
-           Ignore the frequency bounds and compute the static shift with the 
-           total station with all frequencies. 
-           
-           .. versionadded:: 0.2.8 
-          
-        Returns
-        -------
-        (sx_x,  ss_y): (float, float)
-            static shift corrections factor for x and y modes
-    
-        Examples 
-        ---------
-        >>> import watex 
-        >>> from watex.methods import ZC 
-        >>> edi_sample = watex.fetch_data ('edis', samples =17 ,
-                                           return_data =True ) 
-        >>> zo = ZC ().fit(edi_sample).get_ss_correction_factors (station =0 ) 
-        Out[16]: (1.5522030221266643, 0.742682340427651)
-        
-        """
-        addmsg = (" Or set ``force=True`` to ignore the bound frequency errors.")
-        
-        self.inspect 
-        # convert meters to decimal degrees so 
-        # we don't have to deal with zone
-        # changes
-        meter_to_deg_factor = 8.994423457456377e-06
-        dm_deg = r * meter_to_deg_factor
-        
-        # Get the ediObj to remove the station shiit 
-        # make site as an iterable object 
-        try: 
-            station_ix = re.search (
-                '\d+', str(station), flags=re.IGNORECASE).group()  
-        except AttributeError: 
-            raise StationError("Unable to find position of the station. Station"
-                               " must include the position number. E.g, S00")
-        except : 
-            raise TypeError ("Probbaly missing station position number. Please"
-                             " check your station index.")
-            
-        station_ix = int (station_ix ) 
-
-        if station_ix >= len(self.ediObjs_): 
-            raise ValueError (" Expect the number of station less than"
-                             f" { len(self.ediObjs_)}. Got '{station_ix}'")
-
-        edi_obj_init= self.ediObjs_[station_ix] 
-        edi_obj_init.Z.compute_resistivity_phase()
-    
-        # if nfreq > len(edi_obj_init.Z.freq): 
-        #     if force: 
-        #         nfreq = len(edi_obj_init.Z.freq); skipfreq= 0
-        #         interp_freq= np.array(range (nfreq), dtype = int)
-        #         bounds_error =False 
-        #     else : 
-        #         raise EMError("'nfreq' must be less than number of frequency"
-        #                     f" {len(edi_obj_init.Z.freq)}. Got {nfreq}." 
-        #                     + addmsg)
-        # else : 
-        print(skipfreq, nfreq, nfreq + skipfreq)
-        interp_freq = self.freqs_[skipfreq:nfreq + skipfreq]
-
-        # Find stations near by and store them in a list
-        emap_obj = []
-        # for kk, edi in enumerate(edi_list):
-        for kk, edi in enumerate (self.ediObjs_): 
-            edi_obj = edi
-            delta_d = np.sqrt((edi_obj_init.lat - edi_obj.lat) ** 2 +
-                          (edi_obj_init.lon - edi_obj.lon) ** 2)
-            if delta_d <= dm_deg:
-                edi_obj.delta_d = float(delta_d) / meter_to_deg_factor
-                emap_obj.append(edi_obj)
-
-        if len(emap_obj) == 0:
-            if self.verbose: 
-                print('No stations found within given '
-                      'radius {0:.2f} m'.format(r))
-            return 1.0, 1.0
-
-        # extract the resistivity values 
-        # from the near by stations
-        res_array = np.zeros((len(emap_obj), nfreq, 2, 2))
-        if self.verbose: 
-            print('These stations are within the given'
-                  ' {0} m radius:'.format(r))
-            
-        for kk, emap_obj_kk in enumerate(emap_obj):
-            if self.verbose: 
-                print('\t{0} --> {1:.1f} m'.format(
-                    emap_obj_kk.station, emap_obj_kk.delta_d))
-                
-            interp_idx = np.where((interp_freq >= emap_obj_kk.Z.freq.min()) &
-                              (interp_freq <= emap_obj_kk.Z.freq.max()))
-            
-           
-            interp_freq_kk = interp_freq[interp_idx]
-            Z_interp = emap_obj_kk.interpolateZ(interp_freq_kk,
-                       bounds_error= bounds_error )
-            
-            # try: 
-            #     interp_freq_kk = interp_freq[interp_idx]
-            #     Z_interp = emap_obj_kk.interpolateZ(interp_freq_kk,
-            #                bounds_error= bounds_error )
-            # except BaseException as e: 
-            #     if force: 
-            #         Z_interp = emap_obj_kk.Z
-            #         interp_freq_kk = emap_obj_kk.Z._freq
-            #     else: 
-            #         raise TypeError (str (e) + f". It seems the given radium {r} m" 
-            #                          f" is too short for processing {len(emap_obj)}"
-            #                          " stations." +addmsg)
-            Z_interp.compute_resistivity_phase()
-            
-            res_array[
-                kk,
-                interp_idx,
-                :,
-                :] = Z_interp.resistivity[
-                0:len(interp_freq_kk),
-                :,
-                :]
-
-        # compute the static shift of x-components
-        ss_x = edi_obj_init.Z.resistivity[
-            skipfreq:nfreq + skipfreq, 0, 1] / np.median(
-                res_array[:, :, 0, 1], axis=0)
-        ss_x = np.median(ss_x)
-
-        # check to see if the estimated static
-        # shift is within given tolerance
-        if  ( 
-                1 - tol < ss_x 
-                and ss_x < 1 + tol
-                ):
-            ss_x = 1.0
-        # compute the static shift of y-components
-        ss_y = edi_obj_init.Z.resistivity[
-            skipfreq:nfreq + skipfreq, 1, 0] / np.median(
-                res_array[:, :, 1, 0], axis=0)
-        ss_y = np.median(ss_y)
-
-        # check to see if the estimated static 
-        # shift is within given tolerance
-        if ( 
-                1 - tol < ss_y 
-                and ss_y < 1 + tol
-                ):
-            ss_y = 1.0
-
-        return ss_x, ss_y
-
-    def remove_noises (
-        self, 
-        method:F|str='base', 
-        window_size_factor:float =.1, 
-        beta:bool =1.,  
-        rotate: float=0.,
-        args:tuple =(), 
-        **funckws 
-        ): 
-        """ remove indesired and artifacts in the data and smooth it.
-
-        method: str, default='base' 
-          Kind of filtering technique to smooth data. Can be: 
-              
-              - 'base': for simple moving-average using convolution strategy 
-              - 'ama': For adaptatve moving average 
-              - 'torres': Torres -Verdin frequencies 
-       
-        frange: tuple, Optional 
-           Lowcut and highcut frequency for Butterworth signal processing using 
-           bandpass filter.
-           
-        signal_frequency: float, 
-          Sampling frequency to apply the bandpass filter. 
-          
-        return_z: bool, default=True 
-          Output the corrected impedance tensor Z. If ``False``, the corrected 
-          resistivity and phase should be outpoutted. 
-
-        update_z: bool , default =True, 
-           Update Impedance tensor after removing artifacts, outliers 
-           and interferences. 
-           
-        Returns 
-        ----------
-        self: :class:`watex.methods.ZC` for method chaining.
-          
-        Examples 
-        ---------
-        >>> import numpy as np
-        >>> import watex 
-        >>> from watex.methods import ZC 
-        >>> edi_sample = watex.fetch_data ('edis', samples =17 , return_data =True ) 
-        >>> zo = ZC ().fit(edi_sample)
-        >>> zo.ediObjs_[0].Z.z[:, 0, 1][:7]
-        array([10002.46 +9747.34j , 11679.44 +8714.329j, 15896.45 +3186.737j,
-               21763.01 -4539.405j, 28209.36 -8494.808j, 19538.68 -2400.844j,
-                8908.448+5251.157j])
-        >>> np.abs(zo.ediObjs_[0].Z.z[:, 0, 1][:7])
-        array([13966.38260707, 14572.19436577, 16212.72387076, 22231.39226441,
-               29460.64755851, 19685.63100474, 10340.94268466])
-        >>> zc = zo.remove_noises ()
-        >>> zc[0].z[:, 0, 1] [:7]
-        array([14588.73938176+11356.3381261j , 12023.27409262+12873.67522641j,
-               10462.96087917+13718.67827836j,  9607.98778456+14140.06466089j,
-                9229.1405574 +14224.47255512j,  9147.25685955+14021.44219373j,
-                9217.44417983+13581.57833074j])
-        >>> np.abs( zc[0].z[:, 0, 1] [:7])
-        array([18487.77251005, 17615.06837175, 17253.2803856 , 17095.46307891,
-               16956.19812634, 16741.36043596, 16414.03506644])
-        """
-        self.inspect 
-<<<<<<< HEAD
- 
-        zd = dict () 
-        # correct all components if applicable 
-        for comp in ('xx', 'xy', 'yx', 'yy'): 
-            try: 
-                zc = filter_noises (
-                    self.ediObjs_, 
-                    comp, 
-                    method=method, 
-                    window_size_factor= window_size_factor, 
-                    return_z =True, 
-                    signal_frequeny=signal_frequency, 
-                    frange=frange, 
-                    )
-                zc_err = self.make2d (f"z{comp}_err") 
-
-            except: 
-                # In the case some components 
-                    # are missing, set to null 
-                zc = np.zeros (
-                    (len(self.freqs_), len(self.ediObjs_)),
-                    dtype = np.complex128)
-                zc_err= zc.copy() 
-=======
-        
-        # Apply function for updating tensor.
-        if callable (method): 
-            ufunc = method ; kws = {}
-        else: 
-            ufunc = smoothing if method.find('base')>=0 else (
-                torres_verdin_filter if method.find('torres')>=0 
-                else adaptive_moving_average )
-            # set keyword argument 
-            kws= {"base": dict (), 
-                  "torres": dict(weight_factor = window_size_factor,
-                                 logify = True, beta = beta  ), 
-                  "ama": dict (window_size_factor  = window_size_factor )
-                  }
-            kws = kws.get(method, {})
->>>>>>> 21c96396
-            
-        # Then Update Z
-        zc = _zupdate.update(
-            self.ediObjs_, ufunc = ufunc, args = args,
-            rotate = rotate, **kws, **funckws  )
-            
-<<<<<<< HEAD
-        # manage edi -export 
-        # option =kws.pop('option', None )
-        # option = 'write' if out else None 
-        # # reset  option 
-        # kws.__setitem__('option', option ) 
-
-        zc = _zupdate.update_z_dict(
-            zd, new_ediobjs = self.ediObjs_, 
-            rotate= rotate, 
-            zobj=self )
-        
-=======
->>>>>>> 21c96396
-        self._set_zc_updated_attr(
-            new_edi=self.ediObjs_ , 
-            # new_freqs=self.freqs_, 
-            new_z= zc, update_z= True
-            )
-        
-        return self 
-
-<<<<<<< HEAD
-=======
-
->>>>>>> 21c96396
-    @_zupdate (option ='write', edi_prefix= None )
-    def out ( self, **kws): 
-        """ Export EDI files. """
-        # manage edi -export 
-        return self, kws 
-
-def filter_noises (
-    ediObjs: EDIO, / , 
-    component = 'xy', 
-    method ='base',
-    window_size_factor =.1, 
-    frange=None, 
-    signal_frequency=None, 
-    return_z =True,  
-    ): 
-    """ Remove noise from single component. 
-    
-    Parameters 
-    ----------
-    pObj: :class:`watex.em.Processing` or EDI object.  
-      Object from Processing class or :attr:`EM.EdiObjs_` 
-      
-    component: str, default='xy' 
-      Tensor component to be corrected . Can be ['xx', 'xy', 'yx', 'yy'] 
-    method: str, default='base' 
-      kind of filtering technique to smooth data. Can be: 
-          
-          - 'base': for simple moving-average using convolution strategy 
-          - 'ama': for naive adapttive moving average 
-          - 'butter': for Butterworth filter using bandpass strategy. (lowcut 
-            highcut) can be set using the `frange` parameters.
-          - 'tv': for Torres-Verdin filter [1]_
-    frange: tuple, Optional 
-       Lowcut and highcut frequency for Butterworth signal processing using 
-       bandpass filter. 
-    signal_frequency: float, 
-      Sampling frequency to apply the bandpass filter. 
-      
-    return_z: bool, default=True 
-      Output the corrected impedance tensor Z. If ``False``, the corrected 
-      resistivity and phase should be outpoutted. 
-      
-    Returns
-    --------
-    z/ (smoothed_res, smoothed_phase): Arraylike 2d 
-       Corrected impendance tensor if ``return_z=True`` and tuple of 
-       corrected resistivity and phase otherwise. 
-
-    References 
-    ------------
-    .. [1] Torres-Verdin and Bostick, 1992,  Principles of spatial surface 
-        electric field filtering in magnetotellurics: electromagnetic array profiling
-        (EMAP), Geophysics, v57, p603-622.https://doi.org/10.1190/1.2400625
-
-    Examples
-    ---------
-    >>> import matplotlib.pyplot as plt 
-    >>> import watex as wx 
-    >>> from watex.methods.em import filter_noises 
-    >>> edi_data = wx.fetch_data ('edis', samples =25 , return_data =True ) 
-    >>> p= wx.EMProcessing ( ).fit(edi_data)
-    >>> p.ediObjs_[0].Z.resistivity[:, 0, 1][:7] # resistivity
-    Out[55]: 
-    array([ 663.46885417,  814.71087154, 1137.53936423, 2412.61855152,
-           4779.04096799, 2406.8876066 ,  749.1662786 ])
-    >>> p.ediObjs_[0].Z.phase[:, 0, 1][:7] #  phase
-    Out[56]: 
-    array([ 44.25991725,  36.72756114,  11.33573911, -11.78202602,
-           -16.75885396,  -7.00518766,  30.51756882])
-    >>> p.ediObjs_[0].Z.z[:, 0, 1][:7] # impedance tensor 
-    Out[57]: 
-    array([10002.46 +9747.34j , 11679.44 +8714.329j, 15896.45 +3186.737j,
-           21763.01 -4539.405j, 28209.36 -8494.808j, 19538.68 -2400.844j,
-            8908.448+5251.157j])
-    >>> res_b, phase_b = filter_noises (
-        p, component='xy', return_z= False, )
-    >>> res_t, phase_t = filter_noises (
-        p, component='xy', return_z= False, method ='torres')
-    >>> res_a, phase_a = filter_noises (
-        p, component='xy', return_z= False, method ='ama')
-    >>> # plot station S00 ( first ) 
-    >>> #Plot the original and smoothed data
-    >>> fig, ax = plt.subplots(2,1, figsize =(10, 6))
-    >>> ax[0].plot(p.freqs_, p.ediObjs_[0].Z.resistivity[:, 0, 1],
-                   'b-', label='Original Data')
-    >>> ax[0].plot(p.freqs_, res_b[:, 0], '-ok', 
-                   label='Smoothed Resistivity')
-    >>> ax[0].plot(p.freqs_, res_t[:, 0], '-sg', 
-                   label='Torres-Verdin filtered Resistivity')
-    >>> ax[0].plot(p.freqs_, res_a[:, 0], '-vr', 
-                   label='Filtered AMA Resistivity ')
-    >>> ax[0].set_xlabel('Frequency')
-    >>> ax[0].set_ylabel('Resistivity( ohm.m)')
-    >>> ax[0].set_title('Filtered data')
-    >>> ax[0].set_yscale ('log') 
-    >>> ax[0].set_xscale ('log')
-    >>> ax[0].legend()
-    >>> ax[0].grid(True)
-    >>> ax[1].plot(p.freqs_, p.ediObjs_[0].Z.phase[:, 0, 1]%90, 
-                   'b-', label='Original Phase Data')
-    >>> ax[1].plot(p.freqs_, phase_b[:, 0], '-ok', 
-                   label='Smoothed Phase Data ')
-    >>> ax[1].plot(p.freqs_, phase_t[:, 0], '-sg', 
-                   label='Filtered Torres-Verdin phase')
-    >>> ax[1].plot(p.freqs_, phase_a[:, 0], '-vr', 
-                   label='Filtered AMA phase')
-    >>> ax[1].set_xlabel('Frequency')
-    >>> ax[1].set_ylabel('phase( degrees)')
-    >>> ax[1].set_xscale ('log')
-    >>> ax[1].legend()
-    >>> ax[1].grid(True)
-    >>> plt.show()
-    
-    """
-    method = str(method).lower() 
-    if method.find( 'butter')>=0  or method.find ('btd')>=0 : 
-        method = 'butterworth'
-    elif method.find ('ama')>=0: 
-        method ='adaptative' 
-    elif method.find('torres')>=0 or method.find('tv')>=0 : 
-        method ='torres-verdin'
-
-    if not hasattr ( ediObjs, 'window_size'): 
-        if  _assert_z_or_edi_objs(ediObjs )!='EDI' :
-            raise EDIError("Only EDI or Processing object is acceptable!")
-        pObj= EMAPProcess().fit(ediObjs)
-        
-    else : pObj = ediObjs
-
-    # assert filter arguments 
-    pObj.component = component  
-    res2d_ , phs2d_ , freqs_, *_ = pObj._make2dblobs ()
-    
-    # modulo the phase to be include [0 and 90] degree then 
-    # eliminate negative phase. 
-    phs2d_  = phs2d_ %90 
-    smoothed_phase = np.zeros_like ( phs2d_).T  
-    #smooth_z = np.zeros_like ( self.res2d_ , dtype = np.complex128 )
-    smoothed_res = np.zeros_like ( res2d_).T
-    
-    if method =='base': 
-        # block moving average `ma` trick to True 
-        # and force resistivity value to be positive 
-        smoothed_res = smoothing( res2d_ )
-        if (smoothed_res < 0).any(): 
-            smoothed_res = np.abs (smoothed_res )
-        smoothed_phase = smoothing ( phs2d_)
- 
-    else: 
-        for ii in range (len(res2d_.T)):  
-            if method =='butterworth': 
-                smoothed_res [ii,: ] = butterworth_filter(
-                    res2d_[:, ii ] , 
-                    freqs= freqs_, 
-                    frange=frange, 
-                    fs = signal_frequency)
-            elif method =='torres-verdin': 
-                smoothed_res [ii,: ] = torres_verdin_filter(
-                    res2d_ [:, ii], 
-                    weight_factor=window_size_factor, 
-                    logify= True, 
-                     )
-                smoothed_phase [ii, :] = torres_verdin_filter(
-                    phs2d_[:, ii],# except the negative phase 
-                    weight_factor=window_size_factor, 
-                    logify =True
-                    )
-            else: 
-                smoothed_res [ii,: ] = adaptive_moving_average(
-                    res2d_ [:, ii], 
-                    window_size_factor=window_size_factor
-                     )
-                smoothed_phase [ii, :] = adaptive_moving_average(
-                    phs2d_[:, ii] ,
-                    window_size_factor=window_size_factor
-                    )
-                
-        # transpose to get the resistivity and phase coordinates 
-        smoothed_phase = smoothed_phase.T
-        smoothed_res = smoothed_res.T 
-
-    # recompute z with the corrected phase
-    if return_z : 
-        z_smoothed = rhophi2z(
-            smoothed_res, 
-            phi= smoothed_phase, 
-            freq= freqs_
-            )
-
-    return z_smoothed   if return_z else (smoothed_res, smoothed_phase)
-  
-def _check_ss_factor_entries (
-        ediObjs: List[EDIO], /, ss_fx:float , ss_fy:float, 
-        stations:str =None , 
-    ): 
-    """ Check wether factor values passed matches the number of stations. 
-    
-    Parameters 
-    -----------
-
-    ss_fx: float, list, 
-       factor x for correcting the static shift effect. 
-       
-    ss_fy: float, list, 
-       Factor y  to correct the static shift effect at the given stations. 
-       
-    stations: int, list , 
-       List of stations to apply the static shift factor `ss_fx``
-        and `ss_fy`. Note that each station must include the position 
-        number. E.g station S00 being ``S00``. 
-        
-        
-    Return 
-    --------
-    ss_fx_fy: list of tuple 
-       list of tuple of correction factors that match the position of 
-       the stations. 
-       
-    Note 
-    -------
-    If `stations`` is not given, the factor `ss_fx` and `ss_fy` should be 
-    located from starting at Python index 0. 
-    
-    Example  
-    ------- 
-    >>> import watex as wx 
-    >>> from watex.methods.em import _check_ss_factor_entries
-    >>> edi_sample = watex.fetch_data ('edis', samples =7 ,
-                                   return_data =True ) 
-    >>> _check_ss_factor_entries ( edi_sample , ss_fx = 0.15 , ss_fy = 0.89  ) 
-    Out[23]: 
-    [(0.15, 0.89),
-     (1.0, 1.0),
-     (1.0, 1.0),
-     (1.0, 1.0),
-     (1.0, 1.0),
-     (1.0, 1.0),
-     (1.0, 1.0)]
-    >>> _check_ss_factor_entries ( edi_sample ,stations = ['s02', 'S05'] , 
-                                  ss_fx = (0.15, 0.18)  , ss_fy = ( 0.89, 1.2)
-                                  )
-    Out[24]: 
-    [(1.0, 1.0),
-     (1.0, 1.0),
-     (0.15, 0.89),
-     (1.0, 1.0),
-     (1.0, 1.0),
-     (0.18, 1.2),
-     (1.0, 1.0)]
-    """
-    if ss_fx is None or ss_fy is None: 
-        raise TypeError ("Static correction factor x and y cannot be None.")
-        
-    ss_fx_fy_0 = [ (1., 1. ) for i in range ( len(ediObjs))]
-
-    ss_fx = is_iterable( ss_fx , 
-                        exclude_string=True,
-                        transform =True ) 
-    ss_fy = is_iterable( ss_fy , exclude_string=True,
-                        transform =True ) 
-    
-    check_consistent_length(ss_fx, ss_fy )
-    
-    ss_fx_fy = list (zip ( ss_fx, ss_fy ))
-    
-    add_ss =[]
-    
-    if (len(ss_fx) != len( ediObjs) 
-        and stations is None) : 
-        warnings.warn(
-            " Missing stations, correction factors x and y"
-            f" should be applied to the first {len(ss_fx)}"
-            " stations.")
-        add_ss= [ (1., 1.) for i in range 
-                 ( len(ediObjs)- len(ss_fx))]
-
-        ss_fx_fy.extend ( add_ss )
-        
-        return ss_fx_fy
-
-    if stations is not None: 
-        s= stations 
-        stations = is_iterable(stations, exclude_string= True , 
-                               transform =True )
-        try: 
-            stations = [ re.search ('\d+', str(site), flags=re.IGNORECASE).group()  
-                     for site in stations ] 
-        except: 
-            raise ValueError ("Missing position number. Station must prefix"
-                             f" with position, e.g. 'S7', got {s!r}") 
-        stations =[int (st) for st in stations ] 
-        
-        if len(ss_fx_fy) !=0: 
-            for x, y in zip ( stations, ss_fx_fy): 
-                
-                ss_fx_fy_0 [x] = y 
-        
-    return ss_fx_fy_0
-           
-def _update_z (z_or_edis, /, ufunc , args =(), **kws  ): 
-    """ Update 3D tensors with universal functions applied to all 
-    components """
-    objtype = _assert_z_or_edi_objs(z_or_edis ) 
-    if objtype =='EDI': 
-        zobjs =np.array (list(map(lambda o: o.Z, z_or_edis)) ,
-                          dtype =object)
-    else: zobjs = z_or_edis
-    # --> make a new Z objects 
-    # make a new object 
-    new_zObjs =np.zeros_like (zobjs, dtype =object )
-    
-    for kk , Z in enumerate ( zobjs ): 
-        new_Z = EMz(z_array=np.zeros((len(Z._freq), 2, 2),
-                                       dtype='complex'),
-                    z_err_array=np.zeros((len(Z._freq), 2, 2)),
-                    freq=Z._freq)
-        
-        for ii in range(2):
-            for jj in range(2):
-                # need to look out for zeros in the impedance
-                # get the indicies of non-zero components
-                nz_index = np.nonzero(Z.z[:, ii, jj])
-                if len(nz_index[0]) == 0:
-                    continue
-                # get the non_zeros components and interpolate 
-                # frequency to recover the component in dead-band frequencies 
-                # Use the whole edi
-                with np.errstate(all='ignore'):
-                    zfreq = Z._freq
-                    #Since z is an imaginary part . Get the absolue a
-                    # and convert back latter to imaginary part. 
-                    # --resistivity 
-                    zv_res=  reshape(Z.resistivity[nz_index, ii, jj])  
-                    # then apply function 
-                    zv_res = ufunc  ( zv_res, *args, **kws ) 
-                    
-                    #---phase 
-                    zv_phase = reshape(Z.phase[nz_index, ii, jj])  
-                    zv_phase = ufunc  (zv_phase,  *args, **kws ) 
-                    #---error 
-                    #zerr_v = reshape(Z.z_err[nz_index, ii, jj]) 
-
-                # # Use the new dimension of the z and slice z according 
-                # # the buffer range. make the new index start at 0. 
-                new_Z.resistivity[nz_index, ii, jj] = reshape (zv_res , 1) 
-                new_Z.phase[nz_index, ii, jj] = reshape (zv_phase, 1) 
-                new_Z.z_err[nz_index, ii, jj] = Z.z_err[nz_index, ii, jj]
-                
-                # compute z as imag and real 
-                
-                new_Z.z [nz_index, ii, jj] = reshape ( rhophi2z(
-                    rho = zv_res, phi = zv_phase, freq= zfreq), 1) 
-        # compute resistivity and phase for new Z object
-        new_Z.compute_resistivity_phase()
-        new_zObjs[kk] = new_Z 
-        
-    return new_zObjs
-  
-    
-def drop_frequencies (
-    ediObjs: List[EDIO] | os.PathLike, /, 
-    tol:float ="auto", 
-    freqs: List | ArrayLike=None,  
-    savepath: str=None, 
-    out : bool =...,
-    get_max_freqs:bool =..., 
-    return_freqs: bool =..., 
-    verbose:bool=..., 
-    **kwd
-    ): 
-
-    """ 
-    Drop useless frequencies in the EDI data.
-    
-    Due to the terrain constraints, topographic and interferences noises 
-    some frequencies are not meaningful to be kept in the data. The 
-    function allows to explicitely remove the bad frequencies after 
-    analyses and interpolated the remains. If bad frequencies are not known
-    which is common in real world, the tolerance parameter `tol` can be 
-    set to automatically detect with 50% smoothness in data selection. 
-    
-    .. versionadded:: v0.2.8 
-    
-    
-    Parameters 
-    -----------
-    ediObjs: list, PathLike
-       List of EDI object from :class:`watex.methods.EM` or full path 
-       to EDI files. 
-        
-    tol: float,  default=.5
-        the tolerance parameter. The value indicates the rate from which the 
-        data can be consider as meaningful. Preferably it should be less than
-        1 and greater than 0. At this value. If ``None``, the list of 
-        frequencies to drop must be provided. If the `tol` parameter is 
-        set to ``auto``, the selection of useless frequencies is tolerate 
-        to 50%. 
-
-    freqs: list , Optional 
-       The list of frequencies to remove in the: term:`EDI`objects. If 
-       ``None``, the `tol` parameter must be provided, otherwise an error
-       will raise. 
-     
-    savepath: str, 
-       Full path to save new EDI-files. 
-    
-    out: bool, default=False, 
-       Export new EDI files 
-       
-    get_max_freqs: bool, default=False, 
-       Return the full frequency in the investigated site. If ``True``
-       `return_freqs` is set to ``True`` by default.
-       
-    retun_freqs: bool, default=False, 
-       Returns new frequencies apres droping the useless ones. 
-       
-    verbose: bool, False 
-       Out messages 
-       
-    update_z: bool, default=True 
-       Update the Z tensors after dropping the useless frequencies. 
-    
-    Returns 
-    --------
-    
-    Zobjs: List of :class:`watex.externals.Z`  
-        New objects after dropping the useless frequencies 
-    new_freqs: List of ArrayLike or ArrayLike 
-        New valid frequencies at all stations.  It should be ArrayLike if 
-        `get_max_freqs` is set to ``True``.
-    None: if ``out=True``. 
-    
- 
-    """
-    fullfreqs =... 
-    verbose, out, return_freqs, get_max_freqs = ellipsis2false(
-        verbose, out, return_freqs, get_max_freqs )
-    
-    if ( os.path.isfile ( ediObjs) 
-        or os.path.isdir (ediObjs)
-        ): 
-        emo= EM(verbose = verbose ).fit(ediObjs)
-        ediObjs= emo.ediObjs_
-        fullfreqs = emo.freqs_
-        
-    if (tol is None 
-        and freqs is None
-        ): 
-        raise EMError (
-            "tolerance parameter or frequency values to discard"
-            " could not be None. Consider ``tol='auto'``to"
-            "  automatically control 50% quality of the data."
-            )
-        
-    if str(tol).lower() == 'auto': 
-        tol =.5
- 
-    # make a copy of ediobjs  
-    ediObjs = np.array( ediObjs, dtype =object) 
-    
-    # get full frequency
-    if fullfreqs is ...: 
-        fullfreqs = get_full_frequency (ediObjs) 
-        
-    if freqs is not None: 
-        if is_iterable(freqs, exclude_string=True): 
-            # find the closest frequency that match the 
-            # frequency in the complete freq 
-            freqs = find_closest (fullfreqs, freqs )
-            
-    if tol is not None: 
-        qco = QC (ediObjs, tol = tol , return_qco= True ) 
-        freqs = qco.invalid_freqs_
-
-    # randomly select frequency 
-    freqs = random_selector (fullfreqs , value = freqs) 
-        
-    # put back frequency from highest to lowest 
-    # for consistency 
-    freqs = np.sort (freqs )[::-1 ] 
-     
-    if verbose:
-        listing_items_format(freqs ,begintext= "Frequencies" , 
-                             endtext="Hz have been dropped.", 
-                             inline =True , verbose =verbose 
-                             )
-    # use mask to set a new collection of Z 
-    Zobj = []; freqslist=[]
-    for kk , edio  in enumerate (ediObjs ): 
-        mask  = np.isin ( edio.Z._freq,  freqs)
-        # mask = np.ones ( len( edio.Z._freq), dtype = bool ) 
-        # mask [ u_freqs] = False 
-        z_new  = edio.Z._z [~mask , :, :]  
-        # similar to np.delete (edio.Z._z , u_freqs, axis =0 )
-        z_err_new  = edio.Z._z_err [~mask , :, :] 
-        new_freq = edio.Z._freq[ ~mask ] 
-    
-        Z =EMz (
-            z_array= z_new , z_err_array= z_err_new , freq = new_freq
-            ) 
-        Zobj.append(Z )
-        freqslist.append (new_freq) 
-        
-    if get_max_freqs: 
-        freqslist = freqslist [ 
-            np.argmax ( 
-                np.array ([ len(f) for f in freqslist])
-                )
-            ]
-        return_freqs =True #block to True 
-        
-    rdata = (Zobj , freqslist) if return_freqs else Zobj 
-    
-    if out: 
-        exportEDIs (ediObjs, new_Z =Zobj, savepath = savepath ,**kwd  )
-        
-    return None if out else rdata 
-
-
-def exportEDIs (
-    ediObjs: List [EDIO], 
-    new_Z: List [ZO], 
-    savepath:str = None, 
-    **kws 
-    ): 
-    """Export EDI files from multiples EDI or z objects
-    
-    Export new EDI files from the former object with  a given new  
-    impedance tensors. The export is assumed a new output EDI 
-    resulting from multiples corrections applications.
-    
-    Parameters 
-    -----------
-    ediObjs: list of string  :class:`watex.edi.Edi` 
-        Full path to Edi file/object or object from class:`EM` objects. 
-
-    new_Z: list of ndarray (nfreq, 2, 2) 
-        A collection of Ndarray of impedance tensors Z. 
-        The tensor Z is 3D array composed of number of frequency 
-        `nfreq`and four components (``xx``, ``xy``, ``yx``,
-        and ``yy``) in 2X2 matrices. The  tensor Z is a complex number. 
-        
-    savepath:str, Optional 
-       Path to save a new EDI file. If ``None``, outputs to the current 
-       directory.
-       
-    Returns 
-    --------
-     ediObj from watex.edi.Edi 
-     
-    See Also
-    ---------
-    exportedi: 
-        Export single EDI from
-        
-    """
-    if  _assert_z_or_edi_objs(ediObjs )!='EDI' :
-        
-        raise EDIError("Obj {ediObjs!r} is not an EDI-object.")
-        
-    ediObjs = is_iterable(
-        ediObjs , 
-        exclude_string =True , 
-        transform =True 
-        )
-    new_Z = is_iterable(
-        new_Z , 
-        exclude_string =True , 
-        transform =True 
-        )
-
-    for e, z  in zip (ediObjs, new_Z ): 
-        e.write_new_edifile( 
-            new_Z=z,
-            savepath = savepath , 
-            **kws
-            )       
-    
-    
-    
-
-
-    
-  
-    
-  
+# -*- coding: utf-8 -*-
+#   License: BSD-3-Clause
+#   Author: LKouadio <etanoyau@gmail.com>
+
+"""
+:mod:`~watex.methods.em` module is related for a few meter exploration in 
+the case of groundwater exploration. Module provides some basics processing 
+steps for EMAP data filtering and remove noises. 
+"""
+from __future__ import annotations 
+import os
+import re
+import functools 
+import warnings 
+import numpy as np 
+
+from .._watexlog import watexlog
+from ..edi import Edi 
+from ..exceptions import ( 
+    EDIError, 
+    TopModuleError, 
+    FrequencyError, 
+    NotFittedError, 
+    EMError,
+    ZError, 
+    StationError, 
+) 
+from ..externals.z import Z as EMz 
+from ..utils.funcutils import ( 
+    _assert_all_types,
+    is_iterable,
+    assert_ratio,
+    make_ids,
+    show_stats, 
+    fit_ll, 
+    reshape, 
+    smart_strobj_recognition, 
+    remove_outliers, 
+    normalizer, 
+    random_selector, 
+    shrunkformat, 
+    listing_items_format, 
+    ellipsis2false,
+    ) 
+from ..utils.exmath import ( 
+    scalePosition, 
+    fittensor,
+    get2dtensor, 
+    betaj, 
+    interpolate1d,
+    interpolate2d, 
+    get_full_frequency,
+    torres_verdin_filter, 
+    adaptive_moving_average, 
+    find_closest, 
+    rhophi2z, 
+    z2rhoa, 
+    mu0,
+    smoothing,
+    butterworth_filter,
+    qc as QC
+    )
+from ..utils.coreutils import ( 
+    makeCoords, 
+    )
+from ..property import (
+    IsEdi
+    )
+from ..site import Location 
+from .._typing import ( 
+    ArrayLike, 
+    Optional, 
+    List,
+    Tuple, 
+    Dict, 
+    NDArray, 
+    DType,
+    EDIO,
+    ZO, 
+    T,
+    F, 
+    )
+from ..utils._dependency import ( 
+    import_optional_dependency
+    )
+from ..utils.validator import ( 
+    _validate_tensor, 
+    _assert_z_or_edi_objs, 
+    check_consistent_length,
+    )
+
+_logger = watexlog.get_watex_logger(__name__)
+
+__all__ =['EM',
+          "EMAPProcess", 
+          "MTProcess", 
+          "filter_noises", 
+          "drop_frequencies", 
+          ]
+
+class EM(IsEdi): 
+    """
+    Create EM object as a collection of EDI-file. 
+    
+    Collect edifiles and create an EM object. It sets  the properties from 
+    audio-magnetotelluric. The two(2) components XY and YX will be set and 
+    calculated.Can read MT data instead, however the full handling transfer 
+    function like Tipper and Spectra  is not completed. Use  other MT 
+    softwares for a long periods data. 
+    
+    Parameters 
+    -------------
+    survey_name: str 
+        location name where the date where collected . If surveyname is None  
+        can chech on edifiles. 
+
+    Attributes 
+    -----------
+    ediObjs_: Array-like of shape (N,) 
+        array of the collection of edifiles read_sucessfully  
+    data_: Array-like of shape (N, ) 
+        array of all edifiles feed in the `EM` modules whatever sucessuffuly 
+        read or not. 
+    edinames_: array-like of shape (N,) 
+        array of all edi-names sucessfully read 
+    edifiles_: array of shape (N, ) 
+        array of all edifiles if given. 
+    freqs_: array-like of shape (N, ) 
+        Array of the frequency range from EDIs 
+    refreq_: float, 
+        Reference refrequency for data correction. Note the reference frequency
+        is the highest frequency with clean data. 
+        
+    Properties 
+    ------------
+    
+    longitude: array-like, shape (N,) 
+        longitude coordinate values  collected from EDIs 
+        
+    latitude: array-like, shape (N, )
+        Latitude coordinate values collected from EDIs 
+        
+    elevation: array-like, shape (N,) 
+        Elevation coordinates collected from EDIs 
+        
+    """
+
+    def __init__(self, survey_name:str  =None , verbose=0): 
+        self._logging = watexlog.get_watex_logger(self.__class__.__name__)
+    
+        self.survey_name =survey_name
+        self.Location_= Location()
+        self.verbose=verbose
+        self._latitude = None
+        self._longitude=None
+        self._elevation= None 
+
+    @property 
+    def latitude(self): 
+        return self._latitude 
+
+    @latitude.setter 
+    def latitude(self, latitude):
+        self._assertattr ( 'latitude', latitude,
+            self.Location_.lat
+            )
+
+    @property 
+    def longitude(self): 
+        return self._longitude 
+    
+    @longitude.setter 
+    def longitude(self, longitude):
+        self._assertattr ( 'longitude', longitude,
+            self.Location_.lon 
+            )
+
+    @property 
+    def elevation(self): 
+        return self._elevation 
+    
+    @elevation.setter 
+    def elevation(self, elevation):
+        self._assertattr ('elevation', elevation,
+            self.Location_.elev 
+            )
+        
+    @property 
+    def stnames(self):
+        return self._station_names
+    @stnames.setter 
+    def stnames (self, edi_stations):
+        try : _assert_all_types(edi_stations, list,
+                                tuple, np.ndarray)
+        except : self._station_names = self.id_ 
+        else : self._station_names = list(
+            map(lambda n: n.replace('.edi', ''), edi_stations))
+        if len(set (self._station_names)) ==1 : 
+            self._station_names = self.id 
+            
+        if len(self._station_names) != len(self.ediObjs_): 
+            self._station_names = self.id  
+    
+    def is_valid (self, 
+        obj: str | EDIO 
+        )-> Edi  : 
+        """Assert that the given argument is an EDI -object from modules 
+        EDI or EDI from pycsamt and MTpy packages. 
+        A TypeError will occurs otherwise.
+        
+        Parameters 
+        ------------
+        obj: str, :class:`pycsamt.core.edi.Edi` or :class:`mtpy.core.edi.Edi` 
+            Full path EDI file or `pycsamt`_ or `MTpy`_ objects.
+       
+        Return
+        -------
+        obj:str, :class:`pycsamt.core.edi.Edi` or :class:`mtpy.core.edi.Edi`
+            Identical object after asserting.
+        
+        """
+        emsg=("{0!r} object detected while the package is not installed"
+              " yet. To pass ['pycsamt' | 'mtpy'] EDI-object to 'EM'"
+              " class for basic implementation,prior install the {0!r}"
+              " first. Use 'pip' or 'conda' for installation."
+             )
+        IsEdi.register (Edi)
+        if isinstance(obj, str):
+            obj = Edi().fit(obj) 
+   
+        if "pycsamt" in str(obj):   
+            try : 
+                import_optional_dependency ("pycsamt")
+            except ImportError: 
+                raise TopModuleError(emsg.format("pycsamt"))
+            else : 
+                #XXX TODO : prior revising the pkg structure 
+                # to pycsamt.core since ff subpackage does
+                # no longer exist in pycsamt newest version
+                from pycsamt.ff.core import edi 
+                IsEdi.register (edi.Edi )
+                
+        elif "mtpy" in str(obj): 
+            try : 
+                import_optional_dependency ("mtpy")
+            except ImportError: 
+                raise TopModuleError(emsg.format("mtpy"))
+            else : 
+                from mtpy.core import edi
+                IsEdi.register (edi.Edi)
+                
+        try : 
+            obj = _assert_all_types (
+                obj, IsEdi, objname="Wrong Edi-Objects or EDI-path,")
+        except ( TypeError, AttributeError): 
+            # force checking instead
+            obj = _assert_all_types (obj, Edi, objname="EDI")
+            
+        return  obj 
+              
+    def _assertattr (self, name, value,  locprop ): 
+        """ Read and set attributes from location object . 
+        For instance:: 
+            >>> name = 'longitude',object = self.Location.lon
+            >>> self._longitude = np.array ( 
+            ...     list (map ( lambda o : self.Location.lon , 
+            ...                longitude)))
+        """
+        if isinstance(value, (float, int)): 
+            value= [value]
+        s=np.zeros_like(value)
+        for i, p in enumerate(value): 
+            locprop = p ; s[i] = locprop 
+        setattr(self, f'_{name}', s )
+        
+    @property 
+    def inspect (self): 
+        """ Inspect object whether is fitted or not"""
+        msg = ( "{obj.__class__.__name__} instance is not fitted yet."
+               " Call 'fit' with appropriate arguments before using"
+               " this method"
+               )
+        
+        if not hasattr (self, 'ediObjs_'): 
+            raise NotFittedError(msg.format(
+                obj=self)
+            )
+        return 1 
+        
+    def _read_emo (self, d, / ): 
+        """ read, assert and EDI parse data. 
+        Parameters
+        ----------
+        d: string, list 
+           EDI path-like object when value is passed as string. 
+           List of EDI-file or EDI objects. 
+        """ 
+        
+        emsg =("Wrong EDI {}. More details about the SEG-EDI can be found"
+               " in <https://www.mtnet.info/docs/seg_mt_emap_1987.pdf> "
+               )
+        types =None # object 
+        rf =[] # count number of reading files.
+        
+        # when d is str; expect to be a path or file 
+        if isinstance (d, str): 
+            if os.path.isfile (d):
+                types = 'ef'# edifile 
+                if not self._assert_edi(d, False):
+                    raise EDIError(emsg.format('file'))
+                    
+                rf= [ d ] 
+                # now build an EDI object with valid EDI
+            elif os.path.isdir (d): 
+                types='ep' #edipath 
+                # count number of files. 
+                rf = os.listdir (d ) # collect all files in the path 
+                
+                d = sorted ([ os.path.join(d, edi ) 
+                             for edi in rf if edi.endswith ('.edi')])  
+            else: 
+                raise EDIError(emsg.format('object')) 
+                
+        self.data_ = is_iterable(d, exclude_string =True , transform =True )
+        try :
+            self.data_= sorted( self.data_) # sorted edi 
+        except : 
+            # skip TypeError: '<' not supported between instances 
+            # of 'Edi' and 'Edi'
+            pass 
+    
+        if not types: rf = self.data_ # if EDI-objects are set 
+        
+        # read EDI objects 
+        try: 
+            self.ediObjs_ = list(map(lambda o: self.is_valid(o), self.data_))  
+        except EDIError: 
+            objn = type(self.ediObjs_[0]).__name__
+            raise EMError (f"Expect a collection of EDI objects. Got {objn!r}") 
+        
+        if self.verbose:
+            try:show_stats(rf, self.ediObjs_)
+            except: pass 
+        
+
+    def _get_tensor_and_err_values (self, attr ): 
+        """ Get tensor with error and put in dictionnary 
+        of station/tensor values.
+        
+        :param attr: attribute from Z objects.
+        :return: A 3D tensor (nfreq, 2, 2) and tensor at each station.  
+        :example: 
+            >>> import watex 
+            >>> test_edi= watex.datasets.load_edis (
+                samples =2 , return_data =True ) 
+            >>> et = watex.EM().fit(test_edi )
+            >>> et._get_tensor_and_err_values ('z')
+        """
+        self.inspect 
+        # ---> get impedances, phase tensor and
+        # resistivities values form ediobject
+        self._logging.info('Setting impedances and phases tensors and'
+                           'resistivity values from a collection ediobj')
+        t = [getattr (edi_obj.Z, attr ) for edi_obj in self.ediObjs_]
+        # put all station ( key) /values in
+        tdict = {key:value for key , value in zip (self.id, t)}
+        
+        return t, tdict
+    
+    def fit(self, 
+             data: str|List[EDIO], 
+             **fit_params
+             )->"EM":
+        """
+        Assert and make EM object from a collection EDIs. 
+        
+        Parameters 
+        ----------- 
+        data : str, or list or :class:`pycsamt.core.edi.Edi` object 
+            Full path to EDI files or collection of EDI-objects 
+            
+        Returns
+        -------- 
+        self: EM object from a collection EDIs 
+        
+        Examples 
+        --------
+        >>> from watex.methods.em import EM 
+        >>> emObjs = EM().fit (r'data/edis')
+        >>> emObjs.ediObjs_ 
+        ... 
+
+        """
+        by = fit_params.pop ('by', 'dataid')
+        prefixid= fit_params ('prefixid', 'S')
+
+        def _fetch_headinfos (cobj,  attr): 
+            """ Set attribute `attr` from collection object `cobj`."""
+            return list(map (lambda o: getattr(o, attr), cobj))
+   
+        self._read_emo(data ) 
+        # sorted ediObjs from latlong  
+        self.ediObjs_ , self.edinames = fit_ll(
+            self.ediObjs_, by =by)
+        # reorganize  edis according 
+        # to lon lat order. 
+        self.edifiles = list(map(
+            lambda o: o.edifile , self.ediObjs_))
+
+        #--get coordinates values 
+        # and correct lon_lat ---
+        lat  = _fetch_headinfos(
+            self.ediObjs_, 'lat')
+        lon  = _fetch_headinfos(
+            self.ediObjs_, 'lon')
+        elev = _fetch_headinfos(
+            self.ediObjs_, 'elev')
+        lon,*_ = scalePosition(
+            lon) if len(self.ediObjs_)> 1 else lon 
+        lat,*_ = scalePosition(
+            lat) if len(self.ediObjs_)> 1 else lat
+        
+        # Create the station ids 
+        self.id = make_ids(self.ediObjs_, prefix=prefixid)
+    
+        self.longitude= lon 
+        self.latitude= lat  
+        self.elevation= elev
+        try : 
+            self.elevation= self.elevation.astype (
+                np.float64)
+        except :pass 
+        self.stnames = self.edinames 
+        # get frequency array from the first value of edifiles.
+        self.freq_array = self.ediObjs_[0].Z.freq
+
+        self.freqs_ = self.getfullfrequency ()
+        self.refreq_ = self.getreferencefrequency()
+        
+        return self 
+    
+    def rewrite (
+        self, 
+        *,  
+        by: str  = 'name', 
+        prefix: Optional[str]  = None, 
+        dataid: Optional[List[str]] =None, 
+        savepath: Optional[str] = None, 
+        how: str ='py', 
+        correct_ll: bool =True, 
+        make_coords: bool =False, 
+        reflong: Optional[str | float] =None, 
+        reflat: Optional[str | float]=None, 
+        step: str  ='1km',
+        edi_prefix: Optional[str] =None, 
+        export: bool =True, 
+        **kws
+        )-> "EM": 
+        
+        """ Rewrite Edis, correct station coordinates and dipole length. 
+        
+        Can rename the dataid,  customize sites and correct the positioning
+        latitudes and longitudes. 
+        
+        Parameters 
+        ------------
+        dataid: list 
+            list of ids to  rename the existing EDI-dataid from  
+            :class:`Head.dataid`. If given, it should match the length of 
+            the collections of `ediObjs`. A ValueError will occurs if the 
+            length of ids provided is out of the range of the number of EDis
+            objects 
+
+        by: str 
+            Rename according to the inner module Id. Can be ``name``, ``id``, 
+            ``number``. Default is ``name``. If :attr:`~.EM.survey_name`
+            is given, the whole survey name should be overwritten. Conversly, the  
+            argument ``ix`` outputs the number of formating stations excluding 
+            the survey name. 
+            
+        prefix: str
+            Prefix the number of the site. It could be the abbreviation   
+            of the survey area. 
+
+        correct_ll: bool,
+            Write the scaled positions( longitude and latitude). Default is
+            ``True``. 
+            
+        make_coords: bool 
+            Useful to hide the real coordinates of the sites by generating 
+            a 'fake' coordinates for a specific purposes. When setting to ``True``
+            be sure to provide the `reflong` and `reflat` values otherwise and 
+            error will occurs. 
+            
+        reflong: float or string 
+            Reference longitude  in degree decimal or in DD:MM:SS for the  
+            site considered as the origin of the lamdmark.
+            
+        reflat: float or string 
+            Reference latitude in degree decimal or in DD:MM:SS for the reference  
+            site considered as the landmark origin.
+            
+        step: float or str 
+            Offset or the distance of seperation between different sites in meters. 
+            If the value is given as string type, except the ``km``, it should be 
+            considered as a ``m`` value. Only meters and kilometers are accepables.
+            Default value of seperation between the site is ``1km``. 
+             
+        savepath: str 
+            Full path of the save directory. If not given, EDIs  should be 
+            outputed in the created directory. 
+    
+        how: str 
+            The way to index the stations. Default is the Python indexing
+            i.e. the counting starts by 0. Any other value will start counting 
+            the site from 1.
+            
+        export: bool, 
+            Export new edi-files 
+            
+        kws: dict 
+            Additionnal keyword arguments from `~Edi.write_edifile` and 
+            :func:`watex.utils.coreutils.makeCoords`. 
+            
+        Returns 
+        --------
+        EM: :class:`~.EM` instance
+             Returns ``self`` for easy method chaining.
+            
+        Examples
+        ---------
+        >>> from watex.methods.em import EM
+        >>> edipath = r'data/edis'
+        >>> savepath =  r'/Users/Daniel/Desktop/ediout'
+        >>> emObjs = EM().fit(edipath)
+        >>> emObjs.rewrite(by='id', edi_prefix ='b1',
+                          savepath =savepath)
+        >>> # 
+        >>> # second example to write 7 samples of edi from 
+        >>> # Edi objects inner datasets 
+        >>> #
+        >>> import watex as wx 
+        >>> edi_sample = wx.fetch_data ('edis', key ='edi', 
+                                        samples =7, return_data =True ) 
+        >>> emobj = wx.EM ().fit(edi_sample)
+        >>> emobj.rewrite(by='station', prefix='PS')
+        
+        """
+        def replace_reflatlon (  olist , nval, kind ='reflat'):
+            """ Replace Definemeasurement Reflat and Reflong by the interpolated
+            values.
+            
+            :param olist: old list composing the read EDI measurement infos.
+            :type olist: list 
+            :param nval: New reflat or reflong list. Mostly is the DD:MM:SS 
+                value interpolated. 
+            :param kind: Type of measurement to write. 
+            :type kind:str 
+            
+            :return: List of old element replaced. 
+            :rtype: list 
+            """
+            try : 
+                for ii, comp in enumerate (olist):
+                    if comp.strip().find(kind)>=0: 
+                        olist[ii]= f' {kind}={nval}\n'
+                        break 
+            except:
+                pass
+            return olist
+        
+        regex = re.compile('\d+', re.IGNORECASE)
+        by = str(by).lower() 
+        if by.find('survey')>=0 :
+            by ='name'
+        
+        prefix = str(prefix) 
+
+        self.inspect 
+        
+        self.id = make_ids(self.ediObjs_, prefix='S', how= how )
+        
+        # assert whether EDI and station are consistent. 
+        if len( self.ediObjs_) != len(self.id): 
+            if self.verbose: 
+                warnings.warn("Number of EDI-files and stations must be "
+                              f"consistent. Got EDI={len( self.ediObjs_)},"
+                              f" stations={len(self.id)}. Expect"
+                              f" {len( self.ediObjs_)}")
+        if how !='py': 
+            self.id = make_ids(self.ediObjs_, prefix='S',
+                                    cmode =None)  
+        if dataid is None: 
+            if prefix !='None' : 
+                dataid = list(map(lambda s: s.replace('S', prefix), self.id))
+                
+            elif by =='name': 
+                # get the first name of dataId of the EDI ediObjs  and filled
+                # the rename dataId. remove the trail'_'  
+                name = self.survey_name or  regex.sub(
+                    '', self.ediObjs_[0].Head.dataid).replace('_', '') 
+                # remove prefix )'S' and keep only the digit 
+                dataid = list(map(lambda n: name + n, regex.findall(
+                    ''.join(self.id)) ))
+                
+            elif by.find('num')>=0: 
+               
+               dataid = regex.findall(''.join(self.id))  
+               
+            elif by =='id': 
+                dataid = self.id 
+                
+            elif by =='ix': 
+                dataid = list(map(
+                    lambda x: str(int(x)), regex.findall(''.join(self.id))))  
+            else :
+                dataid = list(map(lambda obj: obj.Head.dataid, self.ediObjs_))
+
+        elif dataid is not None: 
+            if not np.iterable(dataid): 
+                raise ValueError('DataId parameter should be an iterable '
+                                 f'object, not {type(dataid).__name__!r}')
+            if len(dataid) != len(self.ediObjs_): 
+                raise ValueError (
+                    'DataId length must have the same length with the number'
+                    ' of collected EDIs({0}). But {1} {2} given.'.format(
+                    len(self.ediObjs_), len(dataid),
+                    f"{'is' if len(dataid)<=1 else 'are'}"))
+       
+        long, lat = self.longitude, self.latitude 
+        
+        if make_coords: 
+            if (reflong or reflat) is None: 
+                raise ValueError('Reflong and reflat params must not be None!')
+            long, lat = makeCoords(
+               reflong = reflong, reflat= reflat, nsites= len(self.ediObjs_),
+               step = step , **kws) 
+        # clean the old main Edi section info and 
+        # and get the new values
+        if correct_ll:
+            londms,*_ = scalePosition(self.longitude)
+            latdms,*_ = scalePosition(self.latitude) 
+
+        # collect new ediObjs 
+        cobjs = np.zeros_like (self.ediObjs_, dtype=object ) 
+   
+        for k, (obj, did) in enumerate(zip(self.ediObjs_, dataid)): 
+            obj.Head.edi_header = None  
+            obj.Head.dataid = did 
+            obj.Info.ediinfo = None 
+            if correct_ll or make_coords:
+                obj.Head.long = float(long[k])
+                obj.Head.lat = float(lat[k])
+                obj.Head.elev = float(self.elevation[k])
+                oc = obj.DefineMeasurement.define_measurement
+                oc= replace_reflatlon(oc, nval= latdms[k])
+                oc= replace_reflatlon(oc, nval= londms[k],  kind='reflong')
+                oc = replace_reflatlon(oc, nval= self.elevation[k], 
+                                       kind='refelev')
+                obj.DefineMeasurement.define_measurement = oc 
+            # Empty the previous MTEMAP infos and 
+            # fetch the attribute values newly set.
+            obj.MTEMAP.mtemapsectinfo =None 
+            obj.MTEMAP.sectid= did
+            
+            if export: 
+                obj.write_edifile(
+                    savepath = savepath ,new_edifilename = edi_prefix, 
+                    **kws)
+            cobjs[k] = obj 
+        
+        self.ediObjs_ = cobjs 
+        
+        return self 
+
+    def getfullfrequency  (
+            self, 
+            to_log10:bool  =False 
+        )-> ArrayLike[DType[float]]: 
+        """ Get the frequency with clean data. 
+        
+        The full or plain frequency is array frequency with no missing  data during 
+        the data collection. Note that when using |NSAMT|, some data are missing 
+        due to the weak of missing frequency at certain band especially in the 
+        attenuation band. 
+        
+        Parameters 
+        -----------
+        to_log10: bool, default=False, 
+            export frequency to base 10 logarithm 
+            
+        Returns 
+        --------
+        f: Arraylike 1d of shape(N, )
+            frequency with clean data. Out of `attenuation band` if survey 
+            is completed with  |NSAMT|. 
+        
+        See Also
+        --------
+        watex.utils.exmath.get_full_frequency: 
+            Get the complete frequency with no missing signals. 
+            
+        Example 
+        -------
+        >>> import watex as wx 
+        >>> edi_sample = wx.fetch_data ('edis', return_data=True, samples = 12 )
+        >>> wx.EM().fit(edi_sample).getfullfrequency(to_log10 =True )
+        array([4.76937733, 4.71707639, 4.66477553, 4.61247466, 4.56017382,
+               4.50787287, 4.45557204, 4.40327104, 4.35097021, 4.29866928,
+               4.24636832, 4.19406761, 4.14176668, 4.08946565, 4.03716465,
+               ...
+               2.67734228, 2.62504479, 2.57274385, 2.52044423, 2.46814047,
+               2.41584107, 2.36353677, 2.31124512, 2.25892448, 2.20663701,
+               2.15433266, 2.10202186, 2.04972182, 1.99743007])
+
+        """
+        self.inspect 
+        return get_full_frequency (self.ediObjs_ , to_log10 = to_log10) 
+
+    def make2d (
+        self,
+        out:str = 'resxy',
+        *, 
+        kind:str = 'complex' , 
+        **kws 
+        )-> NDArray[DType[float]]: 
+        """ Out 2D resistivity, phase-error and tensor matrix from a collection
+        of EDI-objects. 
+        
+        Matrix depends of the number of frequency times number of sites. 
+        The function asserts whether all data from all frequencies are available. 
+        The missing values should be filled by NaN. 
+        
+        Parameters 
+        ----------- 
+        data: Path-like object or list of pycsamt.core.edi objects
+            Collections of EDI-objects from `pycsamt`_ or full path to EDI files.
+        out: str 
+            kind of data to output. Be sure to provide the component to retrieve 
+            the attribute from the collection object. Except the `error` and 
+            frequency attribute, the missing component to the attribute will 
+            raise an error. for instance ``resxy`` for xy component. Default is 
+            ``resxy``. 
+        kind : bool or str 
+            focuses on the tensor output. Note that the tensor is a complex number 
+            of ndarray (nfreq, 2,2 ). If set to``modulus`, the modulus of the complex 
+            tensor should be outputted. If ``real`` or``imag``, it returns only
+            the specific one. Default is ``complex``.
+            
+        kws: dict 
+            Additional keywords arguments from :func:`~.getfullfrequency `. 
+        
+        Returns 
+        -------- 
+        mat2d : np.ndarray(nfreq, nstations) 
+            the matrix of number of frequency and number of Edi-collectes which 
+            correspond to the number of the stations/sites. 
+        
+        Examples 
+        ---------
+        >>> from watex.methods.em import EM 
+        >>> edipath ='data/edis'
+        >>> emObjs= EM().fit(edipath)
+        >>> phyx = EM().make2d ('phaseyx')
+        >>> phyx 
+        ... array([[ 26.42546593,  32.71066454,  30.9222746 ],
+               [ 44.25990541,  40.77911136,  41.0339148 ],
+               ...
+               [ 37.66594686,  33.03375863,  35.75420802],
+               [         nan,          nan,  44.04498791]])
+        >>> phyx.shape 
+        ... (55, 3)
+        >>> # get the real number of the yy componet of tensor z 
+        >>> zyy_r = make2d (ediObjs, 'zyx', kind ='real')
+        ... array([[ 4165.6   ,  8665.64  ,  5285.47  ],
+               [ 7072.81  , 11663.1   ,  6900.33  ],
+               ...
+               [   90.7099,   119.505 ,   122.343 ],
+               [       nan,        nan,    88.0624]])
+        >>> # get the resistivity error of component 'xy'
+        >>> resxy_err = EM.make2d ('resxy_err')
+        >>> resxy_err 
+        ... array([[0.01329037, 0.02942557, 0.0176034 ],
+               [0.0335909 , 0.05238863, 0.03111475],
+               ...
+               [3.33359942, 4.14684926, 4.38562271],
+               [       nan,        nan, 4.35605603]])
+        >>> phyx.shape ,zyy_r.shape, resxy_err.shape  
+        ... ((55, 3), (55, 3), (55, 3))
+        
+        """
+        self.inspect 
+        
+        def fit2dall(objs, attr, comp): 
+            """ Read all ediObjs and replace all missing data by NaN value. 
+            
+            This is useful to let the arrays at each station to  match the length 
+            of the complete frequency rather than shrunking  up some data. The 
+            missing data should be filled by NaN values. 
+            
+            """
+            # use  [getattr( ediObj.Z, f"{attr}")[tuple ( _c.get(comp))... 
+            # where 
+            # #=> slice index for component retreiving purpose 
+            # _c= {
+            #       'xx': [slice (None, len(self.freqs_)), 0 , 0] , 
+            #       'xy': [slice (None, len(self.freqs_)), 0 , 1], 
+            #       'yx': [slice (None, len(self.freqs_)), 1 , 0], 
+            #       'yy': [slice (None, len(self.freqs_)), 1,  1] 
+            # }
+            
+            zl = [getattr( ediObj.Z, f"{attr}")[tuple ( 
+                self.tslicer().get(comp))]
+                  for ediObj in objs ]
+            if name =='z': 
+                if kind =='modulus': 
+                    zl = [ np.abs (v) for v in zl]
+                    zl = [fittensor(self.freqs_, ediObj.Z._freq, v)
+                          for ediObj ,  v  in zip(objs, zl)]
+                if kind in ('real' , 'complex') : 
+                    zr = [fittensor(self.freqs_, ediObj.Z._freq, v.real)
+                          for ediObj ,  v  in zip(objs, zl)]
+                    
+                if kind in ('imag', 'complex'): 
+                    zi= [fittensor(self.freqs_, ediObj.Z._freq, v.imag)
+                          for ediObj ,  v  in zip(objs, zl)]
+                    
+                if kind =='complex': 
+                    zl = [ r + 1j * im for r, im in zip (zr, zi)]
+                    
+                    
+                zl = zl if kind in ('modulus', 'complex') else (
+                    zr if kind =='real' else zi )    
+            else : 
+                zl = [fittensor(self.freqs_, ediObj.Z._freq, v)
+                      for ediObj ,  v  in zip(objs, zl)]
+                
+            # stacked the z values alomx axis=1. 
+            return np.hstack ([ reshape (o, axis=0) for o in zl])
+           
+        # read/assert edis and get the complete frequency     
+        name , m2 = _validate_tensor(out = out , kind = kind, **kws )
+        
+        #==> returns mat2d freq 
+        # if m1 =='_freq': 
+        if name =='_freq': 
+            f2d  = [fittensor(self.freqs_, ediObj.Z._freq, ediObj.Z._freq)
+                  for ediObj in self.ediObjs_
+                  ]
+            return  np.hstack ([ reshape (o, axis=0) for o in f2d])
+        
+        # # get the value for exportation (attribute name and components)
+        mat2d  = fit2dall(objs= self.ediObjs_, attr= name, comp= m2)
+        
+        return mat2d 
+ 
+    def getreferencefrequency (
+        self,
+        to_log10: bool =False
+        ): 
+        """ Get the reference frequency from collection Edis objects.
+        
+        The highest frequency with clean data should be selected as the  
+        reference frequency
+        
+        Parameters 
+        ---------- 
+        data: list  of  pycsamt.core.edi.Edi or mtpy.core.edi.Edi objects 
+            Collections of EDI-objects from `pycsamt`_ 
+            
+        to_log10: bool, 
+            outputs the reference frequency into base 10 logarithm in Hz.
+        
+        Returns 
+        -------
+        rf : float 
+            the reference frequency at the clean data in Hz 
+            
+        Examples 
+        ---------
+        >>> from watex.methods.em import EM  
+        >>> edipath ='data/3edis'
+        >>> ref = EM().getreferencefrequency(edipath, to_log10=True)
+        >>> ref 
+        ... 4.845098040014257 # in Hz 
+        
+        References 
+        ----------
+        http://www.zonge.com/legacy/PDF_DatPro/Astatic.pdf
+        
+        """
+        self.inspect 
+        self.freqs_= self.getfullfrequency ()
+        # fit z and find all missing data from complete frequency f 
+        # we take only the component xy for fitting.
+
+        zxy = [fittensor(self.freqs_, ediObj.Z._freq, ediObj.Z.z[:, 0, 1].real)
+              for ediObj in self.ediObjs_
+              ]
+        # stacked the z values alomx axis=1. 
+        arr2d = np.hstack ([ reshape (o, axis=0) for o in zxy])
+
+            
+        ix_nan = reshape (np.argwhere(np.isnan(arr2d).any(axis =1) ))
+            # create bool array and mask the row of NaN 
+        mask = np.full_like (self.freqs_, fill_value = True , dtype=bool)
+        mask[[*ix_nan] ] = False 
+        # get the reference frequency and index 
+        return  self.freqs_ [mask].max() if not to_log10 else np.log10(
+            self.freqs_ [mask].max())
+    
+    def _exportedi (self, ediObj: EDIO)-> "EDIO" :
+        """Isolated part for validate EDI for multiple EDI exports 
+        (:meth:`exportedis`). 
+        """
+        try : 
+            ediObj = self.is_valid(ediObj ) 
+        except : 
+            if isinstance (ediObj, str):
+                ediObj = Edi().fit(ediObj )
+                
+            if hasattr (ediObj, '__iter__'): 
+                ediObj = ediObj[0]
+                if  _assert_z_or_edi_objs(ediObj )!='EDI' :
+                    raise EDIError("Obj {ediObj!r} is not an EDI-object.")
+        return ediObj 
+       
+    def exportedis(
+        self, 
+        ediObjs: List [EDIO], 
+        new_Z: List [ZO], 
+        savepath = None, 
+        **kws 
+        ): 
+        """Export EDI files from multiples EDI or z objects
+        
+        Export new EDI file from the former object with  a given new  
+        impedance tensors. The export is assumed a new output EDI 
+        resulting from multiples corrections applications.
+        
+        Parameters 
+        -----------
+        ediObjs: list of string  :class:`watex.edi.Edi` 
+            Full path to Edi file/object or object from class:`EM` objects. 
+  
+        new_Z: list of ndarray (nfreq, 2, 2) 
+            A collection of Ndarray of impedance tensors Z. 
+            The tensor Z is 3D array composed of number of frequency 
+            `nfreq`and four components (``xx``, ``xy``, ``yx``,
+            and ``yy``) in 2X2 matrices. The  tensor Z is a complex number. 
+            
+        savepath:str, Optional 
+           Path to save a new EDI file. If ``None``, outputs to `_outputEDI_`
+           folder.
+           
+        Returns 
+        --------
+         ediObj from watex.edi.Edi 
+         
+        See Also
+        ---------
+        exportedi: 
+            Export single EDI from
+            
+        """
+        ediObjs = is_iterable(
+            ediObjs , 
+            exclude_string =True , 
+            transform =True 
+            )
+        new_Z = is_iterable(
+            new_Z , 
+            exclude_string =True , 
+            transform =True 
+            )
+        
+        for e, z  in zip (ediObjs, new_Z ): 
+            e= self._exportedi(e) 
+            e.write_new_edifile( 
+                new_Z=z,
+                savepath = savepath , 
+                **kws
+                )
+            
+    def tslicer ( 
+        self,  
+        freqs= None, 
+        z= None, 
+        component ='xy'
+        ): 
+        """Returns tensor 2d from components 
+        
+        Parameters 
+        -----------
+        freqs: arraylike 
+           full frequency that composed the tensor. If ``None``, use the 
+           components in 
+        Z: ArrayLike 3D 
+           Tensor is composed of 3D array of shape (n_freqs, 2, 2) 
+        component: str, 
+          components along side to retrieve . Can be ['xx'|'xy'|'yx'|'yy']
+          
+        .. versionadded:: v0.2.0 
+        
+        Returns 
+        ---------
+        z or slice: Arralike 2D tensor, or dict 
+           Returns 2D tensor or dictionnary of components index slicers. 
+           
+        """
+        # set component slices into a dict
+        freqs = freqs if freqs is not None else  self.freqs_ 
+        
+        c = {
+              'xx': [slice (None, len(freqs)), 0 , 0] , 
+              'xy': [slice (None, len(freqs)), 0 , 1], 
+              'yx': [slice (None, len(freqs)), 1 , 0], 
+              'yy': [slice (None, len(freqs)), 1,  1] 
+        }
+        
+        return  z [tuple (c.get(component))] if z is not None else c 
+       
+    def _set_zc_updated_attr (self, new_edi=None, new_z=None, new_freqs =None, 
+                              update_z = True, freqslist =None ): 
+        """ Update Impedance tensor after applying some transformations
+        on the data. """
+        isset_new_f =False
+        for name, value in zip ( 
+                ( 'new_ediObjs_', 'new_freqs_', 'new_Z_',),
+                ( new_edi, new_freqs, new_z )): 
+            
+            setattr ( self, name, value )  
+            
+        if update_z : 
+            ediObjs=[]
+            for ediObj, Zn in zip ( self.ediObjs_, self.new_Z_) :
+                ediObj.Z =  Zn 
+                ediObjs.append (ediObj)
+            self.ediObjs_ = np.array (ediObjs) 
+            # Sometimes, Z is updated using impedance at 
+            # each station.
+            if new_freqs is not None: 
+                self.freqs_ = new_freqs 
+                isset_new_f=True 
+           
+        if freqslist is not None: 
+            setattr (self, '_freqslist_', freqslist ) 
+            if not isset_new_f:
+                # take the frequency at the maximum index
+                self.freqs_= freqslist [ 
+                    np.argmax ([ len(f) for f in freqslist])]
+        
+    @staticmethod 
+    def get_z_from( edi_obj_list, /, ): 
+        """ Get z object from Edi object. 
+        Parameters 
+        -----------
+        z_or_edis_obj_list: list of :class:`watex.edi.Edi` or \
+            :class:`watex.externals.z.Z` 
+            A collection of EDI- or Impedances tensors objects. 
+            
+        .. versionadded:: v0.1.9 
+        
+        Returns
+        --------
+        Z: list of :class:`watex.externals.z.Z`
+           List of impedance tensor Objects. 
+          
+        """
+        obj_type  = _assert_z_or_edi_objs (edi_obj_list)
+        return   edi_obj_list  if obj_type =='Z' else [
+            edi_obj_list[i].Z for i in range (len( edi_obj_list)  )]   
+    
+    def __repr__(self):
+        """ Pretty format for programmer guidance following the API... """
+        t= ("survey_name", 'verbose', 'edinames')
+        values = [getattr(self, k) if k!='edinames' else shrunkformat(
+            getattr(self, k) , chunksize =3 )for k in t ] 
+        outm = ( '<{!r}:' + ', '.join(
+            [f"{k}={v!r}" for k, v in zip (t, values)]) + '>' 
+            ) 
+        return  outm.format(self.__class__.__name__)
+
+    def __getattr__(self, name):
+        rv = smart_strobj_recognition(name, self.__dict__, deep =True)
+        appender  = "" if rv is None else f'. Do you mean {rv!r}'
+        
+        raise AttributeError (
+            f'{self.__class__.__name__!r} object has no attribute {name!r}'
+            f'{appender}{"" if rv is None else "?"}'
+            )
+        
+#XXXTODO    
+class _zupdate(EM): 
+    """ A decorator for impedance tensor updating. 
+    
+    Update a Z object from each EDI object composing the collection objects 
+    and output a new EDI-files if `option` is set to ``write``. 
+    
+    Parameters 
+    ------------
+    
+    option: str , default='write'
+        kind of action to perform with new Z collection.
+        When `option` is set to ``write``. The new EDI -files are exported.
+        Any other values should return only the updated impedance tensors.
+        
+    edi_prefix: str, default ='new_' 
+       name to use to prefix all the new edi-files for exporting. 
+       
+    Returns 
+    --------
+    Z |None : A collection of  :class:`watex.externals.z.Z` impedance tensor 
+        objects. None if `option` is to ``write``. 
+        
+    """
+    
+    def __init__(self, option: str = 'write', edi_prefix ='new_'): 
+        self.option = str(option).lower()
+        self.edi_prefix = edi_prefix 
+    
+    def __call__ (self, func:F):
+        
+        @functools.wraps (func)
+        def new_func ( *args, **kws): 
+            """ Wrapper  to make new Z. The updated Z is a collection
+            object from ':class:`pycsamt.core.z.Z` """
+            
+            O, kwargs = func (*args, **kws)
+            
+            ediObjs= O.new_ediObjs_# Get new EDIobjs
+            # freq=O.new_freqs_# get frequency 
+            z_dict= O.new_Z_ # Get znew 
+            
+            # pop the option argument if user provides it 
+            # option = kwargs.pop('option', None)
+            rotate = kwargs.pop ('rotate', 0. ) 
+            ediO= kwargs.pop('ediObjs', None )
+   
+            # create an empty array to collect each new Z object 
+            if isinstance (z_dict, dict ): 
+                
+                Zc = self.update_z_dict ( 
+                    z_dict, new_ediobjs = ediObjs,  
+                    rotate =rotate , 
+                    zobj=O, 
+                    )
+            else : 
+                # write corrected EDis with no loops 
+                Zc = z_dict 
+                
+            if self.option in ('write', 'true') :
+                objtype = _assert_z_or_edi_objs(ediObjs)
+                if objtype =='Z'and ediO is None:
+                    raise EMError ("Missing EDI-objects. Z object only cannot"
+                                   " be exported. Provide the EDI-objects as"
+                                   " a keyword argument `ediObjs` to collect"
+                                   " the metadata of the site <Head-Infos-"
+                                   " Measurement...> for rewritting. It does "
+                                   " not alter the new corrected or"
+                                   " interpolated Z.")
+                
+                ediO = ediObjs if objtype=='EDI'else ediO
+                ediO = is_iterable(
+                    ediO , 
+                    exclude_string =True, 
+                    transform =True 
+                    )
+                assert len(ediO) ==len(Zc), (
+                    "EDI-objects and Z collection must be consistent."
+                    f" Got {len(ediO)} and {len(Zc)}.")
+                
+                kwargs.__setitem__ (
+                    'prefix_edi', '' if self.edi_prefix is None
+                    else self.edi_prefix)
+                
+                self.exportedis(
+                    ediObjs=ediO, 
+                    new_Z=Zc, 
+                    **kwargs
+                    ) 
+            return O if self.option !='write' else None 
+          
+        return new_func 
+    
+    @staticmethod
+    def update_z_dict (
+        z_dict, 
+        new_ediobjs =None,  
+        freqslist =None, 
+        rotate=0.,
+        zobj=None,
+        ): 
+        """ Update Z  from dictionnary"""
+        if ( 
+                freqslist is None 
+                and new_ediobjs is None
+                ): 
+            raise FrequencyError("Frequency cannot be alonge for updating Z" 
+                                 " using dictionnary.")
+        # # rather than using ediObjs 
+        # which could be None if the idea 
+        # is just to correct the tensor z
+        # therefor fetch the shape [1] of a random 
+        # components which correspond 
+        # to the number of stations of collected EDI 
+        nsites = list( z_dict.values())[0].shape [1 ] 
+        Zc = np.empty((nsites, ), dtype = object )
+
+        # Get the fequency list from ediObjs 
+        if freqslist is None and new_ediobjs is None: 
+            raise FrequencyError(
+                "Frequency of each station need to be supplied."
+                                 )
+        # use the freslist attributes 
+        if (
+                zobj is not None 
+                and hasattr ( zobj, "_freqslist_")
+                ): 
+            freqslist = getattr (zobj,'_freqslist_')
+        #  repeat freq to a list     
+        elif freqslist is not None: 
+            if hasattr (freqslist , '__array__'): 
+                freqslist = [ freqslist for _ in range ( nsites )]
+
+            elif isinstance ( freqslist, list ): 
+                # check whether number of frequency equal to the site 
+                assert len( freqslist) ==nsites, (
+                    "Frequencies list must be consistent with the number of" 
+                    f" of stations. Expect {nsites}, got {len( freqslist)}")
+        
+        elif new_ediobjs is not None: 
+            freqslist = list( map (lambda  o: o.Z._freq , new_ediobjs)) 
+
+        for kk in range  (nsites):
+            # create a new Z object for each Edi
+            Z= _zupdate._make_zObj(
+                kk, 
+                # get frequency for at each sites #freq,
+                freq= freqslist[kk],  
+                z_dict = z_dict , 
+                rotate= rotate, 
+                )
+            
+            Zc[kk] =Z
+            
+        return Zc 
+             
+    @staticmethod
+    def _make_zObj (
+        kk: int ,
+        *, 
+        freq: ArrayLike[DType[float]], 
+        z_dict: Dict[str, NDArray[DType[complex]]], 
+        rotate=0.
+        )-> NDArray[DType[complex]]: 
+        """ Make new Z object from frequency and dict tensor component Z. 
+        
+        :param kk: int 
+            index of routine to retrieve the tensor data. It may correspond of 
+            the station index. 
+        :param freq: array-like 
+            full frequency of component 
+        :param z_dict: dict, 
+            dictionnary of all tensor component.
+        :param rotate: float, 
+          Angle to rotate the impedance tensor accordingly. 
+
+        """
+   
+        Z = EMz(
+            z_array=np.zeros((len(freq ), 2, 2),dtype='complex'),
+            z_err_array=np.zeros((len(freq), 2, 2)),
+            freq=freq 
+            )
+        
+        zxx = z_dict.get('zxx') 
+        zxy = z_dict.get('zxy') 
+        zyx = z_dict.get('zyx') 
+        zyy = z_dict.get('zyy') 
+        # dont raise any error if the component 
+        # does not exist.
+        
+        if zxx is not None: 
+            Z._z[:, 0,  0] = reshape (zxx[:, kk], 1) 
+        if zxy is not None: 
+            Z._z[:, 0,  1] = reshape (zxy[:, kk], 1)
+        if zyx is  not None: 
+            Z._z[:, 1,  0] = reshape (zyx[:, kk], 1) 
+        if zyy is not None: 
+            Z._z[:, 1,  1] = reshape (zyy[:, kk], 1)
+            
+        # set the z_err 
+        zxx_err = z_dict.get('zxx_err') 
+        zxy_err = z_dict.get('zxy_err') 
+        zyx_err = z_dict.get('zyx_err') 
+        zyy_err = z_dict.get('zyy_err') 
+        
+        # Not discard the error imaginary part. 
+        # take the absolute instead.
+        if zxx_err is not None: 
+            Z._z_err[:, 0,  0] = reshape (np.abs (zxx_err[:, kk]), 1) 
+        if zxy_err is not None: 
+            Z._z_err[:, 0,  1] = reshape (np.abs(zxy_err[:, kk]), 1)
+        if zyx_err is not None: 
+            Z._z_err[:, 1,  0] = reshape (np.abs(zyx_err[:, kk]), 1) 
+        if zyy_err is not None: 
+            Z._z_err[:, 1,  1] = reshape (np.abs(zyy_err[:, kk]), 1)
+            
+        Z.rotate(rotate ) # rotate angle if given 
+        Z.compute_resistivity_phase(
+            z_array = Z._z , z_err_array = Z._z_err, freq = freq )
+
+        return Z
+    
+    @staticmethod 
+    def update (z_or_edis, /,  ufunc , args =(), rotate =None , **kws  ): 
+        """ Update 3D tensors with universal functions applied to all 
+        components """
+        objtype = _assert_z_or_edi_objs(z_or_edis ) 
+        if objtype =='EDI': 
+            zobjs =np.array (list(map(lambda o: o.Z, z_or_edis)) ,
+                              dtype =object)
+        else: zobjs = z_or_edis
+        # --> make a new Z objects 
+        # make a new object 
+        new_zObjs =np.zeros_like (zobjs, dtype =object )
+        for kk , Z in enumerate ( zobjs ): 
+            new_Z = EMz(z_array=np.zeros((len(Z._freq), 2, 2),dtype='complex'),
+                        z_err_array=np.zeros((len(Z._freq), 2, 2)),
+                    freq=Z._freq)
+            for ii in range(2):
+                for jj in range(2):
+                    # need to look out for zeros in the impedance
+                    # get the indicies of non-zero components
+                    nz_index = np.nonzero(Z.z[:, ii, jj])
+                    if len(nz_index[0]) == 0:
+                        continue
+                    
+                    # get the frequencies of non-zero components
+                    # f = Z.freq[nz_index]
+
+                    # # get frequencies to interpolate on to, making sure the
+                    # # bounds are with in non-zero components
+                    # new_nz_index = np.where((new_freq_array >= f.min()) & 
+                    #                         (new_freq_array <= f.max()))[0]
+                    # new_f = new_freq_array[new_nz_index]
+                    
+                    # get the non_zeros components and interpolate 
+                    # frequency to recover the component in dead-band frequencies 
+                    # Use the whole edi
+                    with np.errstate(all='ignore'):
+                        zfreq = Z._freq
+                        #Since z is an imaginary part . Get the absolue a
+                        # and convert back latter to imaginary part. 
+                        # --resistivity 
+                        zv_res=  reshape(Z.resistivity[nz_index, ii, jj])  
+                        # then apply function 
+                        zv_res = ufunc  ( zv_res, *args, **kws ) 
+                        
+                        #---phase 
+                        zv_phase = reshape(Z.phase[nz_index, ii, jj])  
+                        zv_phase = ufunc  (zv_phase,  *args, **kws ) 
+                        #---error 
+                        #zerr_v = reshape(Z.z_err[nz_index, ii, jj]) 
+
+                    # # Use the new dimension of the z and slice z according 
+                    # # the buffer range. make the new index start at 0. 
+                    new_Z.resistivity[nz_index, ii, jj] = reshape (zv_res , 1) 
+                    new_Z.phase[nz_index, ii, jj] = reshape (zv_phase, 1) 
+                    new_Z.z_err[nz_index, ii, jj] = Z.z_err[nz_index, ii, jj]
+                    
+                    # compute z as imag and real 
+                    
+                    new_Z.z [nz_index, ii, jj] = reshape ( rhophi2z(
+                        rho = zv_res, phi = zv_phase, freq= zfreq), 1) 
+            # compute resistivity and phase for new Z object
+            if rotate: 
+                new_Z.rotate ( rotate )
+            else : 
+                new_Z.compute_resistivity_phase()
+                
+            new_zObjs[kk] = new_Z 
+            
+        return new_zObjs
+ 
+class EMAPProcess(EM) :
+    """ Base processing of :term:`EMAP` data. 
+    
+    Fast process of EMAP ( for short periods). Tools are used for data 
+    sanitizing, removing noises and filtering. 
+    
+    Parameters 
+    ----------
+    data: Path-like object or list  of  :class:watex.edi.Edi` or \
+        `pycsamt.core.edi.Edi` objects 
+        Collections of EDI-objects 
+    
+    freqs: array-like, shape (N)
+        Frequency array. It should be the complete frequency used during the 
+        survey area. It can be get using the :func:`getfullfrequency ` 
+        No need if ediObjs is provided. 
+        
+    window_size : int
+        the length of the window. Must be greater than 1 and preferably
+        an odd integer number. Default is ``5``
+        
+    component: str 
+       field tensors direction. It can be ``xx``, ``xy``,``yx``, ``yy``. If 
+       `arr2d`` is provided, no need to give an argument. It become useful 
+       when a collection of EDI-objects is provided. If don't specify, the 
+       resistivity and phase value at component `xy` should be fetched for 
+       correction by default. Change the component value to get the appropriate 
+       data for correction. Default is ``xy``.
+       
+    mode: str 
+        mode of the border trimming. Should be 'valid' or 'same'.'valid' is used 
+        for regular trimimg whereas the 'same' is used for appending the first
+        and last value of resistivity. Any other argument except 'valid' should 
+        be considered as 'same' argument. Default is ``same``.     
+       
+    method: str, default ``slinear``
+        Interpolation technique to use. Can also be ``nearest``. Refer to 
+        the documentation of :func:`~.interpolate2d`. 
+        
+    out : str 
+        Value to export. Can be ``sfactor``, ``tensor`` for corrections factor 
+        and impedance tensor. Any other values will export the static corrected  
+        resistivity. 
+        
+    c : int, 
+        A window-width expansion factor that must be input to the filter 
+        adaptation process to control the roll-off characteristics
+        of the applied Hanning window. It is recommended to select `c` between 
+        ``1``  and ``4``.  Default is ``2``. 
+
+    Examples 
+    --------
+    >>> import matplotlib.pyplot as plt 
+    >>> from watex.methods.em import Processing 
+    >>> edipath = 'data/edis'
+    >>> p = Processing().fit(edipath) 
+    >>> p.window_size =2 
+    >>> p.component ='yx'
+    >>> rc= p.tma()
+    >>> # get the resistivy value of the third frequency  at all stations 
+    >>> p.res2d_[3, :]  
+    ... array([ 447.05423001, 1016.54352954, 1415.90992189,  536.54293994,
+           1307.84456036,   65.44806698,   86.66817791,  241.76592273,
+           ...
+            248.29077039,  247.71452712,   17.03888414])
+    >>>  # get the resistivity value corrected at the third frequency 
+    >>> rc [3, :]
+    ... array([ 447.05423001,  763.92416768,  929.33837349,  881.49992091,
+            404.93382163,  190.58264151,  160.71917654,  163.30034875,
+            394.2727092 ,  679.71542811,  953.2796567 , 1212.42883944,
+            ...
+            164.58282866,   96.60082159,   17.03888414])
+    >>> plt.semilogy (np.arange (p.res2d_.shape[1] ), p.res2d_[3, :], '--',
+                      np.arange (p.res2d_.shape[1] ), rc[3, :], 'ok--')
+ 
+    References 
+    -----------
+    .. [1] http://www.zonge.com/legacy/PDF_DatPro/Astatic.pdf
+        
+    """
+    
+    def __init__(
+        self,
+        window_size:int =5, 
+        component:str ='xy', 
+        mode: str ='same', 
+        method:str ='slinear', 
+        out:str  ='srho', 
+        c: int =2, 
+        **kws
+        ): 
+        super().__init__(**kws)
+        
+        self._logging= watexlog.get_watex_logger(self.__class__.__name__)
+        self.window_size=window_size 
+        self.component=component 
+        self.mode=mode 
+        self.method=method 
+        self.out=out 
+        self.c=c
+        
+
+    def tma (
+        self,
+        smooth: bool = True, 
+        drop_outliers:bool = True, 
+        return_phi:bool =False, 
+    ) :
+        
+        """ A trimmed-moving-average filter to estimate average apparent
+        resistivities at a single static-correction-reference frequency. 
+        
+        The TMA filter option estimates near-surface resistivities by averaging
+        apparent resistivities along line at the selected static-correction 
+        reference frequency. The highest frequency with clean data should be 
+        selected as the reference frequency.
+        
+        Parameters 
+        ----------
+        smooth: bool, default=True, 
+           Smooth the tensor data along the frequencies. 
+        
+        drop_outliers: bool, default=True 
+           Suppress outliers in the data when smoothing data along 
+           the frequencies axis. Note that `drop_outliers` does not take 
+           effect if `smooth` is ``False``. 
+           
+        return_phi: bool, default=False, 
+           return corrected phase in degrees. Mostly the phase does not need 
+           to correct since it is not affected by the static shift effect. 
+           However, it can be as smooth phase curve when ``smooth=True``
+      
+        .. versionadded:: 0.2.1 
+           Polish the tensor data along the frequency axis remove noises 
+           and deal with the static shift effect when interferences noises 
+           are strong enough. 
+        
+        Returns 
+        -------
+        rc: np.ndarray, shape  (N, M)
+            EMAP apparent  resistivity static shift corrected or static 
+            correction factor or impedance tensor.
+            
+        rc, phi_c: Tuple of shape (N, N) 
+           EMAP apparent resistivity and phase corrected. 
+
+        Example
+        --------
+        >>> import watex as wx
+        >>> import matplotlib.pyplot as plt 
+        >>> edi_data = wx.fetch_data ('edis', as_frame =True, key ='edi')
+        >>> p = wx.EMProcessing (out='z').fit(edi_data.edi) 
+        >>> z_corrected = p.tma () # output z in complex dtype 
+        >>> plt.plot (np.arange (len(p.ediObjs_)) , np.abs( 
+            [ ediobj.Z.z[:, 0, 1][7]  for ediobj in p.ediObjs_]) , '-ok',
+            np.arange(len(p.ediObjs_)), np.abs( z_corrected[7,: ]) , 'or-')
+        
+        References 
+        -----------
+        .. [1] http://www.zonge.com/legacy/PDF_DatPro/Astatic.pdf
+        
+        """
+        self.inspect
+        # assert filter arguments 
+        self.res2d_ , self.phs2d_ , self.freqs_, self.c, self.window_size, \
+            self.component, self.out = self._make2dblobs ()
+ 
+        #  interpolate resistivity and phases 
+        self.phs2d_= interpolate2d(
+            self.phs2d_, method =self.method)
+        self.res2d_= interpolate2d(
+            self.res2d_, method =self.method)
+        # get the index of the reference frequency  and collect 
+        # the resistivity and phase at that frequency 
+        ix_rf = int(reshape (np.argwhere (self.freqs_==self.refreq_)))  
+
+        # normalize log frequency and take the normalize ref freq 
+        norm_f = (np.log10(self.freqs_) / np.linalg.norm(
+            np.log10(self.freqs_)))
+        # compute the slope at each normalize frequency 
+        slope2d = np.arctan( (np.deg2rad(self.phs2d_) / (
+            np.pi /4 )) -1 ) / (np.pi /2 )
+        log_rho2d = np.log10 (self.res2d_) + norm_f[:, None] * slope2d 
+        # extrapolate up 
+        # replace the up frequency thin the index of rf by interpolating up 
+        log_rho2d [:ix_rf, :] = np.log10 (
+            self.res2d_[:ix_rf, : ]) + np.log10(
+                np.sqrt(2)) * slope2d[:ix_rf, :]
+        
+        # make an array of weight factor wf 
+        wf = np.zeros_like(log_rho2d) # average logj 
+        # For each station collect a group of window-size log(rj ), 
+        # #i.e. for window size =5 station index j, i = j-2 to j+2. 
+        half_window = self.window_size //2 
+        for ii in range(log_rho2d.shape[1]):
+            
+            if ii ==0 or ii ==log_rho2d.shape[1] -1: 
+                w = (log_rho2d[ :, :ii + half_window +1] 
+                     if  ii - half_window < 0 else 
+                     log_rho2d[:, ii-half_window:] 
+                     ) if self.mode =='valid' else log_rho2d[:, ii][:, None]
+      
+            elif ii - half_window < 0: 
+                w= log_rho2d[ :, :ii + half_window +1]
+                
+            elif ii + half_window +1 > log_rho2d.shape[1]: 
+                w= log_rho2d[:, ii-half_window:]
+    
+            else : 
+                # Discard the lowest and highest valued log(rj ) 
+                # from the group of five and average the remaining
+                # three => avg_logj.
+                w= log_rho2d[:, ii-half_window : half_window + ii + 1 ]
+                try : 
+                    ls = [ np.delete (w[ii, :] , np.where (
+                        np.logical_or(w[ii, :] ==w[ii, :].max(),
+                                      w[ii, :] ==w[ii, :].min())
+                        )) for ii in range (len(w))]
+                    
+                    w = np.vstack (ls)
+                except : 
+                    # in the case the ls has some array with different length 
+                    # do the average manually and set as an array of axis 1.  
+                    ls = [np.sum(w[ii, :])/ len(w[ii, :]
+                                                ) for ii in range(len(w))]
+                    w = np.array(ls)[:, None] # make axis = 1
+                
+            wf[:, ii] = np.average (w, axis = 1)
+            
+        # compute the correction factor cf
+        cf = np.power(10, wf, dtype =float)/ np. power(10, log_rho2d) 
+        
+        rc = self.res2d_ * cf
+        if smooth: 
+            rc = smoothing( rc , 
+                           drop_outliers = drop_outliers, 
+                           # block moving average `ma` 
+                           # trick to True to prevent changes 
+                           # in smoothing function
+                           ma =True   
+                           )
+            # force resistivity to be positive 
+            # after smoothing if exists 
+            if (rc < 0).any(): 
+                rc = np.abs (rc )
+        # applied correction factor 
+        # to phase 
+        phc = self.phs2d_ * cf 
+        if self.out =='z': 
+            # rc = rhoa2z(rc, self.phs2d_, self.freqs_)
+            rc = rhophi2z(rc, phc, self.freqs_)
+            
+        if smooth: 
+            phc = smoothing (phc , drop_outliers = drop_outliers 
+                             )    
+        return rc  if not return_phi else (rc, phc ) 
+
+    def _make2dblobs (
+        self, 
+        ): 
+        """ Asserts argument of |EMAP| filter and returns useful arguments.
+ 
+        :note: created to collect argument of EMAP filters. Refer to functions 
+        :func:`~.tma`, :func:`~.flma` and :func:`~.ama` documentation. 
+        """
+
+        self.component= str(self.component).lower().strip() 
+        self.out= str(self.out).lower().strip() 
+        
+        try : 
+            self.c = int (self.c) 
+        except : 
+            raise TypeError(
+                f'Expect an integer value not {type(self.c).__name__!r}')
+        
+        if self.out.find ('factor') >= 0 or self.out =='sf': 
+            self.out ='sf'
+        elif self.out in ('z', 'impedance', 'tensor'): self.out ='z'
+        
+        if self.component not in ('xx', 'xy', 'yx', 'yy'): 
+            raise ValueError(f"Unacceptable component {self.component!r}. "
+                             "Expect 'xx', 'xy', 'yx' or 'yy'")
+        
+        self.res2d_= self.make2d(out=f'res{self.component}')
+        self.phs2d_ = self.make2d(out=f'phase{self.component}')
+        
+            
+        if len(self.res2d_) != len(self.freqs_): 
+            raise ValueError ("Resistivity and frequency arrays must have a same"
+                          f" length. But {len(self.res2d_)} & {len(self.freqs_)}"
+                          " were given")
+        if len(self.res2d_) != len(self.phs2d_): 
+            raise ValueError ("Resistivity and phase must have the same length."
+                              f" But {len(self.res2d_)} & {len(self.phs2d_)} "
+                              "were given.")
+        try : 
+            self.window_size = int(self.window_size)
+        except ValueError : 
+            raise ValueError (
+                'Could not convert {type(self.window_size).__name__!r} '
+                 'to integer: {self.window_size!r}')
+     
+        self.res2d_ = np.array (self.res2d_)
+        if self.window_size > self.res2d_.shape [1]:
+            raise ValueError ("window size might not be less than"
+                              f" {str(self.res2d_.shape [1])!r}")
+        
+        return (self.res2d_ , self.phs2d_ , self.freqs_, self.c,
+                self.window_size, self.component, self.out) 
+
+
+            
+    def ama (
+        self, 
+        smooth:bool =True, 
+        drop_outliers:bool=True, 
+        return_phi: bool=False, 
+        ):
+        """ 
+        Use an adaptive-moving-average filter to estimate average apparent 
+        resistivities at a single static-correction-reference frequency.. 
+        
+        The AMA filter estimates static-corrected apparent resistivities at a 
+        single reference frequency by calculating a profile of average impedances 
+        along the length of the line. Sounding curves are then shifted so that they
+        intersect the averaged profile. 
+        
+        Parameters 
+        ----------
+        smooth: bool, default=True, 
+           Smooth the tensor data along the frequencies. 
+        
+        drop_outliers: bool, default=True 
+           Suppress outliers in the data when smoothing data along 
+           the frequencies axis. Note that `drop_outliers` does not take 
+           effect if `smooth` is ``False``.
+           
+        return_phi: bool, default=False, 
+           return corrected phase. Mostly the phase does not need to correct 
+           since it is not affected by the static shift effect. However, it 
+           can be as smooth phase curve when ``smooth=True``
+          
+        .. versionadded:: 0.2.1 
+           Polish the tensor data along the frequency axis remove noises 
+           and deal with the static shift effect when interferences noises 
+           are strong enough. 
+            
+        Returns 
+        -------
+        rc: np.ndarray, shape  (N, M)
+            EMAP apparent  resistivity static shift corrected or static 
+            correction factor or impedance tensor.
+            
+        rc, phi_c: Tuple of shape (N, N) 
+           EMAP apparent resistivity and phase corrected. 
+            
+        Example
+        --------
+        >>> import watex as wx
+        >>> import matplotlib.pyplot as plt 
+        >>> edi_data = wx.fetch_data ('edis', as_frame =True, key ='edi')
+        >>> p = wx.EMProcessing (out='z').fit(edi_data.edi) 
+        >>> z_corrected = p.ama () # output z in complex dtype 
+        >>> plt.plot (np.arange (len(p.ediObjs_)) , np.abs( 
+            [ ediobj.Z.z[:, 0, 1][7]  for ediobj in p.ediObjs_]) , '-ok',
+            np.arange(len(p.ediObjs_)), np.abs( z_corrected[7,: ]) , 'or-')
+        
+        References 
+        -----------
+        .. [1] http://www.zonge.com/legacy/PDF_DatPro/Astatic.pdf
+        .. [2] Torres-Verdin and Bostick, 1992,  Principles of spatial surface 
+            electric field filtering in magnetotellurics: electromagnetic array profiling
+            (EMAP), Geophysics, v57, p603-622.https://doi.org/10.1190/1.2400625
+            
+        """
+        self.inspect 
+
+        # assert filter arguments 
+        self.res2d_ , self.phs2d_ , self.freqs_, self.c, self.window_size, \
+            self.component, self.out = self._make2dblobs ()
+        #  interpolate resistivity and phases 
+        self.phs2d_= interpolate2d(self.phs2d_, method =self.method)
+        self.res2d_= interpolate2d(self.res2d_, method =self.method,)
+        
+        # convert app. resistivity and impedance phase  to 
+        # impedance values, Zj, for each station
+        omega0 = 2 * np.pi * self.freqs_
+        zj = np.sqrt(self.res2d_ * omega0[:, None] * mu0 ) * (np.cos (
+            np.deg2rad(self.phs2d_)) + 1j * np.sin(np.deg2rad(self.phs2d_)))
+        
+        # compute the weight factor for convoluting 
+        # L = dipole length = L : 1 is fixed dipole -length 
+        w = np.array([betaj (xj = ii, L= 1 , W= self.window_size) 
+                      for ii in range(self.window_size)])
+        #print(w)
+        zjr = np.zeros_like(self.res2d_) 
+        zji = zjr.copy()
+        # xxxxxxxxxxxxxxxxxxxxxxx
+        # do the same for the phase 
+        phase_c = np.zeros_like(self.phs2d_) 
+        
+        for ii in range (len(zj)): 
+            w_exp = [ k * self.window_size for k in range(1, self.c +1 )]
+            zcr=list(); zci = list()
+            
+            #xxxxxxxxxxx
+            phi = list() 
+            # compute Zk(xk, w) iteratively
+            # with adpatavive W expanded to 1 to c 
+            for wind_k  in w_exp : 
+                w= np.array([betaj (xj = jj, L= 1, W= wind_k
+                                    ) for jj in range(wind_k)
+                             ])
+                # block mode to same to keep the same dimensions
+                zcr.append(np.convolve(zj[ii, :].real, w[::-1], 'same'))
+                zci.append(np.convolve(zj[ii, :].imag, w[::-1], 'same'))
+                
+                #xxxxxx
+                phi.append(np.convolve(self.phs2d_[ii, :], w[::-1], 'same'))
+            # and take the average 
+            try : 
+                
+                zjr [ii, :] = np.average (np.vstack (zcr), axis = 0)
+                zji[ii, :] = np.average (np.vstack (zci), axis = 0)
+                
+                #xxxxxxxxxxxx
+                phase_c[ii, :]= np.average (np.vstack (phi), axis = 0)
+            except : 
+                # when  array dimensions is out of the concatenation 
+                # then shrunk it to match exactly the first array 
+                # thick append when window width is higher and the number of 
+                # the station 
+                shr_zrc = [ ar [: len(zcr[0])] for ar in zcr ]
+                shr_zrci = [ ar [: len(zci[0])] for ar in zci ]
+                zjr [ii, :] = np.average (np.vstack (shr_zrc), axis = 0)
+                zji[ii, :] = np.average (np.vstack (shr_zrci), axis = 0)
+     
+                #xxxxxxxxxxxxxxxxxxx
+                phs_zrc = [ ar [: len(phi[0])] for ar in phi ]
+                phase_c [ii, :]= np.average (np.vstack (phs_zrc), axis = 0)
+                    
+        zjc = zjr + 1j * zji 
+        rc = z2rhoa(zjc, self.freqs_) 
+        if smooth: 
+            # block moving average `ma` trick to True 
+            # and force resistivity value to be positive 
+            rc = smoothing( rc , 
+                           drop_outliers = drop_outliers, 
+                           ma =True , 
+                           )
+            if (rc < 0).any(): 
+                rc = np.abs (rc )
+
+        if self.mode =='same': 
+            rc[:, 0] = self.res2d_[:, 0]
+            # zjc[:, 0] = zj [:, 0]
+            
+        if self.out =='z': 
+            # recompute z with the corrected phase
+            rc = rhophi2z(rc, phi= phase_c, freq= self.freqs_)
+            
+        if smooth : 
+            phase_c = smoothing ( phase_c, drop_outliers= drop_outliers )
+            
+        return  rc if not return_phi else ( rc, phase_c )
+
+    def flma (
+        self, 
+        smooth:bool=True, 
+        drop_outliers:bool=True, 
+        return_phi:bool=False 
+        ) :
+        """ A fixed-length-moving-average filter to estimate average apparent
+        resistivities at a single static-correction-reference frequency. 
+        
+        The FLMA filter estimates static-corrected apparent resistivities at a 
+        single reference frequency by calculating a profile of average impedances 
+        along the length of the line. Sounding curves are then shifted so that they
+        intersect the averaged profile. 
+        
+        Parameters 
+        ----------
+        smooth: bool, default=True, 
+           Smooth the tensor data along the frequencies. 
+        
+        drop_outliers: bool, default=True 
+           Suppress outliers in the data when smoothing data along 
+           the frequencies axis. Note that `drop_outliers` does not take 
+           effect if `smooth` is ``False``. 
+        
+        return_phi: bool, default=False, 
+           return corrected phase in degrees. Mostly the phase does not need 
+           to correct since it is not affected by the static shift effect.
+           However, it can be as smooth phase curve when ``smooth=True``
+           
+        .. versionadded:: 0.2.1 
+           Polish the tensor data along the frequency axis remove noises 
+           and deal with the static shift effect when interferences noises 
+           are strong enough. 
+   
+        Returns 
+        -------
+        rc: np.ndarray, shape  (N, M)
+            EMAP apparent  resistivity static shift corrected or static 
+            correction factor or impedance tensor.
+            
+        rc, phi_c: Tuple of shape (N, N) 
+           EMAP apparent resistivity and phase corrected. 
+            
+        Example 
+        --------
+        >>> import watex as wx
+        >>> import matplotlib.pyplot as plt 
+        >>> edi_data = wx.fetch_data ('edis', as_frame =True, key ='edi')
+        >>> p = wx.EMProcessing (out='z').fit(edi_data.edi) 
+        >>> z_corrected = p.flma () # output z in complex dtype 
+        >>> plt.plot (np.arange (len(p.ediObjs_)) , np.abs( 
+            [ ediobj.Z.z[:, 0, 1][7]  for ediobj in p.ediObjs_]) , '-ok',
+            np.arange(len(p.ediObjs_)), np.abs( z_corrected[7,: ]) , 'or-')
+        
+        References 
+        -----------
+        .. [1] http://www.zonge.com/legacy/PDF_DatPro/Astatic.pdf
+        
+        """
+        self.inspect 
+    
+        # assert filter arguments 
+        self.res2d_ , self.phs2d_ , self.freqs_, self.c, self.window_size, \
+            self.component, self.out = self._make2dblobs ()
+        #  interpolate resistivity and phases 
+        self.phs2d_= interpolate2d(self.phs2d_, method =self.method)
+        self.res2d_= interpolate2d(self.res2d_, method =self.method)
+        
+        # convert app. resistivity and impedance phase  to 
+        #impedance values, Zj, for each station
+        omega0 = 2 * np.pi * self.freqs_
+        zj = np.sqrt(self.res2d_ * omega0[:, None] * mu0 ) * (np.cos (
+            np.deg2rad(self.phs2d_)) + 1j * np.sin(np.deg2rad(self.phs2d_)))
+        
+        # compute the weight factor for convoluting 
+        # L = dipole length = L
+        w = np.array([betaj (xj = ii, L= 1 , W= self.window_size) 
+                      for ii in range(self.window_size)])
+        
+        zjr = np.zeros_like(self.res2d_) 
+        zji = zjr.copy() 
+        # do the same for the phase 
+        phase_c = np.zeros_like(self.phs2d_) 
+        
+        for ii in range(len(zjr)) :
+            # block mode to same to keep the same array dimensions
+            zjr[ii, :] = np.convolve(zj[ii, :].real, w[::-1], 'same')
+            zji[ii, :] = np.convolve(zj[ii, :].imag, w[::-1], 'same')
+            # xxxxxxxxxxxxxxxxxxxxxxx
+            phase_c [ii, :] = np.convolve(
+                self.phs2d_[ii, :], w[::-1], 'same')
+        # recover the static apparent resistivity from reference freq 
+        zjc = zjr + 1j * zji 
+        rc = z2rhoa (zjc, self.freqs_) # np.abs(zjc)**2 / (omega0[:, None] * mu0 )
+        if smooth: 
+            # block moving average `ma` tip to True 
+            # to prevent an eventual changes in 
+            # next versions. 
+            rc = smoothing( rc , 
+                           drop_outliers = drop_outliers, 
+                           ma =True 
+                           )
+            # force resistivity to be positive 
+            # after smoothing if exists 
+            if (rc < 0).any(): 
+                rc = np.abs (rc )
+        if self.mode =='same': 
+            rc[:, 0]= self.res2d_[:, 0]
+            zjc[:, 0]= zj [:, 0]
+        # recompute z 
+        if self.out =='z': 
+            rc = rhophi2z(rc, phi= phase_c, freq= self.freqs_)
+            
+        if smooth : 
+            phase_c = smoothing ( phase_c, drop_outliers= drop_outliers )
+            
+        return  rc if not return_phi else ( rc, phase_c )
+    
+    def skew(
+        self,
+        method:str ='swift', 
+        return_skewness:bool=False, 
+        suppress_outliers:bool=False, 
+        )-> NDArray[DType[float]]: 
+        r"""
+        The conventional asymmetry parameter based on the Z magnitude. 
+        
+        The EM signal is influenced by several factors such as the dimensionality
+        of the propagation medium and the physical anomalies, which can distort the
+        EM field both locally and regionally. The distortion of Z was determined 
+        from the quantification of its asymmetry and the deviation from the conditions 
+        that define its dimensionality. The parameters used for this purpose are all 
+        rotational invariant because the Z components involved in its definition are
+        independent of the orientation system used. The conventional asymmetry
+        parameter based on the Z magnitude is the skew defined by Swift (1967) as
+        follows:
+        
+        .. math:: 
+        
+            skew_{swift}= |\frac{Z_{xx} + Z_{yy}}{ Z_{xy} - Z_{yx}}| 
+            
+        When the :math:`skew_{swift}`  is close to ``0.``, we assume a 1D or 2D model
+        when the :math:`skew_{swift}` is greater than ``>=0.2``, we assume 3D local 
+        anomaly (Bahr, 1991; Reddy et al., 1977).  It is generally considered 
+        that an electrical structure of :math:`skew < 0.4` can be treated as a 
+        2D medium.
+        
+        Furthermore, Bahr (1988) proposed the phase sensitive skew which calculates
+        the skew taking into account the distortions produced in Z over 2D structures
+        by shallow conductive anomalies and is defined as follows:
+        
+        .. math::
+            
+            skew_{Bahr} & = & \sqrt{ \frac{|[D_1, S_2] -[S_1, D_2]|}{|D_2|}} \quad \text{where} 
+            
+            S_1 & = & Z_{xx} + Z_{yy} \quad ; \quad  S_2 = Z_{xy} + Z_{yx} 
+            
+            D_1 & = &  Z_{xx} - Z_{yy} \quad ; \quad  D_2 = Z_{xy} - Z_{yx}
+            
+        Note that The phase differences between two complex numbers :math:`C_1` and 
+        :math:`C_2` and the corresponding amplitude  products are now abbreviated 
+        by the commutators:
+            
+        .. math:: 
+          
+            \[C_1, C_2] & = & \text{Im} C_2*C_1^*
+            
+            \[C_1, C_2]  & = & \text{Re} C_1 * \text{Im}C_2  - R_e(C_2)* \text{Im}C_1
+                        
+        Indeed, :math:`skew_{Bahr}` measures the deviation from the symmetry condition
+        through the phase differences between each pair of tensor elements,considering
+        that phases are less sensitive to surface distortions(i.e. galvanic distortion).
+        The :math:`skew_{Bahr}` threshold is set at ``0.3`` and higher values mean 
+        3D structures (Bahr, 1991).
+        
+        
+        Parameters 
+        ---------
+        data: str of path-like or list of pycsamt.core.edi.Edi 
+            EDI data or EDI object with full impedance tensor Z. 
+        
+        method: str 
+            Kind of correction. Can be ``swift`` for the remove distorsion proposed 
+            by Swift in 1967. The value close to 0. assume the 1D and 2D structures 
+            and 3D otherwise. Conversly to ``bahr`` for the remove distorsion proposed  
+            by Bahr in 1991. The latter threshold is set to 0.3. Above this value 
+            the structures is 3D. 
+            
+        return_skewness: str, 
+           Typically returns the type of skewness. ``'skew'`` or ``mu`` for 
+           skew and rotation- all invariant values respectively. Any other 
+           value return both skew and rotational invariant. 
+ 
+        suppress_outliers: bool, default=False, 
+           Remove the outliers (if applicable in the data ) before
+           normalizing. 
+           
+           .. versionadded:: 0.1.6 
+           
+        Returns 
+        --------- 
+        skw, mu : Tuple of ndarray-like , shape (N, M )
+            - Array of skew at each frequency 
+            - rotational invariant ``mu`` at each frequency that
+              measures of phase differences in the impedance tensor. 
+            
+        See Also
+        ---------
+        watex.utils.plot_skew: 
+            For phase sensistive skew visualization - naive plot. 
+        watex.view.TPlot.plotSkew: 
+            For consistent plot of phase sensitive skew visualization. Allow 
+            customize plots. 
+        watex.view.TPlot.plot_phase_tensors: 
+            Plot skew as ellipsis visualization by turning the `tensor`
+            parameter to ``skew``. 
+
+        Examples
+        --------
+        >>> from watex.methods.em import Processing 
+        >>> edipath = 'data/edis'
+        >>> p = Processing().fit(edipath) 
+        >>> sk,_ = p.skew()
+        >>> sk[0:, ]
+        ... array([0.45475527, 0.7876896 , 0.44986397])
+        
+        References 
+        ----------
+            
+        Bahr, K., 1991. Geological noise in magnetotelluric data: a classification 
+            of distortion types. Physics of the Earth and Planetary Interiors 66
+            (1–2), 24–38.
+        Barcelona, H., Favetto, A., Peri, V.G., Pomposiello, C., Ungarelli, C., 2013.
+            The potential of audiomagnetotellurics in the study of geothermal fields: 
+            A case study from the northern segment of the La Candelaria Range,
+            northwestern Argentina. J. Appl. Geophys. 88, 83–93.
+            https://doi.org/10.1016/j.jappgeo.2012.10.004   
+            
+        Swift, C., 1967. A magnetotelluric investigation of an electrical conductivity 
+           anomaly in the southwestern United States. Ph.D. Thesis, MIT Press. Cambridge. 
+           
+        """
+
+        self.inspect 
+            
+        self.method = str(method).lower()
+        if self.method not in ('swift', 'bahr'): 
+            raise ValueError(
+                f'Expected argument ``swift`` or ``bahr`` not: {self.method!r}')
+            
+        return_skewness= str(return_skewness).lower() 
+        if  ( 'mu' in return_skewness or 
+             'rot' in return_skewness or 
+             'invariant' in return_skewness): 
+            return_skewness ='mu' 
+        elif 'skew' in return_skewness: 
+            return_skewness ='skew'
+            
+        Zxx= self.make2d('zxx')
+        Zxy = self.make2d('zxy')
+        Zyx = self.make2d('zyx')
+        Zyy= self.make2d('zyy')
+        
+        S1 =Zxx + Zyy; S2 = Zxy + Zyx; D1 =Zxx-Zyy ;  D2= Zxy-Zyx 
+        D1S2 = (S2 * np.conj(D1)).imag ; S1D2 = (D2 * np.conj(S1)).imag 
+        
+        if method =='swift': 
+            skw = np.abs ( S1  / D2 )  
+        else : 
+            skw = np.sqrt(np.abs( D1S2 - S1D2))/np.abs(D2)
+            
+        mu = np.sqrt(np.abs(D1S2) + np.abs (S1D2))/ np.abs(D2) 
+        
+        if suppress_outliers: 
+            skw = remove_outliers(skw, fill_value= np.nan ) 
+            mu = remove_outliers(mu, fill_value= np.nan )
+            
+        skw = normalizer(skw) ; mu = normalizer(mu )
+            
+        return skw if return_skewness=='skew' else (
+            mu if return_skewness=='mu' else skw, mu)
+   
+
+    def zrestore(
+        self,
+        *, 
+        tensor:str=None, 
+        component:str=None, 
+        buffer: Tuple[float]=None, 
+        method:str ='pd',
+        **kws 
+        ): 
+        """ Fix the weak and missing signal at the 'dead-band`- and recover the 
+        missing impedance tensor values. 
+        
+        The function uses the complete frequency (frequency with clean data) 
+        collected thoughout the survey to recover by inter/extrapolating the 
+        missing or weak  frequencies thereby restoring the impedance tensors 
+        at that 'dead-band'. Note that the 'dead- band' also known as 
+        'attenuation -band' is where the AMT signal is weak or generally 
+        abscent. 
+ 
+        Parameters 
+        ----------
+
+        tensor: str, optional, ["resistivity"|"phase"|"z"|"frequency"]
+           Name of the :term:`tensor`. If the name of tensor is given, 
+           function  returns the tensor valuein two-dimensionals composed 
+           of (n_freq , n_sites) where ``n_freq=number of frequency`` 
+           and ``n_sations`` number of sites. Note that if the tensor is 
+           passed as boolean values ``True``, the ``resistivity`` tensor is 
+           exported by default and the ``component``should be the component 
+           passed to :class:`Processing` at initialization. 
+          
+        buffer: list [max, min] frequency in Hz
+            list of maximum and minimum frequencies. It must contain only two 
+            values. If `None`, the max and min of the clean frequencies are 
+            selected. Moreover the [min, max] frequency should not compulsory 
+            to fit the frequency range in the data. The given frequency can 
+            be interpolated to match the best closest frequencies in the data. 
+      
+        method: str, optional , default='pd' 
+            Method of Z interpolation. Use ``base`` for `scipy` interpolation, 
+            ``mean`` or ``bff`` for scaling methods and ``pd`` for pandas 
+            interpolation methods. Note that the first method is fast and 
+            efficient when the number of NaN in the array if relatively few. 
+            It is less accurate to use the `base` interpolation when the data 
+            is composed of many missing values. Alternatively, the scaled 
+            method(the  second one) is proposed to be the alternative way more 
+            efficient. Indeed, when ``mean`` argument is set, function replaces 
+            the NaN values by the nonzeros in the raw array and then uses the 
+            mean to fit the data. The result of fitting creates a smooth curve 
+            where the index of each NaN in the raw array is replaced by its 
+            corresponding values in the fit results. The same approach is used 
+            for ``bff`` method. Conversely, rather than averaging the nonzeros 
+            values, it uses the backward and forward strategy  to fill the 
+            NaN before scaling. ``mean`` and ``bff`` are more efficient when 
+            the data are composed of a lot of missing values. When the 
+            interpolation `method` is set to ``pd``, function uses the pandas 
+            interpolation but ended the interpolation with forward/backward 
+            NaN filling since the interpolation with pandas does not deal with 
+            all NaN at the begining or at the end of the array. 
+            
+        fill_value: array-like, str, optional, default='extrapolate', 
+            If a ndarray (or float), this value will be used to fill in for 
+            requested points outside of the data range. If not provided, 
+            then the default is NaN. The array-like must broadcast properly 
+            to the dimensions of the  non-interpolation axes. If two-element 
+            in tuple, then the first element is used as a fill value
+            for ``x_new < x[0]`` and the second element is used for 
+            ``x_new > x[-1]``. Anything that is not a 2-element tuple 
+            (e.g., list or ndarray,regardless of shape) is taken to be a 
+            single array-like argument meant to be used for both bounds as 
+            below, above = fill_value, fill_value. Using a two-element tuple 
+            or ndarray requires ``bounds_error=False``.
+            
+        kws: dict 
+            Additional keyword arguments from :func:`~interpolate1d`. 
+        
+        Returns 
+        --------
+            Array-like of :class:`watex.external.z.Z` objects 
+            Array collection of new Z impedances objects with dead-band tensor 
+            recovered. :class:`watex.externals.z..Z` are ndarray (nfreq, 2, 2). 
+            2x2 matrices for components xx, xy and yx, yy. If tensor given, 
+            it returns a collection of 2D tensor of each stations. 
+    
+        More 
+        ------
+        One main problem in collecting |NSAMT| data is the signal level in the 
+        'attenuation band'. Compared to the |CSAMT| method (Wang and Tan, 2017; 
+        Zonge and Hughes, 1991),the natural signals are not under our control 
+        and suffer from frequency  ranges with little or no signal.  Most 
+        notably, the |NSAMT| 'dead-band' between approximately 1 kHz and 4 
+        kHz, but also a signal low in the vicinityof 1 Hz where the transition 
+        to magnetospheric energy sources occurs (Goldak and Olson, 2015). 
+        In this band, natural source signals are generally  absent. The EM 
+        energy is dissipated and often cultural |EM| noise fills the gap 
+        (Zonge, 2000). The response is extrapolated from results observed 
+        top frequencies( For instance at 20, 40, 250, and 500 Hz).Experience
+        indicates that the natural source signal level at 2000 Hz can be 
+        expected to approach 10-6 γ/√Hz (Zheng, 2010; Zonge, 2000).
+        
+        See Also
+        ----------
+        scipy.interpolate.interp1d: 
+            Interpolate 1D. 
+            
+        References 
+        ----------
+        Goldak, D.K., Olson, R.W., 2015. New developments in |AMT| exploration :
+            Case study from Darnley Bay. CSEG Rec. 22–27.
+        Wang, K., Tan, H., 2017. Research on the forward modeling of |CSAMT| in 
+            three-dimensional axial anisotropic media. J. Appl. Geophys. 146, 27–36.
+            https://doi.org/10.1016/j.jappgeo.2017.08.007
+        Zonge, I., 2000. |NSAMT| Imaging. 3322 East Fort Lowell Road, Tucson, AZ 85716 USA. 
+        Zonge, L., Hughes, L.J., 1991. |CSAMT|. Soc. Explor. Geophys. 2, 713–809.
+           
+        Examples 
+        --------
+        >>> import numpy as np 
+        >>> import matplotlib.pyplot as plt 
+        >>> from watex.methods.em import Processing
+        >>> path2edi = 'data/edis'
+        >>> pObjs= Processing().fit(path2edi)
+        >>> # One can specify the frequency buffer like the example below, However 
+        >>> # it is not necessaray at least there is a a specific reason to fix the frequencies 
+        >>> buffer = [1.45000e+04,1.11500e+01]
+        >>> zobjs_b =  pObjs.zrestore(buffer = buffer
+                                            ) # with buffer 
+        """
+        self.inspect 
+
+        # get the frequencies obj 
+        zObjs = np.array (list(map(lambda o: o.Z, self.ediObjs_)) ,
+                          dtype =object) 
+        #read all frequency length and take the max frequency 
+        # known  as the complete frequencies ( That compose all values)
+        freqsize = np.array (list (map (lambda o:len(o._freq), zObjs)))
+        ix_max  = np.argmax(freqsize)
+        # get the complete freq 
+        cfreq = zObjs[ix_max]._freq  
+        # control the buffer and get the the range of frequency 
+        buffer = self.controlFrequencyBuffer(cfreq, buffer)
+        ix_buf,  = np.where ( np.isin (cfreq, buffer)) 
+        ## index for slice the array in the case the buffer is set 
+        ix_s , ix_end = ix_buf ; ix_end += 1 
+        slice_= slice (ix_s,  ix_end) 
+        s_cfreq = cfreq [slice_] # slice frequency within the buffer 
+        
+        # --> make a new Z objects 
+        # make a new object 
+        new_zObjs =np.zeros_like (zObjs, dtype =object )
+        # loop to correct the Z impedance object values 
+        for kk, ediObj in enumerate (self.ediObjs_):
+            new_Z = EMz(z_array=np.zeros((len(s_cfreq), 2, 2),
+                                           dtype='complex'),
+                        z_err_array=np.zeros((len(s_cfreq), 2, 2)),
+                        freq=s_cfreq)
+            new_Z = self._tfuncZtransformer(
+                ediObj, 
+                new_Z, 
+                tfunc= self._z_transform,
+                slice_= slice_, 
+                cfreq= cfreq, 
+                ix_s= ix_s, 
+                ix_end= ix_end, 
+                method=method, 
+                )
+            new_zObjs[kk] = new_Z 
+            
+        if tensor: 
+            tensor = str(tensor).lower() 
+            tensor = 'res' if tensor =='true' else tensor 
+            new_zObjs = get2dtensor(
+                new_zObjs, tensor = tensor , 
+                component = component or self.component, 
+                )
+            
+        return new_zObjs 
+ 
+    def drop_frequencies (
+        self, 
+        tol:float="auto", 
+        freqs:List[float]=None, 
+        rotate:float =0., 
+        interpolate:bool=..., 
+        out:bool = ..., 
+        savepath:str =None, 
+        **kws
+        ): 
+        """Drop bad frequencies.
+        
+        Parameters 
+        -----------
+        tol: float, default="auto"
+           Tolerance parameters. Find the bad frequencies in the data and 
+           delete them based on the threshold values. `tol` value must 
+           be among the ranged  between 0 and 1. 
+           
+        freqs: list of float, 
+           List of frequencies to delete explicitely. If given, the tolerance 
+           parameter `tol` is ignored. 
+           
+        rotate: float, default=.0 
+           Value to rotate the impendance tensors. Note that this is 
+           applicable during frequencies interpolation. 
+           
+        interpolate: bool, default=False 
+           Interpolate frquencies 
+        out: bool, default=True 
+           Export new EDI files. 
+           
+        savepath: str, 
+           Full path to export the new EDI files. 
+           
+        Return 
+        --------
+        new_Zobj: List of :class:`watex.externals.z`  
+           List of new impendance tensors if `out` is set to ``False``. 
+           
+        """
+        self.inspect 
+        out, interpolate = ellipsis2false(out, interpolate )
+        new_Zobj , freqslist = drop_frequencies(
+            self.ediObjs_, 
+            tol =tol, 
+            freqs = freqs, 
+            verbose = self.verbose, 
+            return_freqs =True 
+            )
+
+        if interpolate:
+            new_Zobj = self.interpolate_z (new_Zobj,rotate = rotate)
+            
+        if out: 
+            self.exportedis(ediObjs= self.ediObjs_,
+                            new_Z= new_Zobj, 
+                            savepath = savepath, 
+                            **kws
+                            )
+        return new_Zobj if not out else None 
+
+    def _z_transform (
+        self, 
+        z , 
+        rfq, 
+        fq,  
+        slice_= None, 
+        method= 'pd',  
+        **kws
+        ): 
+        """ Route to do the same task for real, imaginary and error.
+        
+        :param z: Impedance tensor z 
+        :param rfq: reference frequency in Hz 
+        :param fq: complete frequency in Hz
+        :param slice_: frequency buffer indexes 
+        :param method: tensor interpolation 
+        :param kws: additional keywords arguments from :func:`~interpolate1d`. 
+        """
+        with np.errstate(all='ignore'):
+            z = reshape(z) 
+            z = fittensor(compfreq= fq, refreq =rfq, z = z  ) 
+            z = interpolate1d(arr=z , method =method, **kws )
+        return z [slice_] 
+    
+    def _tfuncZtransformer (
+        self,  
+        ediObj: EDIO , 
+        new_Z: NDArray [DType[complex]], 
+        tfunc: F, 
+        cfreq: ArrayLike, 
+        slice_: slice =None, 
+        ix_s: int = 0 , 
+        ix_end: int  = -1, 
+        method: str ='pd', 
+        )-> NDArray [DType[complex]]: 
+        """ Loop and transform the previous tensor to a new tensor from a 
+        transform function `tfunc`. 
+        
+        :param ediObj: EDI-object from EM. 
+        :param new_Z: new tensoor of 2 x2 matrix , complex number 
+        :param tfunc: Callable, function for transform the tensor 
+        :param cfreq: new interpolate frequency use to initialize the new tensor 
+        :param slice_: slice object , to preserve data in the previous tensor 
+        :param ix_s: int, index of startting point to read the tensor from 
+            previous tensor 
+        :param ix_end: int, end point to stop reading the previous tensor. 
+        
+        :note: the new tensor is composed of shape (cfreq, 2 , 2 ), 2 x2 matrices
+            for the four component xx, xy, yx, yy . 
+        :return: NDArray of shape (cfreq, 2 * 2 ), dtype = complex 
+        
+        """
+        for ii in range(2):
+            for jj in range(2):
+                # need to look out for zeros in the impedance
+                # get the indicies of non-zero components
+                nz_index = np.nonzero(ediObj.Z.z[:, ii, jj])
+                if len(nz_index[0]) == 0:
+                    continue
+                # get the non_zeros components and interpolate 
+                # frequency to recover the component in dead-band frequencies 
+                # Use the whole edi
+                with np.errstate(all='ignore'):
+                    zfreq = ediObj.Z._freq
+                    z_real = reshape(ediObj.Z.z[nz_index, ii, jj].real) 
+                    z_real = tfunc (z_real, 
+                                    rfq=cfreq, 
+                                    fq=zfreq, 
+                                    slice_=slice_ , 
+                                    method =method, 
+                                    )
+                    z_imag = reshape(ediObj.Z.z[nz_index, ii, jj].imag) 
+                    
+                    z_imag = tfunc (z_imag, 
+                                    rfq=cfreq, 
+                                    fq=zfreq, 
+                                    slice_=slice_, 
+                                    method =method, 
+                                          )
+                    z_err = reshape(ediObj.Z.z_err[nz_index, ii, jj]) 
+                    z_err = tfunc (z_err, 
+                                   rfq=cfreq, 
+                                   fq=zfreq,
+                                    slice_=slice_ , 
+                                    method =method, 
+                                    )
+                # Use the new dimension of the z and slice z according 
+                # the buffer range. make the new index start at 0. 
+                new_nz_index = slice (
+                    * np.array([ix_s, ix_end],dtype=np.int32)-ix_s)
+     
+                new_Z.z[new_nz_index, ii, jj] = reshape(
+                    z_real, 1)   + 1j * reshape(z_imag, 1) 
+                new_Z.z_err[new_nz_index, ii, jj] = reshape(z_err, 1)
+        # compute resistivity and phase for new Z object
+        new_Z.compute_resistivity_phase()
+        
+        return new_Z 
+
+    @staticmethod 
+    def freqInterpolation (
+        y:ArrayLike[DType[T]] ,
+        /, 
+        buffer:Optional[Tuple[float]] = None ,  
+        kind: str  ='freq' 
+        )-> ArrayLike[DType[T]]: 
+        """ Interpolate frequency in frequeny buffer range.  
+        
+        :param y: array-like, shape(N, ) - Can be a frequency array or periods
+            note that the frequency is not in log10 Hz. 
+        :param buffer: list of maximum and minimum frequency. It should contains 
+            only two values. If `None`, the max and min frequencies are used 
+        :param kind: str 
+            type of given data. Can be 'period'  if the value is given as periods 
+            or 'frequency' otherwise. Any other value should be considered as a
+            frequency values. 
+            
+        :return: array_like, shape (N2, ) 
+            New interpolated frequency with N2 size 
+            
+        :example: 
+            >>> from watex.methods.em import Processing
+            >>> pobj = Processing().fit('data/edis')
+            >>> f = getfullfrequency (pobj.ediObjs_)
+            >>> buffer = [5.86000e+04, 1.6300e+01]
+            >>> f 
+            ... array([7.00000e+04, 5.88000e+04, 4.95000e+04, 4.16000e+04, 3.50000e+04,
+                   2.94000e+04, 2.47000e+04, 2.08000e+04, 1.75000e+04, 1.47000e+04,
+                   ...
+                   2.75000e+01, 2.25000e+01, 1.87500e+01, 1.62500e+01, 1.37500e+01,
+                   1.12500e+01, 9.37500e+00, 8.12500e+00, 6.87500e+00, 5.62500e+00])
+            >>> new_f = freqInterpolation(f, buffer = buffer)
+            >>> new_f 
+            ... array([5.88000000e+04, 4.93928459e+04, 4.14907012e+04, 3.48527859e+04,
+                   2.92768416e+04, 2.45929681e+04, 2.06584471e+04, 1.73533927e+04,
+                   ...
+                   2.74153120e+01, 2.30292565e+01, 1.93449068e+01, 1.62500000e+01])
+                
+        """
+        kind =str (kind).lower().strip() 
+        if kind.find('peri')>=0 :
+            kind ='periods'
+        y = 1./ np.array (y) if kind =='periods' else  np.array (y)
+        
+        buffer = EMAPProcess.controlFrequencyBuffer(y, buffer ) 
+        ix_s, ix_end  =  np.argwhere (np.isin(y, buffer)) 
+    
+        y = y[slice ( int(ix_s), int(ix_end) +1)]
+        # put frequency in logspace and return
+        # the same order like the input value
+        y = np.log10 (y)
+        if y[0] < y[-1]: 
+            f = np.logspace(y.min() ,y.max() , len(y))
+        else : 
+            f = np.logspace(y.min(),y.max() , len(y))[::-1]
+        
+        return f 
+    
+    @staticmethod 
+    def controlFrequencyBuffer (
+        freq: ArrayLike[DType[T]], 
+        buffer:Optional[Tuple[float]] = None 
+        )-> ArrayLike[DType[T]] :
+        """ Assert buffer and find the nearest value if the 
+        value of the buffer is not in frequency ranges .
+        
+        :param freq: array-like of frequencies 
+        :param buffer: list of maximum and minimum frequency. It should contains 
+            only two values. If `None`, the max and min frequencies are selected 
+        :returns: Buffer frequency range 
+        
+        :Example: 
+        >>> import numpy as np 
+        >>> from watex.methods.em import Processing
+        >>> freq_ = np.linspace(7e7, 1e0, 20) # 20 frequencies as reference
+        >>> buffer = Processing.controlFrequencyBuffer(freq_, buffer =[5.70e7, 2e1])
+        >>> freq_ 
+        ... array([7.00000000e+07, 6.63157895e+07, 6.26315791e+07, 5.89473686e+07,
+               5.52631581e+07, 5.15789476e+07, 4.78947372e+07, 4.42105267e+07,
+               4.05263162e+07, 3.68421057e+07, 3.31578953e+07, 2.94736848e+07,
+               2.57894743e+07, 2.21052638e+07, 1.84210534e+07, 1.47368429e+07,
+               1.10526324e+07, 7.36842195e+06, 3.68421147e+06, 1.00000000e+00])
+        >>> buffer 
+        ... array([5.52631581e+07, 1.00000000e+00])
+        
+        """
+        msg =("Buffer for frequency expects two values ('max', 'min'). ")
+        
+        if not hasattr (freq, '__array__'): 
+            freq = np.array(freq , dtype = np.float64 )
+            
+        if buffer is None: 
+            return np.array([freq.max(), freq.min()])
+            
+        if ( 
+                isinstance (buffer, str) 
+                or not hasattr(buffer , '__iter__')
+                ): 
+            raise ValueError(msg + f"But {type (buffer).__name__!r} is given")
+            
+        if len(buffer) < 2: 
+            raise FrequencyError (msg + f"Got {len(buffer)}.") 
+            
+        if len(buffer ) > 2: 
+            warnings.warn(msg + 
+                          f"Got {len(buffer)}. The frequencies"
+                          f" '({max(buffer), min(buffer)})' should be "
+                          "used as ('max', 'min') instead.")
+        
+            buffer = np.array ( [ max(buffer), min(buffer)] )
+        
+        if not hasattr(buffer, '__array__'): 
+            buffer = np.array ( buffer ) 
+            #buffer.sort() # for consistency 
+            
+        if ( 
+                buffer.min() < freq.min() 
+                or buffer.max () > freq.max()
+                ): 
+            raise FrequencyError (
+                f"Buffer frequency '{(buffer.max(), buffer.min())}'"
+                " is out of the range. Expect frequencies be"
+                f" within {(freq.min(),freq.max())}"
+                )
+        # The buffer does not need to fit the exact 
+        # frequency value in the frequency data. 
+        # Could Find the absolute difference with each value   
+        # Get the index of the smallest absolute difference. 
+        minf = freq  [ np.abs (freq - buffer.min()).argmin() ]  
+        maxf = freq  [ np.abs (freq - buffer.max()).argmin() ]  
+        buffer = np.array ( [ maxf , minf ] ) 
+        
+        # if min and max frequency are
+        # identical , raise error 
+        if len( set(buffer))  !=2: 
+            raise FrequencyError ("Frequency buffer ('max', 'min') should"
+                                  f" be distinct as possible. Got {buffer}")
+        return buffer 
+
+    def qc (
+        self,  
+        tol: float = .5 , 
+        *, 
+        return_freq: bool =False,
+        return_ratio:bool=False, 
+        to_log10: bool=True, 
+        )->Tuple[float, ArrayLike]: 
+        """ Check the quality control of the collected EDIs. 
+        
+        Analyse the data in the EDI collection and return the quality control value.
+        It indicates how percentage are the data to be representative.
+        
+        Parameters
+        ------------
+        tol: float, 
+            the tolerance parameter. The value indicates the rate from which the 
+            data can be consider as meaningful. Preferably it should be less than
+            1 and greater than 0. At this value. Default is ``.5`` means 50 % 
+            
+        return_freq: bool, Default =False 
+            return the interpolated frequency if set to ``True``. 
+        
+        return_ratio: bool, default=False, 
+           return only the ratio of the representation of the data. 
+           
+           .. versionadded:: 0.1.5
+           
+        to_log10:bool, default=False
+           convert the interpolated frequency into a log10. 
+           
+        Returns 
+        ---------
+        Tuple (float , index )  or (float, array-like, shape (N, ))
+            return the quality control value and interpolated frequency if  
+            `return_freq`  is set to ``True`` otherwise return the index of useless 
+            data. 
+            
+        Examples
+        ---------
+        >>> from watex.methods.em import Processing
+        >>> pobj = Processing().fit('data/edis')
+        >>> f = pobj.getfullfrequency ()
+        >>> # len(f)
+        >>> # ... 55 # 55 frequencies 
+        >>> c,_ = pobj.qc ( tol = .4 ) # mean 60% to consider the data as
+        >>> # representatives 
+        >>> c  # the representative rate in the whole EDI- collection
+        >>> # ... 0.95 # the whole data at all stations is safe to 95%. 
+        >>> # now check the interpolated frequency 
+        >>> c, freq_new  = pobj.qc ( tol=.6 , return_freq =True)
+            
+        """
+        self.inspect 
+        tol = assert_ratio(tol , bounds =(0, 1), exclude_value =0, 
+                           name ='tolerance', in_percent =True )
+        
+        f=self.freqs_.copy() 
+     
+        try : 
+            # take a sample of collected edi 
+            # and make two day array
+            # all frequency at all stations 
+            ar = self.make2d ('freq') 
+        except : 
+            try : 
+                ar = self.make2d( 'zxy')
+            except: ar = self.make2d ('zyx')
+        # compute the ratio of NaN in axis =0 
+        
+        nan_sum  =np.nansum(np.isnan(ar), axis =1) 
+        rr= np.around ( nan_sum / ar.shape[1] , 2) 
+        # compute the ratio ck
+        # ck = 1. -    rr[np.nonzero(rr)[0]].sum() / (
+        #     1 if len(np.nonzero(rr)[0])== 0 else len(np.nonzero(rr)[0])) 
+        # ck =  (1. * len(rr) - len(rr[np.nonzero(rr)[0]]) )  / len(rr) 
+        ck = 1 - nan_sum.sum() / (ar.shape [0] * ar.shape [1]) 
+        
+        index = reshape (np.argwhere (rr > tol))
+        ar_new = np.delete (rr , index , axis = 0 ) 
+        new_f = np.delete (f[:, None], index, axis =0 )
+        # interpolate freq 
+        if f[0] < f[-1]: 
+            f =f[::-1] # reverse the array 
+            ar_new = ar_new [::-1] # or np.flipud(np.isnan(ar)) 
+        
+        new_f = np.logspace(np.log10(new_f.min()) ,np.log10(new_f.max()),
+                            len(new_f))[::-1]
+        if not to_log10: 
+            new_f = np.power(10 , new_f)
+            
+        return np.around (ck, 2) if return_ratio else (
+            np.around (ck, 2), new_f   if return_freq else index )   
+
+
+    @_zupdate(option = 'none')
+    def getValidTensors(
+        self, 
+        tol:float = .5,  
+        **kws 
+        )-> NDArray[DType[complex]]: 
+        """Select valid tensors from tolerance threshold and write EDI if 
+        applicable.
+        
+        Function analyzes the data and keep the good ones. The goodness of the data 
+        depends on the  `threshold` rate.  For instance 50% means to consider an 
+        impedance tensor 'z'  valid if the quality control shows at least that score 
+        at each frequency of all stations.  
+        
+        Parameters 
+        ----------
+        data: Path-like object or list of  :class:`pycsamt.core.edi.Edi`  
+            collections of EDI-objects from `pycsamt`_ . `data` params is 
+            passed to :meth:`~.Processing.fit` method. 
+                
+        tol : float, 
+            tolerance parameter. The value indicates the rate from which the data 
+            can be consider as a valid. The valid data selection should be soft when
+            the tolerance parameter  is  close to '1' and hard otherwise. As the 
+            `tol` value decreases, the selection  becomes severe. 
+            Default is ``.5`` means 50 %  
+            
+        kws: dict , 
+            Additional keywords arguments for EDI file exporting 
+            
+        Returns 
+        --------
+        Zc: :class:`watex.externals.z.Z` impedance tensor objects.
+            
+        Examples 
+        --------
+        >>> from watex.methods.em import Processing 
+        >>> pObj = Processing ().fit('data/edis')
+        >>> f= pObj.freqs_
+        >>> len(f) 
+        ... 55
+        >>> zObjs_hard = pObj.getValidTensors (tol= 0.3 ) # None doesn't export EDI-file
+        >>> len(zObjs_hard[0]._freq) # suppress 3 tensor data 
+        ... 52 
+        >>> zObjs_soft  = pObj.getValidTensors(p.ediObjs_, tol = 0.6 , option ='write')
+        >>> len(zObjs_soft[0]._freq)  # suppress only two 
+        ... 53
+        
+        """
+        
+        def delete_useless_tensor (z ,  index , axis = 0):
+            """Remove meningless tensor data"""
+            return np.delete (z, index , axis )
+        def set_null(freq, objs): 
+            """Set null in the case the component doesn't exist"""
+            return np.zeros ((len(f), len(objs)), dtype = np.float32)
+        
+        self.inspect 
+        # ediObjs = get_ediObjs(ediObjs) 
+        _, no_ix = self.qc(tol=tol ) 
+        f = self.freqs_.copy() 
+    
+        ff = np.delete (f[:, None], no_ix, 0)
+        # interpolate frequency 
+        new_f  = EMAPProcess.freqInterpolation (reshape (ff)) 
+        
+        # gather the 2D z objects
+        # -XX--
+        try : 
+            zxx = delete_useless_tensor(
+                self.make2d ( 'zxx'), no_ix) 
+            zxx = interpolate2d(zxx)
+            zxx_err = delete_useless_tensor(
+                self.make2d ('zxx_err') , no_ix ) 
+            zxx_err = interpolate2d (zxx_err )
+        except :
+            zxx = set_null(new_f, self.ediObjs_)
+            zxx_err= zxx.copy() 
+            
+        # -XY--    
+        try :
+            zxy = delete_useless_tensor(
+                self.make2d ( 'zxy'), no_ix )  
+            zxy= interpolate2d( zxy)
+            zxy_err = delete_useless_tensor( 
+                self.make2d ( 'zxy_err') , no_ix )
+            zxy_err = interpolate2d(zxy_err)
+        except: 
+            zxy = set_null(new_f, self.ediObjs_)
+            zxy_err= zxy.copy() 
+    
+        # -YX--
+        try:
+        
+            zyx = delete_useless_tensor( 
+                self.make2d ('zyx') , no_ix ) 
+            zyx = interpolate2d(zyx)
+            zyx_err = delete_useless_tensor(
+                self.make2d ( 'zyx_err') , no_ix ) 
+            zyx_err = interpolate2d( zyx_err )
+        except: 
+            zyx = set_null(new_f, self.ediObjs_)
+            zyx_err= zyx.copy() 
+            
+        # -YY--
+        try:
+            zyy = delete_useless_tensor(
+                self.make2d ( 'zyy'), no_ix ) 
+            zyy = interpolate2d(zyy)
+            zyy_err = delete_useless_tensor(
+                self.make2d ( 'zyy_err') , no_ix ) 
+            zyy_err = interpolate2d(zyy_err)
+            
+        except :  
+            zyy = set_null(new_f, self.ediObjs_)
+            zyy_err= zyy.copy() 
+            
+      
+        z_dict = {
+            'zxx': zxx ,
+            'zxy': zxy ,
+            'zyx': zyx,
+            'zyy': zyy, 
+            'zxx_err': zxx_err ,
+            'zxy_err': zxy_err ,
+            'zyx_err': zyx_err, 
+            'zyy_err': zyy_err
+            } 
+
+        zc = _zupdate.update_z_dict(
+            z_dict= z_dict, freqslist= new_f )
+        
+        self._set_zc_updated_attr(
+            new_edi=self.ediObjs_ , new_freqs = new_f, new_z= zc, 
+            )
+        
+        return self 
+    
+    @staticmethod
+    def interpolate_z (
+        z_or_edis_obj_list,  / , 
+        rotate:float=.0 
+        ): 
+        """ Interpolate z and return new interpolated z objects 
+        
+        Interpolated frequencies is useful to have all frequencies into the 
+        same scale. 
+        
+        .. versionadded:: 0.2.0 
+        
+        Parameters 
+        ------------
+        z_or_edis_obj_list: list of :class:`watex.edi.Edi` or \
+            :class:`watex.externals.z.Z` 
+            A collection of EDI- or Impedances tensors objects.
+            
+        kws: dict, 
+           Additional keywords  to export EDI or rotate EDI/Z. 
+           - ``"option"``: export EDI if set to ``write``. 
+           - ``rotate`` : float, a rotate angle for Z if value is given. 
+           
+        
+        Returns
+        --------
+        Z: list of :class:`watex.externals.z.Z`
+           List interpolated impedance tensor Objects 
+           or ``None`` if `option` is set to ``write``. 
+ 
+        Examples 
+        ----------
+        >>> import watex as wx 
+        >>> sedis = wx.fetch_data ('huayuan', samples = 12 , 
+                                         return_data =True , key='raw')
+        >>> p = wx.EMProcessing ().fit(sedis) 
+        >>> ff = [ len(ediobj.Z._freq)  for ediobj in p.ediObjs_] 
+        [53, 52, 53, 55, 54, 55, 56, 51, 51, 53, 55, 53]
+        >>> Zcol = p.interpolate_z (sedis)
+        >>> ffi = [ len(z.freq) for z in Zcol ]
+        [56, 56, 56, 56, 56, 56, 56, 56, 56, 56, 56, 56]
+        >>> # visualize seven Z values at the first site component xy 
+        >>> p.ediObjs_[0].Z.z[:, 0, 1][:7]
+        array([ 4165.6 +2070.13j,  7072.81+6892.41j,  8725.84+5874.15j,
+               14771.8 -2831.28j, 21243.7 -6802.36j,  6381.48+3411.65j,
+                5927.85+5074.27j])
+        >>> Zcol [0].z[:, 0, 1 ][:7]
+        array([ 4165.6 +2070.13j,  4165.6 +2070.13j,  7072.81+6892.41j,
+                8725.84+5874.15j, 14771.8 -2831.28j, 21243.7 -6802.36j,
+                6381.48+3411.65j])
+
+        """ 
+        def set_null(freq, objs): 
+            """Set null in the case the component doesn't exist"""
+            return np.zeros ((len(f), len(objs)), dtype = np.float32)
+        
+        zobjs_init = EM.get_z_from (z_or_edis_obj_list)
+        # gather the 2D z objects
+        f = get_full_frequency(zobjs_init )
+
+        zdict = {}
+        for comp in ('xx', 'xy', 'yx', 'yy'): 
+            try : 
+                zx= get2dtensor(zobjs_init, component=comp, 
+                                kind ='complex', 
+                                )
+                zx= interpolate2d(zx)
+                zx_err = get2dtensor(
+                    zobjs_init, 
+                    tensor ='z_err', 
+                    component=comp, kind='real'
+                    )
+                zx_err = interpolate2d (zx_err)
+            except :
+                # if component does not exist 
+                zx = set_null(f, zobjs_init)
+                zx_err= zx.copy() 
+            
+            zdict [f'z{comp}']=zx 
+            zdict [f'z{comp}_err'] = zx_err 
+            
+        Zupdated= _zupdate.update_z_dict(
+            z_dict= zdict, freqslist= f, rotate =rotate)
+        
+        return Zupdated 
+
+  
+class MTProcess(EM): 
+    """
+    Data processing class. 
+    
+    :class:`watex.methods.ZC` is most related to :term:`MT` data processing 
+    compared to : :term:`EMAP` Impedance tensor multiple EDI correction class. 
+    
+    Applied filters in a collections of :term:`EDI` objects. 
+    
+    .. versionadded:: v0.2.0 
+    
+    Parameters 
+    ------------
+    
+    data: Path-like object or list  of  :class:watex.edi.Edi` or \
+        `pycsamt.core.edi.Edi` objects 
+        Collections of EDI-objects 
+
+    window_size : int
+        the length of the window. Must be greater than 1 and preferably
+        an odd integer number. Default is ``5``
+        
+    c : int, default=2 
+        A window-width expansion factor that must be input to the filter 
+        adaptation process to control the roll-off characteristics
+        of the applied Hanning window. It is recommended to select `c` 
+        between ``1``  and ``4`` [1]_. 
+
+    References 
+    -----------
+    .. [1] Torres-Verdin and Bostick, 1992,  Principles of spatial surface 
+           electric field filtering in magnetotellurics: electromagnetic array 
+           profiling(EMAP), Geophysics, v57, p603-622.https://doi.org/10.1190/1.2400625
+           
+    Examples 
+    ---------
+    >>> import watex as ax
+    >>> from watex.methods import ZC 
+    >>> edi_sample = wx.fetch_data ('edis', samples =17, return_data =True) 
+    >>> zo = ZC ().fit(edi_sample) 
+    >>> zo.ediObjs_[0].Z.resistivity[:, 0, 1][:10] # for xy components 
+    array([ 427.43690401,  524.87391142,  732.85475419, 1554.3189371 ,
+           3078.87621649, 1550.62680093,  482.64709443,  605.3153687 ,
+            499.49191936,  468.88692879])
+    >>> zo.remove_static_shift(ss_fx =0.7 , ss_fy =0.85 )
+    >>> zo.new_Z_[0].resistivity[:, 0, 1][:10] # corrected xy components
+    array([ 278.96395263,  319.11187959,  366.43170231,  672.24446295,
+           1344.20120487,  691.49270688,  260.25625996,  360.02452498,
+            305.97381587,  273.46251961])
+    """
+    def __init__(
+        self, 
+        window_size:int =5, 
+        c: int =2, 
+        verbose:bool=False, 
+        survey_name:str=None, 
+        **kws
+        ): 
+        super().__init__(
+            verbose = verbose, 
+            survey_name = survey_name, 
+            **kws
+            )
+        
+        self.window_size=window_size 
+        self.c=c 
+
+    def drop_frequencies (
+        self, 
+        tol:float =None, 
+        freqs: List | ArrayLike= None, 
+        interpolate: bool =False, 
+        rotate:float= 0. , 
+        update_z: bool=True, 
+ 
+        ): 
+        """ Drop useless frequencies in the EDI data.
+        
+        Due to the terrain constraints, topographic and interferences noises 
+        some frequencies are not meaningful to be kept in the data. The 
+        function allows to explicitely remove the bad frequencies after 
+        analyses and interpolated the remains. If bad frequencies are not known
+        which is common in real world, the tolerance parameter `tol` can be 
+        set to automatically detect with 50% smoothness in data selection. 
+        
+        .. versionadded:: v0.2.0 
+        
+        
+        Parameters 
+        -----------
+        tol: float, 
+            the tolerance parameter. The value indicates the rate from which the 
+            data can be consider as meaningful. Preferably it should be less than
+            1 and greater than 0. At this value. If ``None``, the list of 
+            frequencies to drop must be provided. If the `tol` parameter is 
+            set to ``auto``, the selection of useless frequencies is tolerate 
+            to 50%. 
+
+        freqs: list , Optional 
+           The list of frequencies to remove in the: term:`EDI`objects. If 
+           ``None``, the `tol` parameter must be provided, otherwise an error
+           will raise. If the
+           
+           return the interpolated frequency if set to ``True``. 
+        Interpolate: bool, default=False, 
+           Interpolate the frequencies after bad frequencies removal. 
+           
+        rotate: float, default=0.  
+            Rotate Z array by angle alpha in degrees.  All angles are 
+            referenced to geographic North, positive in clockwise direction.
+            (Mathematically negative!). In non-rotated state, X refs to North 
+            and Y to East direction. 
+            
+            Note that if `rotate` is given, it is only used in `interpolation`
+            i.e interpolation is set to ``True``. 
+
+        update_z: bool, default=True 
+           Update the Z tensors after dropping the useless frequencies. 
+        
+        Returns 
+        ---------
+        self: :class:`watex.methods.ZC` for methods chaining. 
+   
+        Examples 
+        ----------
+        >>> import watex as wx 
+        >>> sedis = wx.fetch_data ('huayuan', samples = 12 , 
+                                   return_data =True , key='raw')
+        >>> p = wx.EMProcessing ().fit(sedis) 
+        >>> ff = [ len(ediobj.Z._freq)  for ediobj in p.ediObjs_] 
+        >>> ff
+        [53, 52, 53, 55, 54, 55, 56, 51, 51, 53, 55, 53]
+        >>> p.ediObjs_[0].Z.z[:, 0, 1][:7]
+        array([ 4165.6 +2070.13j,  7072.81+6892.41j,  8725.84+5874.15j,
+               14771.8 -2831.28j, 21243.7 -6802.36j,  6381.48+3411.65j,
+                5927.85+5074.27j])
+        >>> Zcol = p.drop_frequencies (tol =.2 )
+        >>> Zcol [0].z[:, 0, 1 ][:7]
+        array([ 4165.6 +2070.13j,  7072.81+6892.41j,  8725.84+5874.15j,
+               14771.8 -2831.28j, 21243.7 -6802.36j,  6381.48+3411.65j,
+                5927.85+5074.27j])
+        >>> [ len(z.freq) for z in Zcol ]
+        [53, 52, 52, 53, 53, 53, 53, 50, 49, 53, 53, 52]
+        >>> p.verbose =True 
+        >>> Zcol = p.drop_frequencies (tol =.2 , interpolate= True )
+        Frequencies:     1- 81920.0    2- 48.5294    3- 5.625  Hz have been dropped.
+        >>> [ len(z.freq) for z in Zcol ] # all are interpolated to 53 frequencies
+        [53, 53, 53, 53, 53, 53, 53, 53, 53, 53, 53, 53]
+        >>> Zcol = p.drop_frequencies (tol =.2 , interpolate= True , export =True )
+        >>> # drop a specific frequencies 
+        >>> # let visualize the 7 frequencies of our ediObjs 
+        >>> p.freqs_ [:7]
+        array([81920., 70000., 58800., 49500., 41600., 35000., 29400.])
+        >>> # let try to drop 49500 and 29400 frequencies explicitly. 
+        >>> Zcol = p.drop_frequencies (freqs = [49500 , 29400] )
+        >>> # let check whether this frequencies still available in the data 
+        >>> Zcol [5].freq[:7] 
+        array([81920., 70000., 58800., 41600., 35000., 24700., 20800.])
+        >>> # frequencies do not need to match exactly the value in frequency 
+        >>> # range. Here is an example 
+        >>> Zcol = p.drop_frequencies (freqs = [49800 , 29700] )
+        Frequencies:     1- 49500.0    2- 29400.0  Hz have been dropped.
+        >>> # explicitly it drops the 49500 and 29400 Hz the closest. 
+
+        """ 
+        self.inspect 
+        
+        Zobj , freqslist = drop_frequencies(
+            self.ediObjs_, 
+            tol =tol, 
+            freqs = freqs, 
+            verbose = self.verbose, 
+            return_freqs =True 
+            )
+        if interpolate:
+            Zobj = self.interpolate_z (Zobj,rotate = rotate)
+            
+        # Got a single frequency 
+        self._set_zc_updated_attr(
+            new_edi=self.ediObjs_, 
+            new_z= Zobj, 
+            update_z =update_z, 
+            freqslist= freqslist
+            )
+        
+        return self 
+ 
+    def remove_ss_emap (
+        self, 
+        fltr:str ='ama', 
+        out:bool= False, 
+        smooth:bool= True, 
+        drop_outliers:bool=True, 
+        rotate:float=0., 
+        update_z:bool = True, 
+        ): 
+        """
+        Filter Z to remove the static schift using the :term:`EMAP` moving 
+        average filters. 
+        
+        Three available filters: 
+            
+            - 'ama': Adaptative moving average 
+            - 'tma': Trimming moving-average 
+            - 'flma': Fixed-length dipole moving average 
+        
+        Could export new Edi if the keyword argument `export` is set 
+        to ``True``
+        
+        Parameters 
+        ------------
+        fltr: str , default='ama'
+           Type of filter to apply. Default is Adaptative moving-average of 
+           Torres-verdin [1]_. Can be ['ama'|'tma'|'flma']
+ 
+           The AMA filter estimates static-corrected apparent resistivities at 
+           a single reference frequency by calculating a profile of average 
+           impedances  along the length of the line. Sounding curves are 
+           then shifted so that they intersect the averaged profile. 
+           
+        out: bool , default =False, 
+           Output new filtered EDI. Otherwise return Z collections objects 
+           of corrected Tensors. 
+           
+        smooth: bool, default=False, 
+           Smooth the tensor data along the frequencies. 
+        
+        .. versionadded: 0.2.1 
+        
+        drop_outliers: bool, default=True 
+           Suppress outliers in the data when smoothing data along 
+           the frequencies axis. Note that `drop_outliers` does not take 
+           effect if `smooth` is ``False``. 
+           
+        .. versionadded: 0.2.1 
+           Polish the tensor data along the frequency axis remove noises 
+           and deal with the static shift effect when interferences noises 
+           are strong enough. 
+           
+        Returns 
+        ---------
+        self: :class:`watex.methods.ZC` for methods chaining. 
+         
+            
+        References 
+        -----------
+        .. [1] Torres-Verdin and Bostick, 1992,  Principles of spatial surface 
+               electric field filtering in magnetotellurics: electromagnetic array 
+               profiling(EMAP), Geophysics, v57, p603-622.https://doi.org/10.1190/1.2400625
+               
+        See Also 
+        ---------
+        remove_static_shift: 
+            Remove static shift using the spatial filter median and write 
+            a new edifile. 
+            
+        Examples 
+        ---------
+        >>> import watex 
+        >>> from watex.methods import ZC 
+        >>> edi_sample = watex.fetch_data ('edis', samples =17 , return_data =True ) 
+        >>> zo = ZC ().fit(edi_sample)
+        >>> zo.ediObjs_[0].Z.z[:, 0, 1][:7]
+        array([10002.46 +9747.34j , 11679.44 +8714.329j, 15896.45 +3186.737j,
+               21763.01 -4539.405j, 28209.36 -8494.808j, 19538.68 -2400.844j,
+                8908.448+5251.157j])
+        >>> zc = zo.remove_ss_emap() 
+        >>> zc[0].z[:, 0, 1] [:7]
+        array([12120.08320804+6939.9874753j , 13030.91462606+6522.58481295j,
+               15432.0206124 +4970.42806287j, 21899.60942244+3826.47476912j,
+               29109.17100085+4537.17072741j, 19252.07839732+4108.71578943j,
+                9473.20464326+4146.50327315j])
+        """
+        self.inspect 
+        
+        p = EMAPProcess(out ='z ') 
+        p.ediObjs_ = self.ediObjs_
+        p.freqs_ = self.freqs_
+
+        flr = str(fltr).lower().strip() 
+        assert flr in {"ama", "tma", "flma"}, (
+            f"Filter {fltr!r} is not available. Expect"
+            " adaptative moving-average: 'ama',"
+            " trimming moving-average: 'tma' or"
+            " fixed-dipole length moving-average: 'flma'" 
+            )
+        # Gather the 2D into z objects
+        zd = dict () 
+        # correct all components if applicable 
+        for comp in ('xx', 'xy', 'yx', 'yy'): 
+            p.component = comp 
+            try: 
+                if flr=='tma': 
+                    zc = p.ama (smooth = smooth , 
+                                drop_outliers= drop_outliers
+                                ) 
+                elif flr=='flma': 
+                    zc = p.flma (smooth = smooth , 
+                                drop_outliers= drop_outliers) 
+                else : 
+                    zc = p.ama (smooth = smooth , 
+                                drop_outliers= drop_outliers
+                                ) 
+    
+                zc_err = self.make2d (f"z{comp}_err") 
+                
+            except : 
+                # In the case some components 
+                # are missing, set to null 
+                zc = np.zeros (
+                    (len(self.freqs_), len(self.ediObjs_)),
+                    dtype = np.complex128)
+                zc_err= zc.copy() 
+            
+            zd[f'z{comp}'] = zc 
+            zd[f'z{comp}_err']=zc_err
+            
+        # # manage edi -export 
+        # option =kws.pop('option', None )
+        # option = 'write' if out else None 
+        # # reset  option 
+        # kws.__setitem__('option', option ) 
+        zd = _zupdate.update_z_dict(
+            new_ediobjs= self.ediObjs_, 
+            z_dict= zd , rotate= rotate , 
+            zobj = self)
+        
+        self._set_zc_updated_attr(
+            new_edi=self.ediObjs_ , 
+            new_freqs=self.freqs_, 
+            new_z= zd, 
+            update_z = update_z 
+            )
+         
+        return self
+
+    def _get_multiple_ss_factors (self,ss_fx=None, ss_fy= None, 
+            stations=None, r = 1000, nfreq =21, skipfreq =5, tol=.12, 
+            force =False, bounds_error = True, 
+            ): 
+        """ 
+        Isolated part of :meth:`Zc.remove_static_shift` method. 
+        
+        Set factor corresponding to each stations. 
+        
+        If list of `ss_fx` and ``ss_fy`` is given as a list, it must be 
+        consistent with the number of stations. Otherwise an error 
+        occurs. 
+        """
+        if ( ss_fx is None 
+            and ss_fy is None
+            and stations is None
+            ) : 
+            stations = range (len(self.ediObjs_))
+            # I.e compute all stratic shift  and stores in a list 
+            ss_fx_fy = [ self.get_ss_correction_factors(
+                            station, 
+                            nfreq = nfreq , 
+                            skipfreq=skipfreq,
+                            force =force, 
+                            tol=tol, 
+                            r=r , 
+                            bounds_error= bounds_error, 
+                            )
+                  for station in stations ]
+        else: 
+            ss_fx_fy = _check_ss_factor_entries (
+                self.ediObjs_, 
+                stations = stations , 
+                ss_fx = ss_fx , 
+                ss_fy = ss_fy 
+                )
+        return ss_fx_fy 
+    
+    def remove_static_shift (
+        self, 
+        ss_fx:float | List[float] =None, 
+        ss_fy:float| List[float]= None, 
+        stations: List[str]=None, 
+        rotate:float=0., 
+        r:float =100, 
+        nfreq:int=7, 
+        skipfreq:int=5, 
+        tol=.12, 
+        force:bool=False, 
+        update_z:bool=True,
+        bounds_error: bool =True, 
+        ): 
+        """
+        Remove the static shift from correction factor from x and y. 
+        
+        The correction factors `ss_fx` and `ss_fy` are used for the 
+        resistivity in the x and y  components for static shift removal.
+        
+        Factors can be determined by using the :meth:`get_ss_correction_factors`
+        If ``None``, factors are found using the spatial median filter. 
+        Assume the original observed tensor Z is built by a static shift 
+        :math:`S` and an unperturbated "correct" :math:`Z_{0}` :
+        
+        .. math::
+  
+             Z = S * Z_{0}
+
+        therefore the correct Z will be: 
+        
+        .. math::
+            
+            Z_{0} = S^{(-1)} * Z
+
+        Parameters 
+        -----------
+        
+        ss_fx: float, Optional  
+           static shift factor to be applied to x components
+           (ie z[:, 0, :]).  This is assumed to be in resistivity scale. 
+           If None should be automatically computed using  the 
+           spatial median filter. 
+           
+        ss_fy: float, optional 
+           static shift factor to be applied to y components 
+           (ie z[:, 1, :]).  This is assumed to be in resistivity scale. If
+           ``None`` , should be computed using the spatial filter median. 
+        
+        rotate: float, default=0.  
+            Rotate Z array by angle alpha in degrees.  All angles are referenced
+            to geographic North, positive in clockwise direction.
+            (Mathematically negative!).
+            In non-rotated state, X refs to North and Y to East direction.
+            
+        r: float, default=1000. 
+           radius to look for nearby stations, in meters.
+ 
+        nfreq: int, default=21 
+           number of frequencies calculate the median static shift.  
+           This is assuming the first frequency is the highest frequency.  
+           Cause usually highest frequencies are sampling a 1D earth.  
+    
+        skipfreq** : int, default=5 
+           number of frequencies to skip from the highest frequency.  
+           Sometimes the highest frequencies are not reliable due to noise 
+           or low signal in the :term:`AMT` deadband.  This allows you to 
+           skip those frequencies.
+                           
+        bounds_error: bool, default=True 
+           Check whether the frequency for interpolation is within the 
+           frequency range. Otherwise, raises an error. 
+           
+           .. versonadded:: 0.2.8
+              Control the frequency range for interpolation. 
+           
+        tol: float, default=0.12
+           Tolerance on the median static shift correction.  If the data is 
+           noisy the correction factor can be biased away from 1.  Therefore 
+           the shift_tol is used to stop that bias.  If 
+           ``1-tol < correction < 1+tol`` then the correction factor is set 
+           to ``1``
+        force: bool, default=False, 
+           Ignore the frequency bounds and compute the static shift with the 
+           total station with all frequencies.
+           
+        out: bool , default =False, 
+           Output new filtered EDI. Otherwise return Z collections objects 
+           of corrected Tensors. 
+           
+        force: bool, default=False, 
+           Ignore the frequency bounds and compute the static shift with the 
+           total station with all frequencies. 
+           
+           .. versionadded:: 0.2.8
+            Ignore frequency bound errors with ``force=True``. 
+           
+        update_z: bool, default=True 
+           Update Impendance tensor `Z` after correcting the static shift 
+           effect. 
+           
+        Returns
+        --------
+        self: :class:`watex.methods.ZC` for methods chaining. 
+        
+
+        Note 
+        -----
+        The factors are in resistivity scale, so the entries of  the matrix 
+        "S" need to be given by their square-roots. Furhermore, `ss_fx` and 
+        `ss_fy` must be supplied for a manual correction. If one argument of 
+        the aforementionned parameters is missing, the auto factor computation 
+        could be triggered and reset the previous given factor. 
+        
+        Examples 
+        ----------
+        >>> import watex 
+        >>> from watex.methods import ZC 
+        >>> edi_sample = watex.fetch_data ('edis', samples =17 , return_data =True ) 
+        >>> zo = ZC ().fit(edi_sample)
+        >>> zo.ediObjs_[0].Z.z[:, 0, 1][:7]
+        array([10002.46 +9747.34j , 11679.44 +8714.329j, 15896.45 +3186.737j,
+               21763.01 -4539.405j, 28209.36 -8494.808j, 19538.68 -2400.844j,
+                8908.448+5251.157j])
+        >>> zc = zo.remove_static_shift () 
+        >>> zc[0].z[:, 0, 1] [:7]
+        array([ 8028.46578676+7823.69394148j,  9374.49231974+6994.54856416j,
+               12759.27171475+2557.831671j  , 17468.06097719-3643.54946031j,
+               22642.21817697-6818.35022516j, 15682.70444455-1927.03534064j,
+                7150.35801004+4214.83658174j])
+        """
+        self.inspect 
+        
+        # Compute multiple factors from stations 
+        ss_fx_fy = self._get_multiple_ss_factors (
+            stations = stations , 
+            ss_fx = ss_fx , 
+            ss_fy = ss_fy, 
+            r= r, 
+            nfreq = nfreq, 
+            skipfreq =skipfreq, 
+            tol = tol, 
+            force =force, 
+            bounds_error = bounds_error
+                )
+        ZObjs =[]
+        new_ediObjs=[]
+
+        for ii, ediObj in enumerate (self.ediObjs_): 
+            z0 = EMz(z_array=ediObj.Z._z , 
+                     z_err_array= ediObj.Z._z_err, 
+                freq = ediObj.Z._freq 
+                ) 
+            # now rotate if possible 
+            # and remove the static shift.
+            if rotate: 
+                z0.rotate (rotate ) 
+            # use the static shift of each station. 
+            ss_cor, zcor = z0.remove_ss( 
+                *ss_fx_fy[ii]
+                )
+            # reset the ediObjs to the new Z 
+            z0._z = zcor  
+            ediObj.Z._z= zcor 
+            
+            ZObjs.append (z0 ) 
+            new_ediObjs.append (ediObj )
+
+        self._set_zc_updated_attr(
+            new_edi=new_ediObjs , 
+            # new_freq=self.freqs_, 
+            new_z= ZObjs, 
+            update_z=update_z
+            )
+        return self 
+ 
+    def remove_distortion (
+        self,
+        distortion: NDArray, 
+        /, 
+        error:NDArray=None,
+        update_z:bool=True
+        ):
+        """
+        Remove distortion D form an observed impedance tensor Z. 
+        
+        Allow to obtain the uperturbed "correct" :math:`Z_{0}` expressed as: 
+            
+        .. math:: 
+            
+           Z = D * Z_{0}
+
+
+        Parameters 
+        ----------
+        distortion_tensor: np.ndarray(2, 2, dtype=real) 
+           Real distortion tensor as a 2x2
+   
+        error: np.ndarray(2, 2, dtype=real), Optional 
+          Propagation of errors/uncertainties included 
+          
+        update_z: bool , default =True, 
+           Update Impendance tensors after removing the distorsion in the 
+           data. 
+
+        Returns 
+        ----------
+        self: :class:`watex.methods.ZC` for methods chaining. 
+
+        Examples 
+        ---------
+        >>> import watex 
+        >>> from watex.methods import ZC 
+        >>> edi_sample = watex.fetch_data ('edis', samples =17 , return_data =True ) 
+        >>> zo = ZC ().fit(edi_sample)
+        >>> zo.ediObjs_[0].Z.z[:, 0, 1][:7]
+        array([10002.46 +9747.34j , 11679.44 +8714.329j, 15896.45 +3186.737j,
+               21763.01 -4539.405j, 28209.36 -8494.808j, 19538.68 -2400.844j,
+                8908.448+5251.157j])
+ 		>>> distortion = np.array([[1.2, .5],[.35, 2.1]])
+        >>> zc = zo.remove_distortion (distortion)
+        >>> zc[0].z[:, 0, 1] [:7]
+ 		array([ 9724.52643923+9439.96503198j, 11159.25927505+8431.1101919j ,
+                14785.52643923+3145.38324094j, 19864.708742  -4265.80166311j,
+                25632.53518124-8304.88093817j, 17889.15373134-2484.60144989j,
+                 8413.19671642+4925.46660981j])
+        
+        """
+        self.inspect 
+        
+        distortion = np.array (distortion )
+        if distortion.shape != (2, 2) :
+            raise ZError ("Wrong shape for distortion. Expect shape="
+                          "(2, 2, dtype=real) for xx, xy, yx and yy components.")
+        ZObjs =[]
+        new_ediObjs =[]
+        for ii, ediObj in enumerate (self.ediObjs_): 
+            z0 = EMz(z_array=ediObj.Z.z ,
+                     z_err_array = ediObj.Z.z_err, 
+                freq = ediObj.Z._freq 
+                ) 
+            d, new_z, new_z_err = z0.remove_distortion(
+                distortion_tensor=distortion, distortion_err_tensor=error)
+            z0._z = new_z
+            z0._z_err = new_z_err
+            ediObj.Z._z= new_z 
+            # z0.compute_resistivity_phase(new_z, new_z_err ) 
+            # for consistency 
+            ZObjs.append (z0 ) 
+            new_ediObjs.append (ediObj )
+            
+        # export data to 
+        self._set_zc_updated_attr(
+            new_edi=new_ediObjs , 
+            new_freqs=self.freqs_,
+            new_z= ZObjs, 
+            update_z = update_z 
+            )
+        
+        return self 
+    
+    def get_ss_correction_factors(
+        self, 
+        station, 
+        r=100., 
+        nfreq=10,
+        skipfreq=5, 
+        tol=.12, 
+        force=False, 
+        bounds_error=True, 
+        ) -> Tuple[float, float]:
+        """
+        Compute the  static shift correction factor from a station 
+        using a spatial median filter.  
+        
+        This will find those station within the given radius (meters).  
+        Then it will find the median static shift for the x and y modes 
+        and remove it, given that it is larger than the shift 
+        tolerance away from 1.  
+        
+        Parameters 
+        -------------
+        station: str, int, 
+           The index of station to compute the static shift factors. If the 
+           station name is passed as string object, it should include the 
+           position number. 
+           
+        r: float, default=1000. 
+           radius to look for nearby stations, in meters.
+ 
+        nfreq: int, default=21 
+           number of frequencies calculate the median static shift.  
+           This is assuming the first frequency is the highest frequency.  
+           Cause usually highest frequencies are sampling a 1D earth.  
+    
+        skipfreq : int, default=5 
+           number of frequencies to skip from the highest frequency.  
+           Sometimes the highest frequencies are not reliable due to noise 
+           or low signal in the :term:`AMT` deadband.  This allows you to 
+           skip those frequencies.
+                           
+        bounds_error: bool, default=True 
+           Check whether the frequency for interpolation is within the 
+           frequency range. Otherwise, raises an error. 
+           
+        tol: float, default=0.12
+           Tolerance on the median static shift correction.  If the data is 
+           noisy the correction factor can be biased away from 1.  Therefore 
+           the shift_tol is used to stop that bias.  If 
+           ``1-tol < correction < 1+tol`` then the correction factor is set 
+           to ``1``
+        force: bool, default=False, 
+           Ignore the frequency bounds and compute the static shift with the 
+           total station with all frequencies. 
+           
+           .. versionadded:: 0.2.8 
+          
+        Returns
+        -------
+        (sx_x,  ss_y): (float, float)
+            static shift corrections factor for x and y modes
+    
+        Examples 
+        ---------
+        >>> import watex 
+        >>> from watex.methods import ZC 
+        >>> edi_sample = watex.fetch_data ('edis', samples =17 ,
+                                           return_data =True ) 
+        >>> zo = ZC ().fit(edi_sample).get_ss_correction_factors (station =0 ) 
+        Out[16]: (1.5522030221266643, 0.742682340427651)
+        
+        """
+        addmsg = (" Or set ``force=True`` to ignore the bound frequency errors.")
+        
+        self.inspect 
+        # convert meters to decimal degrees so 
+        # we don't have to deal with zone
+        # changes
+        meter_to_deg_factor = 8.994423457456377e-06
+        dm_deg = r * meter_to_deg_factor
+        
+        # Get the ediObj to remove the station shiit 
+        # make site as an iterable object 
+        try: 
+            station_ix = re.search (
+                '\d+', str(station), flags=re.IGNORECASE).group()  
+        except AttributeError: 
+            raise StationError("Unable to find position of the station. Station"
+                               " must include the position number. E.g, S00")
+        except : 
+            raise TypeError ("Probbaly missing station position number. Please"
+                             " check your station index.")
+            
+        station_ix = int (station_ix ) 
+
+        if station_ix >= len(self.ediObjs_): 
+            raise ValueError (" Expect the number of station less than"
+                             f" { len(self.ediObjs_)}. Got '{station_ix}'")
+
+        edi_obj_init= self.ediObjs_[station_ix] 
+        edi_obj_init.Z.compute_resistivity_phase()
+    
+        # if nfreq > len(edi_obj_init.Z.freq): 
+        #     if force: 
+        #         nfreq = len(edi_obj_init.Z.freq); skipfreq= 0
+        #         interp_freq= np.array(range (nfreq), dtype = int)
+        #         bounds_error =False 
+        #     else : 
+        #         raise EMError("'nfreq' must be less than number of frequency"
+        #                     f" {len(edi_obj_init.Z.freq)}. Got {nfreq}." 
+        #                     + addmsg)
+        # else : 
+        print(skipfreq, nfreq, nfreq + skipfreq)
+        interp_freq = self.freqs_[skipfreq:nfreq + skipfreq]
+
+        # Find stations near by and store them in a list
+        emap_obj = []
+        # for kk, edi in enumerate(edi_list):
+        for kk, edi in enumerate (self.ediObjs_): 
+            edi_obj = edi
+            delta_d = np.sqrt((edi_obj_init.lat - edi_obj.lat) ** 2 +
+                          (edi_obj_init.lon - edi_obj.lon) ** 2)
+            if delta_d <= dm_deg:
+                edi_obj.delta_d = float(delta_d) / meter_to_deg_factor
+                emap_obj.append(edi_obj)
+
+        if len(emap_obj) == 0:
+            if self.verbose: 
+                print('No stations found within given '
+                      'radius {0:.2f} m'.format(r))
+            return 1.0, 1.0
+
+        # extract the resistivity values 
+        # from the near by stations
+        res_array = np.zeros((len(emap_obj), nfreq, 2, 2))
+        if self.verbose: 
+            print('These stations are within the given'
+                  ' {0} m radius:'.format(r))
+            
+        for kk, emap_obj_kk in enumerate(emap_obj):
+            if self.verbose: 
+                print('\t{0} --> {1:.1f} m'.format(
+                    emap_obj_kk.station, emap_obj_kk.delta_d))
+                
+            interp_idx = np.where((interp_freq >= emap_obj_kk.Z.freq.min()) &
+                              (interp_freq <= emap_obj_kk.Z.freq.max()))
+            
+           
+            interp_freq_kk = interp_freq[interp_idx]
+            Z_interp = emap_obj_kk.interpolateZ(interp_freq_kk,
+                       bounds_error= bounds_error )
+            
+            # try: 
+            #     interp_freq_kk = interp_freq[interp_idx]
+            #     Z_interp = emap_obj_kk.interpolateZ(interp_freq_kk,
+            #                bounds_error= bounds_error )
+            # except BaseException as e: 
+            #     if force: 
+            #         Z_interp = emap_obj_kk.Z
+            #         interp_freq_kk = emap_obj_kk.Z._freq
+            #     else: 
+            #         raise TypeError (str (e) + f". It seems the given radium {r} m" 
+            #                          f" is too short for processing {len(emap_obj)}"
+            #                          " stations." +addmsg)
+            Z_interp.compute_resistivity_phase()
+            
+            res_array[
+                kk,
+                interp_idx,
+                :,
+                :] = Z_interp.resistivity[
+                0:len(interp_freq_kk),
+                :,
+                :]
+
+        # compute the static shift of x-components
+        ss_x = edi_obj_init.Z.resistivity[
+            skipfreq:nfreq + skipfreq, 0, 1] / np.median(
+                res_array[:, :, 0, 1], axis=0)
+        ss_x = np.median(ss_x)
+
+        # check to see if the estimated static
+        # shift is within given tolerance
+        if  ( 
+                1 - tol < ss_x 
+                and ss_x < 1 + tol
+                ):
+            ss_x = 1.0
+        # compute the static shift of y-components
+        ss_y = edi_obj_init.Z.resistivity[
+            skipfreq:nfreq + skipfreq, 1, 0] / np.median(
+                res_array[:, :, 1, 0], axis=0)
+        ss_y = np.median(ss_y)
+
+        # check to see if the estimated static 
+        # shift is within given tolerance
+        if ( 
+                1 - tol < ss_y 
+                and ss_y < 1 + tol
+                ):
+            ss_y = 1.0
+
+        return ss_x, ss_y
+
+    def remove_noises (
+        self, 
+        method:F|str='base', 
+        window_size_factor:float =.1, 
+        beta:bool =1.,  
+        rotate: float=0.,
+        args:tuple =(), 
+        **funckws 
+        ): 
+        """ remove indesired and artifacts in the data and smooth it.
+
+        method: str, default='base' 
+          Kind of filtering technique to smooth data. Can be: 
+              
+              - 'base': for simple moving-average using convolution strategy 
+              - 'ama': For adaptatve moving average 
+              - 'torres': Torres -Verdin frequencies 
+       
+        frange: tuple, Optional 
+           Lowcut and highcut frequency for Butterworth signal processing using 
+           bandpass filter.
+           
+        signal_frequency: float, 
+          Sampling frequency to apply the bandpass filter. 
+          
+        return_z: bool, default=True 
+          Output the corrected impedance tensor Z. If ``False``, the corrected 
+          resistivity and phase should be outpoutted. 
+
+        update_z: bool , default =True, 
+           Update Impedance tensor after removing artifacts, outliers 
+           and interferences. 
+           
+        Returns 
+        ----------
+        self: :class:`watex.methods.ZC` for method chaining.
+          
+        Examples 
+        ---------
+        >>> import numpy as np
+        >>> import watex 
+        >>> from watex.methods import ZC 
+        >>> edi_sample = watex.fetch_data ('edis', samples =17 , return_data =True ) 
+        >>> zo = ZC ().fit(edi_sample)
+        >>> zo.ediObjs_[0].Z.z[:, 0, 1][:7]
+        array([10002.46 +9747.34j , 11679.44 +8714.329j, 15896.45 +3186.737j,
+               21763.01 -4539.405j, 28209.36 -8494.808j, 19538.68 -2400.844j,
+                8908.448+5251.157j])
+        >>> np.abs(zo.ediObjs_[0].Z.z[:, 0, 1][:7])
+        array([13966.38260707, 14572.19436577, 16212.72387076, 22231.39226441,
+               29460.64755851, 19685.63100474, 10340.94268466])
+        >>> zc = zo.remove_noises ()
+        >>> zc[0].z[:, 0, 1] [:7]
+        array([14588.73938176+11356.3381261j , 12023.27409262+12873.67522641j,
+               10462.96087917+13718.67827836j,  9607.98778456+14140.06466089j,
+                9229.1405574 +14224.47255512j,  9147.25685955+14021.44219373j,
+                9217.44417983+13581.57833074j])
+        >>> np.abs( zc[0].z[:, 0, 1] [:7])
+        array([18487.77251005, 17615.06837175, 17253.2803856 , 17095.46307891,
+               16956.19812634, 16741.36043596, 16414.03506644])
+        """
+        self.inspect 
+        # Apply function for updating tensor.
+        if callable (method): 
+            ufunc = method ; kws = {}
+        else: 
+            ufunc = smoothing if method.find('base')>=0 else (
+                torres_verdin_filter if method.find('torres')>=0 
+                else adaptive_moving_average )
+            # set keyword argument 
+            kws= {"base": dict (), 
+                  "torres": dict(weight_factor = window_size_factor,
+                                 logify = True, beta = beta  ), 
+                  "ama": dict (window_size_factor  = window_size_factor )
+                  }
+            kws = kws.get(method, {})
+
+        # Then Update Z
+        zc = _zupdate.update(
+            self.ediObjs_, ufunc = ufunc, args = args,
+            rotate = rotate, **kws, **funckws  )
+            
+        self._set_zc_updated_attr(
+            new_edi=self.ediObjs_ , 
+            # new_freqs=self.freqs_, 
+            new_z= zc, update_z= True
+            )
+        
+        return self 
+
+
+    @_zupdate (option ='write', edi_prefix= None )
+    def out ( self, **kws): 
+        """ Export EDI files. """
+        # manage edi -export 
+        return self, kws 
+
+def filter_noises (
+    ediObjs: EDIO, / , 
+    component = 'xy', 
+    method ='base',
+    window_size_factor =.1, 
+    frange=None, 
+    signal_frequency=None, 
+    return_z =True,  
+    ): 
+    """ Remove noise from single component. 
+    
+    Parameters 
+    ----------
+    pObj: :class:`watex.em.Processing` or EDI object.  
+      Object from Processing class or :attr:`EM.EdiObjs_` 
+      
+    component: str, default='xy' 
+      Tensor component to be corrected . Can be ['xx', 'xy', 'yx', 'yy'] 
+    method: str, default='base' 
+      kind of filtering technique to smooth data. Can be: 
+          
+          - 'base': for simple moving-average using convolution strategy 
+          - 'ama': for naive adapttive moving average 
+          - 'butter': for Butterworth filter using bandpass strategy. (lowcut 
+            highcut) can be set using the `frange` parameters.
+          - 'tv': for Torres-Verdin filter [1]_
+    frange: tuple, Optional 
+       Lowcut and highcut frequency for Butterworth signal processing using 
+       bandpass filter. 
+    signal_frequency: float, 
+      Sampling frequency to apply the bandpass filter. 
+      
+    return_z: bool, default=True 
+      Output the corrected impedance tensor Z. If ``False``, the corrected 
+      resistivity and phase should be outpoutted. 
+      
+    Returns
+    --------
+    z/ (smoothed_res, smoothed_phase): Arraylike 2d 
+       Corrected impendance tensor if ``return_z=True`` and tuple of 
+       corrected resistivity and phase otherwise. 
+
+    References 
+    ------------
+    .. [1] Torres-Verdin and Bostick, 1992,  Principles of spatial surface 
+        electric field filtering in magnetotellurics: electromagnetic array profiling
+        (EMAP), Geophysics, v57, p603-622.https://doi.org/10.1190/1.2400625
+
+    Examples
+    ---------
+    >>> import matplotlib.pyplot as plt 
+    >>> import watex as wx 
+    >>> from watex.methods.em import filter_noises 
+    >>> edi_data = wx.fetch_data ('edis', samples =25 , return_data =True ) 
+    >>> p= wx.EMProcessing ( ).fit(edi_data)
+    >>> p.ediObjs_[0].Z.resistivity[:, 0, 1][:7] # resistivity
+    Out[55]: 
+    array([ 663.46885417,  814.71087154, 1137.53936423, 2412.61855152,
+           4779.04096799, 2406.8876066 ,  749.1662786 ])
+    >>> p.ediObjs_[0].Z.phase[:, 0, 1][:7] #  phase
+    Out[56]: 
+    array([ 44.25991725,  36.72756114,  11.33573911, -11.78202602,
+           -16.75885396,  -7.00518766,  30.51756882])
+    >>> p.ediObjs_[0].Z.z[:, 0, 1][:7] # impedance tensor 
+    Out[57]: 
+    array([10002.46 +9747.34j , 11679.44 +8714.329j, 15896.45 +3186.737j,
+           21763.01 -4539.405j, 28209.36 -8494.808j, 19538.68 -2400.844j,
+            8908.448+5251.157j])
+    >>> res_b, phase_b = filter_noises (
+        p, component='xy', return_z= False, )
+    >>> res_t, phase_t = filter_noises (
+        p, component='xy', return_z= False, method ='torres')
+    >>> res_a, phase_a = filter_noises (
+        p, component='xy', return_z= False, method ='ama')
+    >>> # plot station S00 ( first ) 
+    >>> #Plot the original and smoothed data
+    >>> fig, ax = plt.subplots(2,1, figsize =(10, 6))
+    >>> ax[0].plot(p.freqs_, p.ediObjs_[0].Z.resistivity[:, 0, 1],
+                   'b-', label='Original Data')
+    >>> ax[0].plot(p.freqs_, res_b[:, 0], '-ok', 
+                   label='Smoothed Resistivity')
+    >>> ax[0].plot(p.freqs_, res_t[:, 0], '-sg', 
+                   label='Torres-Verdin filtered Resistivity')
+    >>> ax[0].plot(p.freqs_, res_a[:, 0], '-vr', 
+                   label='Filtered AMA Resistivity ')
+    >>> ax[0].set_xlabel('Frequency')
+    >>> ax[0].set_ylabel('Resistivity( ohm.m)')
+    >>> ax[0].set_title('Filtered data')
+    >>> ax[0].set_yscale ('log') 
+    >>> ax[0].set_xscale ('log')
+    >>> ax[0].legend()
+    >>> ax[0].grid(True)
+    >>> ax[1].plot(p.freqs_, p.ediObjs_[0].Z.phase[:, 0, 1]%90, 
+                   'b-', label='Original Phase Data')
+    >>> ax[1].plot(p.freqs_, phase_b[:, 0], '-ok', 
+                   label='Smoothed Phase Data ')
+    >>> ax[1].plot(p.freqs_, phase_t[:, 0], '-sg', 
+                   label='Filtered Torres-Verdin phase')
+    >>> ax[1].plot(p.freqs_, phase_a[:, 0], '-vr', 
+                   label='Filtered AMA phase')
+    >>> ax[1].set_xlabel('Frequency')
+    >>> ax[1].set_ylabel('phase( degrees)')
+    >>> ax[1].set_xscale ('log')
+    >>> ax[1].legend()
+    >>> ax[1].grid(True)
+    >>> plt.show()
+    
+    """
+    method = str(method).lower() 
+    if method.find( 'butter')>=0  or method.find ('btd')>=0 : 
+        method = 'butterworth'
+    elif method.find ('ama')>=0: 
+        method ='adaptative' 
+    elif method.find('torres')>=0 or method.find('tv')>=0 : 
+        method ='torres-verdin'
+
+    if not hasattr ( ediObjs, 'window_size'): 
+        if  _assert_z_or_edi_objs(ediObjs )!='EDI' :
+            raise EDIError("Only EDI or Processing object is acceptable!")
+        pObj= EMAPProcess().fit(ediObjs)
+        
+    else : pObj = ediObjs
+
+    # assert filter arguments 
+    pObj.component = component  
+    res2d_ , phs2d_ , freqs_, *_ = pObj._make2dblobs ()
+    
+    # modulo the phase to be include [0 and 90] degree then 
+    # eliminate negative phase. 
+    phs2d_  = phs2d_ %90 
+    smoothed_phase = np.zeros_like ( phs2d_).T  
+    #smooth_z = np.zeros_like ( self.res2d_ , dtype = np.complex128 )
+    smoothed_res = np.zeros_like ( res2d_).T
+    
+    if method =='base': 
+        # block moving average `ma` trick to True 
+        # and force resistivity value to be positive 
+        smoothed_res = smoothing( res2d_ )
+        if (smoothed_res < 0).any(): 
+            smoothed_res = np.abs (smoothed_res )
+        smoothed_phase = smoothing ( phs2d_)
+ 
+    else: 
+        for ii in range (len(res2d_.T)):  
+            if method =='butterworth': 
+                smoothed_res [ii,: ] = butterworth_filter(
+                    res2d_[:, ii ] , 
+                    freqs= freqs_, 
+                    frange=frange, 
+                    fs = signal_frequency)
+            elif method =='torres-verdin': 
+                smoothed_res [ii,: ] = torres_verdin_filter(
+                    res2d_ [:, ii], 
+                    weight_factor=window_size_factor, 
+                    logify= True, 
+                     )
+                smoothed_phase [ii, :] = torres_verdin_filter(
+                    phs2d_[:, ii],# except the negative phase 
+                    weight_factor=window_size_factor, 
+                    logify =True
+                    )
+            else: 
+                smoothed_res [ii,: ] = adaptive_moving_average(
+                    res2d_ [:, ii], 
+                    window_size_factor=window_size_factor
+                     )
+                smoothed_phase [ii, :] = adaptive_moving_average(
+                    phs2d_[:, ii] ,
+                    window_size_factor=window_size_factor
+                    )
+                
+        # transpose to get the resistivity and phase coordinates 
+        smoothed_phase = smoothed_phase.T
+        smoothed_res = smoothed_res.T 
+
+    # recompute z with the corrected phase
+    if return_z : 
+        z_smoothed = rhophi2z(
+            smoothed_res, 
+            phi= smoothed_phase, 
+            freq= freqs_
+            )
+
+    return z_smoothed   if return_z else (smoothed_res, smoothed_phase)
+  
+def _check_ss_factor_entries (
+        ediObjs: List[EDIO], /, ss_fx:float , ss_fy:float, 
+        stations:str =None , 
+    ): 
+    """ Check wether factor values passed matches the number of stations. 
+    
+    Parameters 
+    -----------
+
+    ss_fx: float, list, 
+       factor x for correcting the static shift effect. 
+       
+    ss_fy: float, list, 
+       Factor y  to correct the static shift effect at the given stations. 
+       
+    stations: int, list , 
+       List of stations to apply the static shift factor `ss_fx``
+        and `ss_fy`. Note that each station must include the position 
+        number. E.g station S00 being ``S00``. 
+        
+        
+    Return 
+    --------
+    ss_fx_fy: list of tuple 
+       list of tuple of correction factors that match the position of 
+       the stations. 
+       
+    Note 
+    -------
+    If `stations`` is not given, the factor `ss_fx` and `ss_fy` should be 
+    located from starting at Python index 0. 
+    
+    Example  
+    ------- 
+    >>> import watex as wx 
+    >>> from watex.methods.em import _check_ss_factor_entries
+    >>> edi_sample = watex.fetch_data ('edis', samples =7 ,
+                                   return_data =True ) 
+    >>> _check_ss_factor_entries ( edi_sample , ss_fx = 0.15 , ss_fy = 0.89  ) 
+    Out[23]: 
+    [(0.15, 0.89),
+     (1.0, 1.0),
+     (1.0, 1.0),
+     (1.0, 1.0),
+     (1.0, 1.0),
+     (1.0, 1.0),
+     (1.0, 1.0)]
+    >>> _check_ss_factor_entries ( edi_sample ,stations = ['s02', 'S05'] , 
+                                  ss_fx = (0.15, 0.18)  , ss_fy = ( 0.89, 1.2)
+                                  )
+    Out[24]: 
+    [(1.0, 1.0),
+     (1.0, 1.0),
+     (0.15, 0.89),
+     (1.0, 1.0),
+     (1.0, 1.0),
+     (0.18, 1.2),
+     (1.0, 1.0)]
+    """
+    if ss_fx is None or ss_fy is None: 
+        raise TypeError ("Static correction factor x and y cannot be None.")
+        
+    ss_fx_fy_0 = [ (1., 1. ) for i in range ( len(ediObjs))]
+
+    ss_fx = is_iterable( ss_fx , 
+                        exclude_string=True,
+                        transform =True ) 
+    ss_fy = is_iterable( ss_fy , exclude_string=True,
+                        transform =True ) 
+    
+    check_consistent_length(ss_fx, ss_fy )
+    
+    ss_fx_fy = list (zip ( ss_fx, ss_fy ))
+    
+    add_ss =[]
+    
+    if (len(ss_fx) != len( ediObjs) 
+        and stations is None) : 
+        warnings.warn(
+            " Missing stations, correction factors x and y"
+            f" should be applied to the first {len(ss_fx)}"
+            " stations.")
+        add_ss= [ (1., 1.) for i in range 
+                 ( len(ediObjs)- len(ss_fx))]
+
+        ss_fx_fy.extend ( add_ss )
+        
+        return ss_fx_fy
+
+    if stations is not None: 
+        s= stations 
+        stations = is_iterable(stations, exclude_string= True , 
+                               transform =True )
+        try: 
+            stations = [ re.search ('\d+', str(site), flags=re.IGNORECASE).group()  
+                     for site in stations ] 
+        except: 
+            raise ValueError ("Missing position number. Station must prefix"
+                             f" with position, e.g. 'S7', got {s!r}") 
+        stations =[int (st) for st in stations ] 
+        
+        if len(ss_fx_fy) !=0: 
+            for x, y in zip ( stations, ss_fx_fy): 
+                
+                ss_fx_fy_0 [x] = y 
+        
+    return ss_fx_fy_0
+           
+def _update_z (z_or_edis, /, ufunc , args =(), **kws  ): 
+    """ Update 3D tensors with universal functions applied to all 
+    components """
+    objtype = _assert_z_or_edi_objs(z_or_edis ) 
+    if objtype =='EDI': 
+        zobjs =np.array (list(map(lambda o: o.Z, z_or_edis)) ,
+                          dtype =object)
+    else: zobjs = z_or_edis
+    # --> make a new Z objects 
+    # make a new object 
+    new_zObjs =np.zeros_like (zobjs, dtype =object )
+    
+    for kk , Z in enumerate ( zobjs ): 
+        new_Z = EMz(z_array=np.zeros((len(Z._freq), 2, 2),
+                                       dtype='complex'),
+                    z_err_array=np.zeros((len(Z._freq), 2, 2)),
+                    freq=Z._freq)
+        
+        for ii in range(2):
+            for jj in range(2):
+                # need to look out for zeros in the impedance
+                # get the indicies of non-zero components
+                nz_index = np.nonzero(Z.z[:, ii, jj])
+                if len(nz_index[0]) == 0:
+                    continue
+                # get the non_zeros components and interpolate 
+                # frequency to recover the component in dead-band frequencies 
+                # Use the whole edi
+                with np.errstate(all='ignore'):
+                    zfreq = Z._freq
+                    #Since z is an imaginary part . Get the absolue a
+                    # and convert back latter to imaginary part. 
+                    # --resistivity 
+                    zv_res=  reshape(Z.resistivity[nz_index, ii, jj])  
+                    # then apply function 
+                    zv_res = ufunc  ( zv_res, *args, **kws ) 
+                    
+                    #---phase 
+                    zv_phase = reshape(Z.phase[nz_index, ii, jj])  
+                    zv_phase = ufunc  (zv_phase,  *args, **kws ) 
+                    #---error 
+                    #zerr_v = reshape(Z.z_err[nz_index, ii, jj]) 
+
+                # # Use the new dimension of the z and slice z according 
+                # # the buffer range. make the new index start at 0. 
+                new_Z.resistivity[nz_index, ii, jj] = reshape (zv_res , 1) 
+                new_Z.phase[nz_index, ii, jj] = reshape (zv_phase, 1) 
+                new_Z.z_err[nz_index, ii, jj] = Z.z_err[nz_index, ii, jj]
+                
+                # compute z as imag and real 
+                
+                new_Z.z [nz_index, ii, jj] = reshape ( rhophi2z(
+                    rho = zv_res, phi = zv_phase, freq= zfreq), 1) 
+        # compute resistivity and phase for new Z object
+        new_Z.compute_resistivity_phase()
+        new_zObjs[kk] = new_Z 
+        
+    return new_zObjs
+  
+    
+def drop_frequencies (
+    ediObjs: List[EDIO] | os.PathLike, /, 
+    tol:float ="auto", 
+    freqs: List | ArrayLike=None,  
+    savepath: str=None, 
+    out : bool =...,
+    get_max_freqs:bool =..., 
+    return_freqs: bool =..., 
+    verbose:bool=..., 
+    **kwd
+    ): 
+
+    """ 
+    Drop useless frequencies in the EDI data.
+    
+    Due to the terrain constraints, topographic and interferences noises 
+    some frequencies are not meaningful to be kept in the data. The 
+    function allows to explicitely remove the bad frequencies after 
+    analyses and interpolated the remains. If bad frequencies are not known
+    which is common in real world, the tolerance parameter `tol` can be 
+    set to automatically detect with 50% smoothness in data selection. 
+    
+    .. versionadded:: v0.2.8 
+    
+    
+    Parameters 
+    -----------
+    ediObjs: list, PathLike
+       List of EDI object from :class:`watex.methods.EM` or full path 
+       to EDI files. 
+        
+    tol: float,  default=.5
+        the tolerance parameter. The value indicates the rate from which the 
+        data can be consider as meaningful. Preferably it should be less than
+        1 and greater than 0. At this value. If ``None``, the list of 
+        frequencies to drop must be provided. If the `tol` parameter is 
+        set to ``auto``, the selection of useless frequencies is tolerate 
+        to 50%. 
+
+    freqs: list , Optional 
+       The list of frequencies to remove in the: term:`EDI`objects. If 
+       ``None``, the `tol` parameter must be provided, otherwise an error
+       will raise. 
+     
+    savepath: str, 
+       Full path to save new EDI-files. 
+    
+    out: bool, default=False, 
+       Export new EDI files 
+       
+    get_max_freqs: bool, default=False, 
+       Return the full frequency in the investigated site. If ``True``
+       `return_freqs` is set to ``True`` by default.
+       
+    retun_freqs: bool, default=False, 
+       Returns new frequencies apres droping the useless ones. 
+       
+    verbose: bool, False 
+       Out messages 
+       
+    update_z: bool, default=True 
+       Update the Z tensors after dropping the useless frequencies. 
+    
+    Returns 
+    --------
+    
+    Zobjs: List of :class:`watex.externals.Z`  
+        New objects after dropping the useless frequencies 
+    new_freqs: List of ArrayLike or ArrayLike 
+        New valid frequencies at all stations.  It should be ArrayLike if 
+        `get_max_freqs` is set to ``True``.
+    None: if ``out=True``. 
+    
+ 
+    """
+    fullfreqs =... 
+    verbose, out, return_freqs, get_max_freqs = ellipsis2false(
+        verbose, out, return_freqs, get_max_freqs )
+    
+    if ( os.path.isfile ( ediObjs) 
+        or os.path.isdir (ediObjs)
+        ): 
+        emo= EM(verbose = verbose ).fit(ediObjs)
+        ediObjs= emo.ediObjs_
+        fullfreqs = emo.freqs_
+        
+    if (tol is None 
+        and freqs is None
+        ): 
+        raise EMError (
+            "tolerance parameter or frequency values to discard"
+            " could not be None. Consider ``tol='auto'``to"
+            "  automatically control 50% quality of the data."
+            )
+        
+    if str(tol).lower() == 'auto': 
+        tol =.5
+ 
+    # make a copy of ediobjs  
+    ediObjs = np.array( ediObjs, dtype =object) 
+    
+    # get full frequency
+    if fullfreqs is ...: 
+        fullfreqs = get_full_frequency (ediObjs) 
+        
+    if freqs is not None: 
+        if is_iterable(freqs, exclude_string=True): 
+            # find the closest frequency that match the 
+            # frequency in the complete freq 
+            freqs = find_closest (fullfreqs, freqs )
+            
+    if tol is not None: 
+        qco = QC (ediObjs, tol = tol , return_qco= True ) 
+        freqs = qco.invalid_freqs_
+
+    # randomly select frequency 
+    freqs = random_selector (fullfreqs , value = freqs) 
+        
+    # put back frequency from highest to lowest 
+    # for consistency 
+    freqs = np.sort (freqs )[::-1 ] 
+     
+    if len(freqs)==0 and verbose: 
+        print(f"Noise frequencies for {tol*100}% tolerance"
+              " have not been detected.")
+    else: listing_items_format(freqs ,begintext= "Frequencies" , 
+                         endtext="Hz have been dropped.", 
+                         inline =True , verbose =verbose 
+                         )
+    # use mask to set a new collection of Z 
+    Zobj = []; freqslist=[]
+    for kk , edio  in enumerate (ediObjs ): 
+        mask  = np.isin ( edio.Z._freq,  freqs)
+        # mask = np.ones ( len( edio.Z._freq), dtype = bool ) 
+        # mask [ u_freqs] = False 
+        z_new  = edio.Z._z [~mask , :, :]  
+        # similar to np.delete (edio.Z._z , u_freqs, axis =0 )
+        z_err_new  = edio.Z._z_err [~mask , :, :] 
+        new_freq = edio.Z._freq[ ~mask ] 
+    
+        Z =EMz (
+            z_array= z_new , z_err_array= z_err_new , freq = new_freq
+            ) 
+        Zobj.append(Z )
+        freqslist.append (new_freq) 
+        
+    if get_max_freqs: 
+        freqslist = freqslist [ 
+            np.argmax ( 
+                np.array ([ len(f) for f in freqslist])
+                )
+            ]
+        return_freqs =True #block to True 
+        
+    rdata = (Zobj , freqslist) if return_freqs else Zobj 
+    
+    if out: 
+        exportEDIs (ediObjs, new_Z =Zobj, savepath = savepath ,**kwd  )
+        
+    return None if out else rdata 
+
+
+def exportEDIs (
+    ediObjs: List [EDIO], 
+    new_Z: List [ZO], 
+    savepath:str = None, 
+    **kws 
+    ): 
+    """Export EDI files from multiples EDI or z objects
+    
+    Export new EDI files from the former object with  a given new  
+    impedance tensors. The export is assumed a new output EDI 
+    resulting from multiples corrections applications.
+    
+    Parameters 
+    -----------
+    ediObjs: list of string  :class:`watex.edi.Edi` 
+        Full path to Edi file/object or object from class:`EM` objects. 
+
+    new_Z: list of ndarray (nfreq, 2, 2) 
+        A collection of Ndarray of impedance tensors Z. 
+        The tensor Z is 3D array composed of number of frequency 
+        `nfreq`and four components (``xx``, ``xy``, ``yx``,
+        and ``yy``) in 2X2 matrices. The  tensor Z is a complex number. 
+        
+    savepath:str, Optional 
+       Path to save a new EDI file. If ``None``, outputs to the current 
+       directory.
+       
+    Returns 
+    --------
+     ediObj from watex.edi.Edi 
+     
+    See Also
+    ---------
+    exportedi: 
+        Export single EDI from
+        
+    """
+    if  _assert_z_or_edi_objs(ediObjs )!='EDI' :
+        
+        raise EDIError("Obj {ediObjs!r} is not an EDI-object.")
+        
+    ediObjs = is_iterable(
+        ediObjs , 
+        exclude_string =True , 
+        transform =True 
+        )
+    new_Z = is_iterable(
+        new_Z , 
+        exclude_string =True , 
+        transform =True 
+        )
+
+    for e, z  in zip (ediObjs, new_Z ): 
+        e.write_new_edifile( 
+            new_Z=z,
+            savepath = savepath , 
+            **kws
+            )       
+    
+    
+    
+
+
+    
+  
+    
+  