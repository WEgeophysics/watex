#sphinx>=2.4.0
sphinx >=3.5
sphinx_rtd_theme
<<<<<<< HEAD
sphinxcontrib-jsmath 
sphinx-mathjax-offline
nbsphinx 
myst_nb
=======
>>>>>>> 7164bcf8
cython
matplotlib>=3.3.0
# numpy>=1.23.3
numpy
scipy
<<<<<<< HEAD
=======
scikit-learn
#sklearn 
>>>>>>> 7164bcf8
qtpy
netcdf4
numpydoc >=1.0.0
Numexpr >= 2.6.2
blosc >= 1.4.1
pytest
flake8
flask
pyyaml
pyproj>=1.9.6
# pandas >=1.1.4
pandas
python-coveralls
# sklearn >=1.1 
<<<<<<< HEAD
sklearn 
=======
>>>>>>> 7164bcf8
joblib
seaborn
tqdm
pycsamt 
autoapi 
xgboost
click 
missingno
pandas_profiling 
pyjanitor 
openpyxl
#threadpoolctl >= 2.0.0
#pytables
h5py >=3.2.0
<<<<<<< HEAD
python-latex
=======
nbsphinx 
myst_nb
jupytext
python-latex
sphinxcontrib-jsmath 

>>>>>>> 7164bcf8

<|MERGE_RESOLUTION|>--- conflicted
+++ resolved
@@ -1,63 +1,47 @@
-#sphinx>=2.4.0
-sphinx >=3.5
-sphinx_rtd_theme
-<<<<<<< HEAD
-sphinxcontrib-jsmath 
-sphinx-mathjax-offline
-nbsphinx 
-myst_nb
-=======
->>>>>>> 7164bcf8
-cython
-matplotlib>=3.3.0
-# numpy>=1.23.3
-numpy
-scipy
-<<<<<<< HEAD
-=======
-scikit-learn
-#sklearn 
->>>>>>> 7164bcf8
-qtpy
-netcdf4
-numpydoc >=1.0.0
-Numexpr >= 2.6.2
-blosc >= 1.4.1
-pytest
-flake8
-flask
-pyyaml
-pyproj>=1.9.6
-# pandas >=1.1.4
-pandas
-python-coveralls
-# sklearn >=1.1 
-<<<<<<< HEAD
-sklearn 
-=======
->>>>>>> 7164bcf8
-joblib
-seaborn
-tqdm
-pycsamt 
-autoapi 
-xgboost
-click 
-missingno
-pandas_profiling 
-pyjanitor 
-openpyxl
-#threadpoolctl >= 2.0.0
-#pytables
-h5py >=3.2.0
-<<<<<<< HEAD
-python-latex
-=======
-nbsphinx 
-myst_nb
-jupytext
-python-latex
-sphinxcontrib-jsmath 
-
->>>>>>> 7164bcf8
-
+#sphinx>=2.4.0
+sphinx >=3.5
+sphinx_rtd_theme
+sphinxcontrib-jsmath 
+sphinx-mathjax-offline
+jupytext
+nbsphinx 
+myst_nb
+cython
+matplotlib>=3.3.0
+# numpy>=1.23.3
+numpy
+scipy
+scikit-learn
+#sklearn 
+qtpy
+netcdf4
+numpydoc >=1.0.0
+Numexpr >= 2.6.2
+blosc >= 1.4.1
+pytest
+flake8
+flask
+pyyaml
+pyproj>=1.9.6
+# pandas >=1.1.4
+pandas
+python-coveralls
+# sklearn >=1.1 
+joblib
+seaborn
+tqdm
+pycsamt 
+autoapi 
+xgboost
+click 
+missingno
+pandas_profiling 
+pyjanitor 
+openpyxl
+#threadpoolctl >= 2.0.0
+#pytables
+h5py >=3.2.0
+python-latex
+sphinxcontrib-jsmath 
+
+