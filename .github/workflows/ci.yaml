name: CI

on:
  push:
    branches: [master, v0.*]
  pull_request:
    branches: master
  schedule:
    - cron:  '0 6 * * 1,4' # Each Monday and Thursday at 06:00 UTC
  workflow_dispatch:

env:
  NB_KERNEL: python
  MPLBACKEND: Agg
  WATEX_DATA: ${{ github.workspace }}/watex-data

jobs:
  run-tests:
    runs-on: ubuntu-latest

    strategy:
      matrix:
        python: ["3.8", "3.9", "3.10"]
        install: [full]
        deps: [latest]

        include:
          - python: "3.9"
            install: full
            deps: pinned
          - python: "3.10"
            install: light
            deps: pinned

    steps:
      - uses: actions/checkout@v3

      - name: Setup Python ${{ matrix.python }}
        uses: actions/setup-python@v4
        with:
          python-version: ${{ matrix.python }}

      - name: Install dependencies 
        run: |
<<<<<<< HEAD
          pip install --upgrade pip 
          python -m pip install flake8 pytest
          if [[ ${{matrix.install}} == 'full' ]]; then pip install -r docs/requirements.txt; fi
          if [[ ${{matrix.deps }} == 'pinned' ]]; then pip install -r ci/deps_pinned.txt; fi

      - name: Run tests and collect coverage
        run: |
          pytest --cov watex
=======
          pip install --upgrade pip
          python -m pip install flake8 pytest
          if [[ ${{matrix.install}} == 'full' ]]; then pip install -r docs/requirements.txt; fi
          if [[ ${{matrix.deps }} == 'pinned' ]]; then pip install -r ci/deps_pinned.txt; fi
>>>>>>> 7ff384a2

      - name: Run tests
        run: |
            pytest
            
      - name: Upload coverage
        uses: codecov/codecov-action@v3
<<<<<<< HEAD
        if: ${{ success() }}
=======
        if: ${{ success() }}
>>>>>>> 7ff384a2
<|MERGE_RESOLUTION|>--- conflicted
+++ resolved
@@ -42,8 +42,7 @@
 
       - name: Install dependencies 
         run: |
-<<<<<<< HEAD
-          pip install --upgrade pip 
+          pip install --upgrade pip
           python -m pip install flake8 pytest
           if [[ ${{matrix.install}} == 'full' ]]; then pip install -r docs/requirements.txt; fi
           if [[ ${{matrix.deps }} == 'pinned' ]]; then pip install -r ci/deps_pinned.txt; fi
@@ -51,21 +50,7 @@
       - name: Run tests and collect coverage
         run: |
           pytest --cov watex
-=======
-          pip install --upgrade pip
-          python -m pip install flake8 pytest
-          if [[ ${{matrix.install}} == 'full' ]]; then pip install -r docs/requirements.txt; fi
-          if [[ ${{matrix.deps }} == 'pinned' ]]; then pip install -r ci/deps_pinned.txt; fi
->>>>>>> 7ff384a2
-
-      - name: Run tests
-        run: |
-            pytest
-            
+    
       - name: Upload coverage
         uses: codecov/codecov-action@v3
-<<<<<<< HEAD
         if: ${{ success() }}
-=======
-        if: ${{ success() }}
->>>>>>> 7ff384a2
