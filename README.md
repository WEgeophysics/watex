# WATex: A Machine Learning Research Toolbox in Hydrogeophysic

[![Build Status](https://travis-ci.com/WEgeophysics/watex.svg?branch=master)](https://travis-ci.com/WEgeophysics/watex)
<<<<<<< HEAD
 [![Requirements Status](https://requires.io/github/WEgeophysics/pyCSAMT/requirements.svg?branch=master)](https://requires.io/github/WEgeophysics/pyCSAMT/requirements/?branch=master)
=======
 [![Requirements Status](https://requires.io/github/WEgeophysics/watex/requirements.svg?branch=master)](https://requires.io/github/WEgeophysics/watex/requirements/?branch=master)
>>>>>>> c013a632
  ![GitHub](https://img.shields.io/github/license/WEgeophysics/watex?color=blue&label=Licence&style=flat-square)
  [![DOI](https://zenodo.org/badge/DOI/10.5281/zenodo.5529368.svg)](https://doi.org/10.5281/zenodo.5529368)
  ![GitHub release (latest by date)](https://img.shields.io/github/v/release/WEgeophysics/watex) 
  ![GitHub repo size](https://img.shields.io/github/repo-size/WEgeophysics/watex?style=flat-square) 
  ![GitHub issues](https://img.shields.io/github/issues/WEgeophysics/watex)


##  Goals and Missions 

WATex💧, for short, is a `Machine Learning Research Toolbox in Hydrogeophysic`. 
 It is entirely written in Python with supplemental materials implemented in Jupyter notebook.
  The main objective is, first, to bring a piece of solution in a wide program of  **_WATER4ALL_** 
   and secondly to participate in [Sustanaible Development Goals N6](https://www.un.org/sustainabledevelopment/development-agenda/) achievement.
   It encompasses different geophysical methods from Electrical to Electromagnetic  
    methods targeting the field of water explorations. Later, it expects to implement the near surface 
    seismic (e.g., for cavities groundwater detection) and the induced polarisation methods that is somewhat 
    used in the hot water exploration. Furthermore, it is also intend to include pure Hydrogeology methods. 
 
## Methods Implemented
<<<<<<< HEAD
Until now, the methods implemented are adressed to a particular problem in water exploration field. 

**Learning**  
    -  [Support vector machines](https://www.csie.ntu.edu.tw/~cjlin/libsvm/)
    -  Neighbors: **KNN** 
    -  Trees: **DTC**
    -  Ensemble methods (RandomForests, Bagging and Pasting, Boosting)
    -  Artificial neural networks **ANN** 
    -  Apriori
    -  Kernel Principal Component Analysis **k-PCA** 
    -  t-distributed Stochastic Neighbor Embedding **t-SNE**
    -  Randomized PCA
    -  Locally Linear Embedding (LLE)
     
**Geophysical** 

- Electrical 
    - Electrical Resistivity Profiling 
    - Vertical Electrical Sounding 
- Electromagnetics 
    - Countrolled Source Audio-frequency Magnetotelluric 
=======

   **Learning**  
    -  [Support vector machines](https://www.csie.ntu.edu.tw/~cjlin/libsvm/) -  Neighbors: **KNN**  -  Trees: **DTC** -  Ensemble methods (RandomForests, Bagging and Pasting, Boosting) -  Apriori -  Kernel Principal Component Analysis **k-PCA** -  t-distributed Stochastic Neighbor Embedding **t-SNE** -  Randomized PCA -  Locally Linear Embedding (LLE) -  Artificial neural networks **ANN**. 
         
   **Geophysical** 
   - Electrical: 
     - Electrical Resistivity Profiling  - Vertical Electrical Sounding 
   - Electromagnetics: - Countrolled Source Audio-frequency Magnetotelluric 
>>>>>>> c013a632

## Documentation 

* API Documentation  : https://watex.readthedocs.io/en/latest/
* Home page: https://github.com/WEgeophysics/watex/wiki
* Codes Snippets: https://github.com/WEgeophysics/watex/wiki/Some-functionalities
* Case history: Implemented in `Bagoue` region in north part of [Cote d'Ivoire](https://en.wikipedia.org/wiki/Ivory_Coast) with an
         example of the [model prediction in Bagoue region](https://github.com/WEgeophysics/watex/blob/WATex-process/examples/codes/pred_r.PNG). 

## Licence 

<<<<<<< HEAD
WATex is under Massachusetts Institute of Technology License [MIT](https://www.mit.edu/~amini/LICENSE.md).
=======
WATex-AI is under Massachusetts Institute of Technology ([MIT](https://www.mit.edu/~amini/LICENSE.md)) License.
>>>>>>> c013a632

## Citation

If you use WATex in any published work, consider citing the [DOI](https://doi.org/10.5281/zenodo.5529368) below as a contribution:

> *Kouadio, K.L., Kouame, L.N., Mi, B., 2021. WATex: A Machine Learning Research Toolbox in Hydrogeophysic. https://doi.org/10.5281/zenodo.5529368*

## System requirements
* Python 3.7+ 

## Contributors
  
1. Key Laboratory of Geoscience Big Data and Deep Resource of Zhejiang Province , School of Earth Sciences, Zhejiang University, China
2. Equipe de Recherche Géophysique Appliquée, Laboratoire de Géologie Ressources Minérales et Energétiques, UFR des Sciences de la Terre et des Ressources Minières, Université Félix Houphouët-Boigny, Cote d'Ivoire. 

* Developer: [1](http://www.zju.edu.cn/english/), [2](https://www.univ-fhb.edu.ci/index.php/ufr-strm/) [_Kouadio K. Laurent_](kkouao@zju.edu.cn), _etanoyau@gmail.com_
* Contributor: 
    - [2](https://www.univ-fhb.edu.ci/index.php/ufr-strm/) [Loukou Kouame N.](moayek@gmail.com)
    - [1](http://www.zju.edu.cn/english/) [_Binbin MI_](mibinbin@zju.edu.cn)
    



	
	
	
	
	
	
	
	
	
	
	
	
	
	
	<|MERGE_RESOLUTION|>--- conflicted
+++ resolved
@@ -1,11 +1,7 @@
 # WATex: A Machine Learning Research Toolbox in Hydrogeophysic
 
 [![Build Status](https://travis-ci.com/WEgeophysics/watex.svg?branch=master)](https://travis-ci.com/WEgeophysics/watex)
-<<<<<<< HEAD
  [![Requirements Status](https://requires.io/github/WEgeophysics/pyCSAMT/requirements.svg?branch=master)](https://requires.io/github/WEgeophysics/pyCSAMT/requirements/?branch=master)
-=======
- [![Requirements Status](https://requires.io/github/WEgeophysics/watex/requirements.svg?branch=master)](https://requires.io/github/WEgeophysics/watex/requirements/?branch=master)
->>>>>>> c013a632
   ![GitHub](https://img.shields.io/github/license/WEgeophysics/watex?color=blue&label=Licence&style=flat-square)
   [![DOI](https://zenodo.org/badge/DOI/10.5281/zenodo.5529368.svg)](https://doi.org/10.5281/zenodo.5529368)
   ![GitHub release (latest by date)](https://img.shields.io/github/v/release/WEgeophysics/watex) 
@@ -25,9 +21,7 @@
     used in the hot water exploration. Furthermore, it is also intend to include pure Hydrogeology methods. 
  
 ## Methods Implemented
-<<<<<<< HEAD
 Until now, the methods implemented are adressed to a particular problem in water exploration field. 
-
 **Learning**  
     -  [Support vector machines](https://www.csie.ntu.edu.tw/~cjlin/libsvm/)
     -  Neighbors: **KNN** 
@@ -47,16 +41,7 @@
     - Vertical Electrical Sounding 
 - Electromagnetics 
     - Countrolled Source Audio-frequency Magnetotelluric 
-=======
 
-   **Learning**  
-    -  [Support vector machines](https://www.csie.ntu.edu.tw/~cjlin/libsvm/) -  Neighbors: **KNN**  -  Trees: **DTC** -  Ensemble methods (RandomForests, Bagging and Pasting, Boosting) -  Apriori -  Kernel Principal Component Analysis **k-PCA** -  t-distributed Stochastic Neighbor Embedding **t-SNE** -  Randomized PCA -  Locally Linear Embedding (LLE) -  Artificial neural networks **ANN**. 
-         
-   **Geophysical** 
-   - Electrical: 
-     - Electrical Resistivity Profiling  - Vertical Electrical Sounding 
-   - Electromagnetics: - Countrolled Source Audio-frequency Magnetotelluric 
->>>>>>> c013a632
 
 ## Documentation 
 
@@ -68,11 +53,8 @@
 
 ## Licence 
 
-<<<<<<< HEAD
 WATex is under Massachusetts Institute of Technology License [MIT](https://www.mit.edu/~amini/LICENSE.md).
-=======
-WATex-AI is under Massachusetts Institute of Technology ([MIT](https://www.mit.edu/~amini/LICENSE.md)) License.
->>>>>>> c013a632
+
 
 ## Citation
 
