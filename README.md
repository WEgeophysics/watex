--- conflicted
+++ resolved
@@ -1,348 +1,228 @@
-<img src="docs/_static/logo_wide_rev.svg"><br>
-
------------------------------------------------------
-
-# *WATex*: machine learning research in water exploration
-
-### *Life is much better with potable water*
-
- [![Documentation Status](https://readthedocs.org/projects/watex/badge/?version=latest)](https://watex.readthedocs.io/en/latest/?badge=latest)
- ![GitHub](https://img.shields.io/github/license/WEgeophysics/watex?color=blue&label=Licence&logo=Github&logoColor=blue&style=flat-square)
- ![GitHub Workflow Status (with branch)](https://img.shields.io/github/actions/workflow/status/WEgeophysics/watex/ci.yaml?label=CI%20-%20Build%20&logo=github&logoColor=g)
-[![Coverage Status](https://coveralls.io/repos/github/WEgeophysics/watex/badge.svg?branch=master)](https://coveralls.io/github/WEgeophysics/watex?branch=master)
- ![GitHub release (latest SemVer including pre-releases)](https://img.shields.io/github/v/release/WEgeophysics/watex?color=blue&include_prereleases&logo=python)
- [![DOI](https://zenodo.org/badge/DOI/10.5281/zenodo.7744732.svg)](https://doi.org/10.5281/zenodo.7744732)
-![PyPI - Python Version](https://img.shields.io/pypi/pyversions/watex?logo=pypi)
- [![PyPI version](https://badge.fury.io/py/watex.svg)](https://badge.fury.io/py/watex)
-[![Conda Version](https://img.shields.io/conda/vn/conda-forge/watex.svg)](https://anaconda.org/conda-forge/watex)
-[![Anaconda-Server Badge](https://anaconda.org/conda-forge/watex/badges/platforms.svg)](https://anaconda.org/conda-forge/watex)
-
-
-## Overview
-
-<<<<<<< HEAD
-*WATex* is a Python-based library primarily designed for Groundwater Exploration (GWE). It introduces innovative strategies aimed at minimizing losses encountered during hydro-geophysical exploration projects. Integrating methods from Direct-current (DC) resistivity—including Electrical Profiling (ERP) and Vertical Electrical Sounding (VES)—alongside short-period electromagnetic (EM), geology, and hydrogeology, *WATex* leverages Machine Learning techniques to enhance exploration outcomes. Key features include:
-- Automating the identification of optimal drilling locations to reduce the incidence of unsuccessful drillings and unsustainable boreholes.
-- Predicting well water content, including groundwater flow rates and water inrush levels.
-- Restoring EM signal integrity in areas plagued by significant interference noise.
-- And more.
-
-## Documentation
-
-For comprehensive information and additional resources, visit the [WATex library website](https://watex.readthedocs.io/en/latest/). To quickly navigate through the software's API reference, access the [API reference page](https://watex.readthedocs.io/en/latest/api_references.html). Explore the [examples section](https://watex.readthedocs.io/en/latest/glr_examples/index.html) for a preview of potential results. Additionally, a detailed [step-by-step guide](https://watex.readthedocs.io/en/latest/glr_examples/applications/index.html#applications-step-by-step-guide) is provided to tackle real-world engineering challenges, such as computing DC parameters and predicting the k-parameter.
-
-## License
-
-*WATex* is distributed under the [BSD-3-Clause License](https://opensource.org/licenses/BSD-3-Clause).
-
-## Installation
-
-*WATex* is best supported on Python 3.9 or later.
-
-### From *pip*
-
-Install *WATex* directly from the Python Package Index (PyPI) with the following command:
-=======
-**WATex** is a Python-based library designed for Groundwater Exploration (GWE). It integrates cutting-edge methodologies, including Direct-Current (DC) resistivity (Electrical Profiling (ERP) & Vertical Electrical Sounding (VES)), short-period Electromagnetic (EM), geology, and hydrogeology. Leveraging Machine Learning techniques, WATex enables users to:
-
-- Automatically identify optimal drilling locations to reduce the incidence of unsuccessful drillings and unsustainable boreholes.
-- Predict well water content, encompassing groundwater flow rate and water inrush levels.
-- Restore EM loss signals in areas heavily affected by interferences and noise.
-- And more.
-
-## Documentation
-
-For additional resources, visit the [WATex library website](https://watex.readthedocs.io/en/latest/). The software's [API reference](https://watex.readthedocs.io/en/latest/api_references.html) and [examples page](https://watex.readthedocs.io/en/latest/glr_examples/index.html) offer insights into the expected results. A comprehensive [step-by-step guide](https://watex.readthedocs.io/en/latest/glr_examples/applications/index.html#applications-step-by-step-guide) is available for tackling real-world engineering problems, such as calculating DC parameters and predicting the k-parameter.
-
-## License
-
-WATex is distributed under the [BSD-3-Clause License](https://opensource.org/licenses/BSD-3-Clause).
-
-## Installation
-
-WATex requires Python 3.9 or newer.
-
-### Installing from PyPI
-
-Install WATex from PyPI with the command:
-
->>>>>>> 53c8a63f
-```bash
-pip install watex
-```
-
-<<<<<<< HEAD
-### From *conda*
-
-For users who prefer the conda ecosystem, *WATex* can be installed from the conda-forge distribution channel:
-=======
-### Installing from Conda-Forge
-
-To install from [Conda-Forge](https://conda-forge.org/):
-
->>>>>>> 53c8a63f
-```bash
-conda install -c conda-forge watex
-```
-
-<<<<<<< HEAD
-### From Source
-=======
-For the latest development version, clone the repository:
->>>>>>> 53c8a63f
-
-To access the most current development version of the code, installation from the source is recommended. Use the following commands to clone the repository and install:
-```bash
-git clone https://github.com/WEgeophysics/watex.git
-```
-
-<<<<<<< HEAD
-### Additional Information
-
-For a comprehensive installation guide, including how to manage dependencies effectively, 
-please refer to our [Installation Guide](https://watex.readthedocs.io/en/latest/installation.html).
-
-
-## Some Demos
-
-### 1. Drilling Location Auto-detection
-
-In this demonstration, we showcase the process of automatically detecting optimal locations 
-for drilling by generating 50 stations of synthetic ERP resistivity data. The data is characterized 
-by minimum and maximum resistivity values set at `10 ohm.m` and `10,000 ohm.m`, respectively:
-
-=======
-Visit our [installation guide](https://watex.readthedocs.io/en/latest/installation.html) for detailed installation instructions and dependency management.
-
-## Examples
-
-### 1. Auto-Detection of Drilling Locations
-
-Generate synthetic ERP resistivity data for 50 stations:
-
->>>>>>> 53c8a63f
-```python
-import watex as wx
-data = wx.make_erp(n_stations=50, max_rho=1e4, min_rho=10., as_frame=True, seed=42)
-```
-
-<<<<<<< HEAD
-#### Naive Auto-detection (NAD)
-
-The NAD method identifies a suitable drilling location without considering any restrictions or 
-constraints that might be present at the survey site during Groundwater Exploration (GWE). A location 
-is deemed "suitable" if it is expected to yield a flow rate of at least 1m³/hr:
-
-```python
-from watex.methods import ResistivityProfiling
-robj = ResistivityProfiling(auto=True).fit(data)
-robj.sves_
-Out[1]: 'S025'
-```
-
-The algorithm proposes station `S25` as the optimal drilling location, which is stored 
-in the `sves_` attribute.
-
-#### Auto-detection with Constraints (ADC)
-
-In contrast, the ADC method accounts for constraints observed in the survey area during 
-the Drilling Water Supply Chain (DWSC). These constraints are often encountered in real-world 
-scenarios. For example, a station near a heritage site may be excluded due to drilling restrictions. 
-When multiple constraints exist, they should be compiled into a dictionary detailing the reasons for 
-each and passed to the `constraints` parameter. This ensures that these stations are disregarded during 
-the automatic detection process:
-=======
-- Basic Detection (BD)
-
-Automatically proposes a suitable drilling location without considering site constraints, aiming for a minimum flow rate of 1m3/hr.
-
-```python
-robj = wx.ResistivityProfiling(auto=True).fit(data)
-robj.sves_
-# Output: 'S025'
-```
-
-- Auto-Detection with Constraints (ADC)
-
-Considers site-specific restrictions, such as proximity to heritage sites or pollution risks. Example with applied constraints:
->>>>>>> 53c8a63f
-
-```python
-restrictions = {
-    'S10': 'Household waste site, avoid contamination',
-<<<<<<< HEAD
-    'S27': 'Municipality site, no authorization for drilling',
-    'S29': 'Heritage site, drilling prohibited',
-    'S42': 'Anthropic polluted place, potential future contamination risk',
-    'S46': 'Marsh zone, likely borehole dry-up during dry season'
-}
-robj = ResistivityProfiling(constraints=restrictions, auto=True).fit(data)
-=======
-    'S27': 'Municipality site, no authorization to drill',
-    'S29': 'Heritage site, drilling prohibited',
-    'S42': 'Polluted area, contamination risk',
-    'S46': 'Marsh zone, seasonal dry-up risk'
-}
-robj = wx.ResistifyProfiling(constraints=restrictions, auto=True).fit(data)
->>>>>>> 53c8a63f
-robj.sves_
-# Output: 'S033'
-```
-
-<<<<<<< HEAD
-This method revises the suitable drilling location to station `S33`, taking into account 
-the specified constraints. Should a station be near a restricted area, the system raises a warning 
-to advise against risking drilling operations at that location.
-
-**Important Reminder:** Prior to initiating drilling operations, ensure a DC-sounding (VES) is conducted at the identified location. *WATex* calculates an additional parameter known as `ohmic-area` (ohmS) to evaluate the presence and effectiveness of fracture zones at that site. For further information, refer to the [WATex documentation](https://watex.readthedocs.io/en/latest/).
-
-
-### 2. EM Tensor Recovery and Analysis
-
-This demonstration outlines the process of recovering and analyzing electromagnetic (EM) tensor data. 
-We begin by fetching 20 audio-frequency magnetotelluric (AMT) data points stored as EDI objects 
-from the Huayuan area in Hunan Province, China, known for multiple interference noises:
-
-```python
-import watex as wx
-e = wx.fetch_data('huayuan', samples=20, key='noised')  # Returns an EM object
-edi_data = e.data  # Retrieve the array of EDI objects
-```
-
-Before restoring EM data, it's crucial to assess the data quality and evaluate the confidence 
-intervals to ensure reliability at each station. Typically, this quality control (QC) analysis 
-focuses on errors within the resistivity tensor:
-
-```python
-from watex.methods import EMAP
-po = wx.EMAP().fit(edi_data)  # Creates an EM Array Profiling processing object
-r = po.qc(tol=0.2, return_ratio=True)  # Good data deemed from 80% significance level
-r
-Out[9]: 0.95
-```
-
-To visualize the confidence intervals at the 20 AMT stations:
-
-```python
-from watex.utils import plot_confidence_in
-plot_confidence_in(edi_data)
-```
-
-For a more thorough quality control, we use the `qc` function to filter out invalid data and 
-interpolate frequencies. To determine the number of frequencies dropped during this analysis:
-
-```python
-from watex.utils import qc
-QCo = qc(edi_data, tol=.2, return_qco=True)  # Returns the quality control object
-len(e.emo.freqs_)  # Original number of frequencies in noisy data
-Out[10]: 56
-len(QCo.freqs_)  # Number of frequencies in valid data after QC
-Out[11]: 53
-QCo.invalid_freqs_  # Frequencies discarded based on the tolerance parameter
-Out[12]: array([81920.0, 48.53, 5.625])  # 81920.0, 48.53, and 5.625 Hz
-```
-
-The `plot_confidence_in` function is crucial for assessing whether tensor values for these 
-frequencies are recoverable at each station. It's important to note that data is considered 
-unrecoverable if the confidence level falls below 50%.
-
-Should the initial QC rate of 95% not meet our standards, we can proceed to restore the 
-impedance tensor `Z`:
-
-```python
-Z = po.zrestore()  # Returns 3D tensors for XX, XY, YX, and YY components
-```
-
-Evaluating the new QC ratio post-restoration confirms the effectiveness of our 
-recovery efforts:
-
-```python
-r, = wx.qc(Z)
-r
-Out[13]: 1.0
-```
-
-As observed, the tensor restoration achieves a 100% success rate across all stations, 
-significantly improving upon the initial analysis. To visualize this enhancement in 
-confidence levels:
-
-```python
-plot_confidence_in(Z)
-```
-
-For further exploration on EM tensor restoration, phase tensor analysis, strike plotting, data filtering, and more, users are encouraged to visit the following links for detailed examples:
-- [EM Tensor Restoring](https://watex.readthedocs.io/en/latest/glr_examples/applications/plot_tensor_restoring.html#sphx-glr-glr-examples-applications-plot-tensor-restoring-py)
-- [Skewness Analysis Plots](https://watex.readthedocs.io/en/latest/glr_examples/methods/plot_phase_tensors.html#sphx-glr-glr-examples-methods-plot-phase-tensors-py)
-- [Strike Plot](https://watex.readthedocs.io/en/latest/glr_examples/utils/plot_strike.html#sphx-glr-glr-examples-utils-plot-strike-py)
-- [Filtering Data](https://watex.readthedocs.io/en/latest/methods.html#filtering-tensors-ama-flma-tma)
-
-
-
-## Citations
-
-Should you find the [WATex software](https://doi.org/10.1016/j.softx.2023.101367) beneficial 
-for your research or any published work, we kindly ask you to cite the following article:
-
-> Kouadio, K.L., Liu, J., Liu, R., 2023. watex: machine learning research in water exploration. SoftwareX, 101367(2023). [https://doi.org/10.1016/j.softx.2023.101367](https://doi.org/10.1016/j.softx.2023.101367)
-
-In publications that mention *WATex*, acknowledging [scikit-learn](https://scikit-learn.org/stable/about.html#citing-scikit-learn) may also be relevant due to its integral role in the software's development.
-
-For additional insights and examples, refer to our compilation of [case history papers](https://watex.readthedocs.io/en/latest/citing.html) that utilized *WATex*.
-
-## Contributions
-
-The development and success of *WATex* have been made possible through contributions from the following 
-institutions:
-
-1. Department of Geophysics, School of Geosciences & Info-physics, [Central South University](https://en.csu.edu.cn/), China.
-2. Hunan Key Laboratory of Nonferrous Resources and Geological Hazards Exploration, Changsha, Hunan, China.
-3. Laboratoire de Geologie, Ressources Minerales et Energetiques, UFR des Sciences de la Terre et des Ressources Minières, [Université Félix Houphouët-Boigny](https://www.univ-fhb.edu.ci/index.php/ufr-strm/), Côte d'Ivoire.
-
-For inquiries, suggestions, or contributions, please reach out to the main developer, [_LKouadio_](https://wegeophysics.github.io/) at <etanoyau@gmail.com>.
-
-
-=======
-Note: Conduct DC-sounding (VES) before drilling to assess fracture zones' effectiveness. More information is available in the [documentation](https://watex.readthedocs.io/en/latest/).
-
-### 2. EM Tensor Recovery and Analysis
-
-Fetching and analyzing AMT data:
-
-```python
-import watex as wx
-e = wx.fetch_data('huayuan', samples=20, key='noised')
-edi_data = e.data
-```
-
-Quality control and confidence interval visualization:
-
-```python
-po = wx.EMProcessing().fit(edi_data)
-r = po.qc(tol=0.2, return_ratio=True)
-# Output: 0.95
-
-wx.plot_confidence_in(edi_data)
-```
-
-Further analyses and visualizations are available in the [software documentation](https://watex.readthedocs.io/en/latest/).
-
-## Citations
-
-If WATex contributes to your research, please cite:
-
-> _Kouadio, K.L., Liu, J., Liu, R., 2023. WATex: Machine Learning Research in Water Exploration.
-> SoftwareX. 101367(2023). [DOI](https://doi.org/10.1016/j.softx.2023.101367)_
-
-Citing [scikit-learn](https://scikit-learn.org/stable/about.html#citing-scikit-learn) is also recommended when referencing WATex. Explore [case histories](https://watex.readthedocs.io/en/latest/citing.html) using WATex for more insights.
-
-## Contributions
-
-Key contributors include:
-
-1. Department of Geophysics, School of Geosciences & Info-physics, [Central South University](https://en.csu.edu.cn/), China.
-2. Hunan Key Laboratory of Nonferrous Resources and Geological Hazards Exploration, Changsha, Hunan, China.
-3. Laboratoire de Geologie Ressources Minerales et Energetiques, UFR des Sciences de la Terre et des Ressources Minières, [Université Félix Houphouët-Boigny](https://www.univ-fhb.edu.ci/index.php/ufr-strm/), Cote d'Ivoire.
-
-Developer: [_L. Kouadio_](https://wegeophysics.github.io/) (etanoyau@gmail.com)
-
->>>>>>> 53c8a63f
+<img src="docs/_static/logo_wide_rev.svg"><br>
+
+-----------------------------------------------------
+
+# *WATex*: machine learning research in water exploration
+
+### *Life is much better with potable water*
+
+ [![Documentation Status](https://readthedocs.org/projects/watex/badge/?version=latest)](https://watex.readthedocs.io/en/latest/?badge=latest)
+ ![GitHub](https://img.shields.io/github/license/WEgeophysics/watex?color=blue&label=Licence&logo=Github&logoColor=blue&style=flat-square)
+ ![GitHub Workflow Status (with branch)](https://img.shields.io/github/actions/workflow/status/WEgeophysics/watex/ci.yaml?label=CI%20-%20Build%20&logo=github&logoColor=g)
+[![Coverage Status](https://coveralls.io/repos/github/WEgeophysics/watex/badge.svg?branch=master)](https://coveralls.io/github/WEgeophysics/watex?branch=master)
+ ![GitHub release (latest SemVer including pre-releases)](https://img.shields.io/github/v/release/WEgeophysics/watex?color=blue&include_prereleases&logo=python)
+ [![DOI](https://zenodo.org/badge/DOI/10.5281/zenodo.7744732.svg)](https://doi.org/10.5281/zenodo.7744732)
+![PyPI - Python Version](https://img.shields.io/pypi/pyversions/watex?logo=pypi)
+ [![PyPI version](https://badge.fury.io/py/watex.svg)](https://badge.fury.io/py/watex)
+[![Conda Version](https://img.shields.io/conda/vn/conda-forge/watex.svg)](https://anaconda.org/conda-forge/watex)
+[![Anaconda-Server Badge](https://anaconda.org/conda-forge/watex/badges/platforms.svg)](https://anaconda.org/conda-forge/watex)
+
+
+## Overview
+
+*WATex* is a Python-based library primarily designed for Groundwater Exploration (GWE). It introduces innovative strategies aimed at minimizing losses encountered during hydro-geophysical exploration projects. Integrating methods from Direct-current (DC) resistivity—including Electrical Profiling (ERP) and Vertical Electrical Sounding (VES)—alongside short-period electromagnetic (EM), geology, and hydrogeology, *WATex* leverages Machine Learning techniques to enhance exploration outcomes. Key features include:
+- Automating the identification of optimal drilling locations to reduce the incidence of unsuccessful drillings and unsustainable boreholes.
+- Predicting well water content, including groundwater flow rates and water inrush levels.
+- Restoring EM signal integrity in areas plagued by significant interference noise.
+- And more.
+
+## Documentation
+
+For comprehensive information and additional resources, visit the [WATex library website](https://watex.readthedocs.io/en/latest/). To quickly navigate through the software's API reference, access the [API reference page](https://watex.readthedocs.io/en/latest/api_references.html). Explore the [examples section](https://watex.readthedocs.io/en/latest/glr_examples/index.html) for a preview of potential results. Additionally, a detailed [step-by-step guide](https://watex.readthedocs.io/en/latest/glr_examples/applications/index.html#applications-step-by-step-guide) is provided to tackle real-world engineering challenges, such as computing DC parameters and predicting the k-parameter.
+
+## License
+
+*WATex* is distributed under the [BSD-3-Clause License](https://opensource.org/licenses/BSD-3-Clause).
+
+## Installation
+
+*WATex* is best supported on Python 3.9 or later.
+
+### From *pip*
+
+Install *WATex* directly from the Python Package Index (PyPI) with the following command:
+
+```bash
+pip install watex
+```
+### From *conda*
+
+For users who prefer the conda ecosystem, *WATex* can be installed from the conda-forge distribution channel:
+
+```bash
+conda install -c conda-forge watex
+```
+
+### From Source
+
+To access the most current development version of the code, installation from the source is recommended. Use the following commands to clone the repository and install:
+```bash
+git clone https://github.com/WEgeophysics/watex.git
+```
+
+### Additional Information
+
+For a comprehensive installation guide, including how to manage dependencies effectively, 
+please refer to our [Installation Guide](https://watex.readthedocs.io/en/latest/installation.html).
+
+
+## Some Demos
+
+### 1. Drilling Location Auto-detection
+
+In this demonstration, we showcase the process of automatically detecting optimal locations 
+for drilling by generating 50 stations of synthetic ERP resistivity data. The data is characterized 
+by minimum and maximum resistivity values set at `10 ohm.m` and `10,000 ohm.m`, respectively:
+
+```python
+import watex as wx
+data = wx.make_erp(n_stations=50, max_rho=1e4, min_rho=10., as_frame=True, seed=42)
+```
+
+#### Naive Auto-detection (NAD)
+
+The NAD method identifies a suitable drilling location without considering any restrictions or 
+constraints that might be present at the survey site during Groundwater Exploration (GWE). A location 
+is deemed "suitable" if it is expected to yield a flow rate of at least 1m³/hr:
+
+```python
+from watex.methods import ResistivityProfiling
+robj = ResistivityProfiling(auto=True).fit(data)
+robj.sves_
+Out[1]: 'S025'
+```
+
+The algorithm proposes station `S25` as the optimal drilling location, which is stored 
+in the `sves_` attribute.
+
+#### Auto-detection with Constraints (ADC)
+
+In contrast, the ADC method accounts for constraints observed in the survey area during 
+the Drilling Water Supply Chain (DWSC). These constraints are often encountered in real-world 
+scenarios. For example, a station near a heritage site may be excluded due to drilling restrictions. 
+When multiple constraints exist, they should be compiled into a dictionary detailing the reasons for 
+each and passed to the `constraints` parameter. This ensures that these stations are disregarded during 
+the automatic detection process:
+
+```python
+restrictions = {
+    'S10': 'Household waste site, avoid contamination',
+
+    'S27': 'Municipality site, no authorization for drilling',
+    'S29': 'Heritage site, drilling prohibited',
+    'S42': 'Anthropic polluted place, potential future contamination risk',
+    'S46': 'Marsh zone, likely borehole dry-up during dry season'
+}
+robj = ResistivityProfiling(constraints=restrictions, auto=True).fit(data)
+robj.sves_
+# Output: 'S033'
+```
+This method revises the suitable drilling location to station `S33`, taking into account 
+the specified constraints. Should a station be near a restricted area, the system raises a warning 
+to advise against risking drilling operations at that location.
+
+**Important Reminder:** Prior to initiating drilling operations, ensure a DC-sounding (VES) is conducted at the identified location. *WATex* calculates an additional parameter known as `ohmic-area` (ohmS) to evaluate the presence and effectiveness of fracture zones at that site. For further information, refer to the [WATex documentation](https://watex.readthedocs.io/en/latest/).
+
+
+### 2. EM Tensor Recovery and Analysis
+
+This demonstration outlines the process of recovering and analyzing electromagnetic (EM) tensor data. 
+We begin by fetching 20 audio-frequency magnetotelluric (AMT) data points stored as EDI objects 
+from the Huayuan area in Hunan Province, China, known for multiple interference noises:
+
+```python
+import watex as wx
+e = wx.fetch_data('huayuan', samples=20, key='noised')  # Returns an EM object
+edi_data = e.data  # Retrieve the array of EDI objects
+```
+
+Before restoring EM data, it's crucial to assess the data quality and evaluate the confidence 
+intervals to ensure reliability at each station. Typically, this quality control (QC) analysis 
+focuses on errors within the resistivity tensor:
+
+```python
+from watex.methods import EMAP
+po = wx.EMAP().fit(edi_data)  # Creates an EM Array Profiling processing object
+r = po.qc(tol=0.2, return_ratio=True)  # Good data deemed from 80% significance level
+r
+Out[9]: 0.95
+```
+
+To visualize the confidence intervals at the 20 AMT stations:
+
+```python
+from watex.utils import plot_confidence_in
+plot_confidence_in(edi_data)
+```
+
+For a more thorough quality control, we use the `qc` function to filter out invalid data and 
+interpolate frequencies. To determine the number of frequencies dropped during this analysis:
+
+```python
+from watex.utils import qc
+QCo = qc(edi_data, tol=.2, return_qco=True)  # Returns the quality control object
+len(e.emo.freqs_)  # Original number of frequencies in noisy data
+Out[10]: 56
+len(QCo.freqs_)  # Number of frequencies in valid data after QC
+Out[11]: 53
+QCo.invalid_freqs_  # Frequencies discarded based on the tolerance parameter
+Out[12]: array([81920.0, 48.53, 5.625])  # 81920.0, 48.53, and 5.625 Hz
+```
+
+The `plot_confidence_in` function is crucial for assessing whether tensor values for these 
+frequencies are recoverable at each station. It's important to note that data is considered 
+unrecoverable if the confidence level falls below 50%.
+
+Should the initial QC rate of 95% not meet our standards, we can proceed to restore the 
+impedance tensor `Z`:
+
+```python
+Z = po.zrestore()  # Returns 3D tensors for XX, XY, YX, and YY components
+```
+
+Evaluating the new QC ratio post-restoration confirms the effectiveness of our 
+recovery efforts:
+
+```python
+r, = wx.qc(Z)
+r
+Out[13]: 1.0
+```
+
+As observed, the tensor restoration achieves a 100% success rate across all stations, 
+significantly improving upon the initial analysis. To visualize this enhancement in 
+confidence levels:
+
+```python
+plot_confidence_in(Z)
+```
+
+For further exploration on EM tensor restoration, phase tensor analysis, strike plotting, data filtering, and more, users are encouraged to visit the following links for detailed examples:
+- [EM Tensor Restoring](https://watex.readthedocs.io/en/latest/glr_examples/applications/plot_tensor_restoring.html#sphx-glr-glr-examples-applications-plot-tensor-restoring-py)
+- [Skewness Analysis Plots](https://watex.readthedocs.io/en/latest/glr_examples/methods/plot_phase_tensors.html#sphx-glr-glr-examples-methods-plot-phase-tensors-py)
+- [Strike Plot](https://watex.readthedocs.io/en/latest/glr_examples/utils/plot_strike.html#sphx-glr-glr-examples-utils-plot-strike-py)
+- [Filtering Data](https://watex.readthedocs.io/en/latest/methods.html#filtering-tensors-ama-flma-tma)
+
+
+## Citations
+
+Should you find the [WATex software](https://doi.org/10.1016/j.softx.2023.101367) beneficial 
+for your research or any published work, we kindly ask you to cite the following article:
+
+> Kouadio, K.L., Liu, J., Liu, R., 2023. watex: machine learning research in water exploration. SoftwareX, 101367(2023). [https://doi.org/10.1016/j.softx.2023.101367](https://doi.org/10.1016/j.softx.2023.101367)
+
+In publications that mention *WATex*, acknowledging [scikit-learn](https://scikit-learn.org/stable/about.html#citing-scikit-learn) may also be relevant due to its integral role in the software's development.
+
+For additional insights and examples, refer to our compilation of [case history papers](https://watex.readthedocs.io/en/latest/citing.html) that utilized *WATex*.
+
+## Contributions
+
+The development and success of *WATex* have been made possible through contributions from the following 
+institutions:
+
+1. Department of Geophysics, School of Geosciences & Info-physics, [Central South University](https://en.csu.edu.cn/), China.
+2. Hunan Key Laboratory of Nonferrous Resources and Geological Hazards Exploration, Changsha, Hunan, China.
+3. Laboratoire de Geologie, Ressources Minerales et Energetiques, UFR des Sciences de la Terre et des Ressources Minières, [Université Félix Houphouët-Boigny](https://www.univ-fhb.edu.ci/index.php/ufr-strm/), Côte d'Ivoire.
+
+For inquiries, suggestions, or contributions, please reach out to the main developer, [_LKouadio_](https://wegeophysics.github.io/) at <etanoyau@gmail.com>.
+