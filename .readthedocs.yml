--- conflicted
+++ resolved
@@ -1,48 +1,39 @@
-# .readthedocs.yml
-# Read the Docs configuration file
-# See https://docs.readthedocs.io/en/stable/config-file/v2.html for details
-
-# Required
-version: 2
-
-# Set the version of Python and other tools you might need
-build:
-  os: ubuntu-22.04
-  tools:
-    python: "3.10"
-    # You can also specify other tool versions:
-    # nodejs: "19"
-    # rust: "1.64"
-    # golang: "1.19"
-
-# If using Sphinx, optionally build your docs in additional formats such as PDF
-# formats:
-#    - pdf
-
-# Optionally declare the Python requirements required to build your docs
-python:
-<<<<<<< HEAD
-   install:
-   - requirements: docs/requirements.txt
-   
-# Build documentation in the docs/ directory with Sphinx
-sphinx:
-   configuration: docs/conf.py
-   
-=======
-  version: 3.8
-
-requirements_file: docs/requirements.txt
-
-# formats:
-#   - pdf
-  
->>>>>>> eb49e714
-ignore:
-- tests/
-- conftest.py
-- "**/setup.py"
-
-commands: 
-- rm *.aux
+# .readthedocs.yml
+# Read the Docs configuration file
+# See https://docs.readthedocs.io/en/stable/config-file/v2.html for details
+
+# Required
+version: 2
+
+# Set the version of Python and other tools you might need
+build:
+  os: ubuntu-22.04
+  tools:
+    python: "3.10"
+    # You can also specify other tool versions:
+    # nodejs: "19"
+    # rust: "1.64"
+    # golang: "1.19"
+
+# If using Sphinx, optionally build your docs in additional formats such as PDF
+# formats:
+#    - pdf
+
+# Optionally declare the Python requirements required to build your docs
+
+python:
+   install:
+   - requirements: docs/requirements.txt
+   
+# Build documentation in the docs/ directory with Sphinx
+sphinx:
+   configuration: docs/conf.py
+
+ignore:
+- tests/
+- conftest.py
+- "**/setup.py"
+
+commands: 
+- rm *.aux
 - rm _readthedocs/pdf/*